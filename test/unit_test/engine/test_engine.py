# -------------------------------------------------------------------------
# Copyright (c) Microsoft Corporation. All rights reserved.
# Licensed under the MIT License.
# --------------------------------------------------------------------------
import json
import logging
import shutil
from pathlib import Path
from test.unit_test.utils import (
    get_accuracy_metric,
    get_onnx_model,
    get_onnxconversion_pass,
    get_pytorch_model,
    pytorch_model_loader,
)
from unittest.mock import Mock, patch

import pytest

from olive.common.utils import hash_dict
from olive.engine import Engine
from olive.evaluator.metric import AccuracySubType
from olive.evaluator.metric_config import MetricResult, SignalResult
from olive.evaluator.olive_evaluator import OliveEvaluator
from olive.model import PyTorchModel
from olive.passes.onnx import OnnxConversion, OnnxDynamicQuantization
from olive.systems.local import LocalSystem


# Please not your test case could still "pass" even if it throws exception to fail.
# Please check log message to make sure your test case passes.
class TestEngine:
    def test_register(self):
        # setup
        p = get_onnxconversion_pass()
        name = p.__class__.__name__
        system = LocalSystem()
        evaluator = OliveEvaluator(metrics=[get_accuracy_metric(AccuracySubType.ACCURACY_SCORE)])

        options = {
            "output_dir": "./cache",
            "output_name": "test",
            "cache_dir": "./cache",
            "clean_cache": True,
            "search_strategy": {
                "execution_order": "joint",
                "search_algorithm": "random",
            },
        }
        engine = Engine(options)

        # execute
        engine.register(OnnxConversion, host=system, evaluator=evaluator)

        # assert
        assert name in engine.pass_config
        assert engine.pass_config[name]["type"] == OnnxConversion
        assert engine.pass_config[name]["host"] == system
        assert engine.pass_config[name]["evaluator"] == evaluator
        assert engine.pass_config[name]["clean_run_cache"] is False

    def test_register_no_search(self):
        # setup
        options = {
            "search_strategy": None,
        }
        engine = Engine(options)

        # execute
        engine.register(OnnxDynamicQuantization, disable_search=True)

        # assert
        assert "OnnxDynamicQuantization" in engine.pass_config

    def test_register_no_search_fail(self):
        name = "OnnxDynamicQuantization"
        # setup
        pytorch_model = get_pytorch_model()

        options = {
            "search_strategy": None,
        }
        engine = Engine(options)

        # execute
        engine.register(OnnxDynamicQuantization)
        with pytest.raises(ValueError) as exc_info:
            engine.run(pytorch_model)

        assert str(exc_info.value) == f"Search strategy is None but pass {name} has search space"

    @patch("olive.engine.engine.LocalSystem")
    def test_run(self, mock_local_system):
        # setup
        pytorch_model = get_pytorch_model()
        input_model_id = hash_dict(pytorch_model.to_json())
        p, pass_config = get_onnxconversion_pass(ignore_pass_config=False)
        metric = get_accuracy_metric(AccuracySubType.ACCURACY_SCORE)
        evaluator = OliveEvaluator(metrics=[metric])
        options = {
            "output_dir": "./cache",
            "output_name": "test",
            "cache_dir": "./cache",
            "clean_cache": True,
            "search_strategy": {
                "execution_order": "joint",
                "search_algorithm": "random",
            },
            "clean_evaluation_cache": True,
        }
        engine = Engine(options, host=mock_local_system, target=mock_local_system, evaluator=evaluator)
        engine.register(OnnxConversion, clean_run_cache=True)
        onnx_model = get_onnx_model()
        mock_local_system.run_pass.return_value = onnx_model
        mock_local_system.evaluate_model.return_value = SignalResult(
            signal={
                metric.name: MetricResult(
                    value_for_rank=0.998,
                    key_for_rank=metric.sub_type_for_rank,
                    metrics={metric.sub_type_for_rank: 0.998},
                )
            }
        )

        model_id = f"0_{p.__class__.__name__}-{input_model_id}-{hash_dict(pass_config)}"
        expected_res = {
            model_id: {
                "model_id": model_id,
                "parent_model_id": input_model_id,
                "metrics": {
                    "value": {
                        metric.name: {
                            "value_for_rank": 0.998,
                            "key_for_rank": metric.sub_type_for_rank,
                        },
                    },
                    "cmp_direction": {metric.name: 1},
                    "is_goals_met": True,
                },
            }
        }

        # execute
        actual_res = engine.run(pytorch_model)
        accelerator_spec = 0
        actual_res = actual_res[accelerator_spec]

        # make sure the input model always be in engine.footprints
        footprint = engine.footprints[accelerator_spec]
        assert input_model_id in footprint.nodes
        # make sure the input model always not in engine's pareto frontier
        assert input_model_id not in actual_res.nodes

        # assert
        assert len(actual_res.nodes) == 1
        assert model_id in actual_res.nodes
        assert actual_res.nodes[model_id].model_id == model_id
        for k, v in expected_res[model_id].items():
            if k == "metrics":
                assert getattr(actual_res.nodes[model_id].metrics, "is_goals_met")
            else:
                assert getattr(actual_res.nodes[model_id], k) == v
        assert engine.get_model_json_path(actual_res.nodes[model_id].model_id).exists()
        mock_local_system.run_pass.assert_called_once()
        mock_local_system.evaluate_model.assert_called_once_with(onnx_model, [metric])

    @patch("olive.engine.engine.LocalSystem")
    def test_run_no_search(self, mock_local_system):
        # setup
        pytorch_model = get_pytorch_model()
        metric = get_accuracy_metric(AccuracySubType.ACCURACY_SCORE)
        evaluator = OliveEvaluator(metrics=[metric])
        options = {
            "output_dir": "./cache",
            "output_name": "test",
            "cache_dir": "./cache",
            "clean_cache": True,
            "search_strategy": None,
            "clean_evaluation_cache": True,
        }
        engine = Engine(options, host=mock_local_system, target=mock_local_system, evaluator=evaluator)
        engine.register(OnnxConversion, disable_search=True, clean_run_cache=True)
        onnx_model = get_onnx_model()
        mock_local_system.run_pass.return_value = onnx_model
        mock_local_system.evaluate_model.return_value = SignalResult(
            signal={
                metric.name: MetricResult(
                    value_for_rank=0.998,
                    key_for_rank=metric.sub_type_for_rank,
                    metrics={metric.sub_type_for_rank: 0.998},
                )
            }
        )

        # output model to output_dir
        output_dir = Path("cache") / "output"
        shutil.rmtree(output_dir, ignore_errors=True)

<<<<<<< HEAD
        expected_res = {
            "model": onnx_model.to_json(),
            "metrics": SignalResult(
                signal={
                    metric.name: MetricResult(
                        value_for_rank=0.998,
                        key_for_rank=metric.sub_type_for_rank,
                        metrics={metric.sub_type_for_rank: 0.998},
                    )
                }
            ),
        }
        expected_res["model"]["config"]["model_path"] = str(Path(output_dir / "model.onnx").resolve())
=======
        # TODO: replace with the real accelerator spec
        accelerator_spec = 0
        expected_res = {"model": onnx_model.to_json(), "metrics": {metric.name: 0.998}}
        expected_res["model"]["config"]["model_path"] = str(
            Path(output_dir / f"{accelerator_spec}_model.onnx").resolve()
        )
>>>>>>> 32bb9de0

        # execute
        actual_res = engine.run(pytorch_model, output_dir=output_dir)
        actual_res = list(actual_res.values())[0]

        assert expected_res == actual_res
        assert Path(actual_res["model"]["config"]["model_path"]).is_file()
        model_json_path = Path(output_dir / f"{accelerator_spec}_model.json")
        assert model_json_path.is_file()
        assert json.load(open(model_json_path, "r")) == actual_res["model"]
        result_json_path = Path(output_dir / f"{accelerator_spec}_metrics.json")
        assert result_json_path.is_file()
        assert json.load(open(result_json_path, "r")) == actual_res["metrics"]

        # clean up
        shutil.rmtree(output_dir, ignore_errors=True)

    def test_pass_exception(self, caplog):
        # Need explicitly set the propagate to allow the message to be logged into caplog
        # setup
        logger = logging.getLogger("olive")
        logger.propagate = True

        with patch("olive.passes.onnx.conversion.OnnxConversion.run") as mock_run:
            mock_run.side_effect = Exception("test")
            system = LocalSystem()
            evaluator = OliveEvaluator(metrics=[get_accuracy_metric(AccuracySubType.ACCURACY_SCORE)])
            options = {
                "cache_dir": "./cache",
                "clean_cache": True,
                "search_strategy": {
                    "execution_order": "joint",
                    "search_algorithm": "random",
                },
            }
            engine = Engine(options, evaluator=evaluator, host=system, target=system)
            engine.register(OnnxConversion, clean_run_cache=True)
            model = PyTorchModel(model_loader=pytorch_model_loader, model_path=None)

            # execute
            engine.run(model)

            # assert
            assert "Exception: test" in caplog.text

    @patch("olive.engine.engine.LocalSystem")
    def test_run_evaluation_only(self, mock_local_system):
        # setup
        pytorch_model = get_pytorch_model()
        metric = get_accuracy_metric(AccuracySubType.ACCURACY_SCORE)
        evaluator = OliveEvaluator(metrics=[metric])
        options = {
            "cache_dir": "./cache",
            "clean_cache": True,
            "search_strategy": None,
            "clean_evaluation_cache": True,
        }
        engine = Engine(options, host=mock_local_system, target=mock_local_system, evaluator=evaluator)
        engine.register(OnnxConversion, clean_run_cache=True)
        onnx_model = get_onnx_model()
        mock_local_system.run_pass.return_value = onnx_model
        mock_local_system.evaluate_model.return_value = SignalResult(
            signal={
                metric.name: MetricResult(
                    value_for_rank=0.998,
                    key_for_rank=metric.sub_type_for_rank,
                    metrics={metric.sub_type_for_rank: 0.998},
                )
            }
        )

        # output model to output_dir
        output_dir = Path("cache") / "output"
        shutil.rmtree(output_dir, ignore_errors=True)

        expected_res = SignalResult(
            signal={
                metric.name: MetricResult(
                    value_for_rank=0.998,
                    key_for_rank=metric.sub_type_for_rank,
                    metrics={metric.sub_type_for_rank: 0.998},
                )
            }
        )

        # execute
        actual_res = engine.run(pytorch_model, output_dir=output_dir, evaluation_only=True)
        actual_res = list(actual_res.values())[0]

        # TODO: replace with the real accelerator spec
        accelerator_spec = 0
        assert expected_res == actual_res
        result_json_path = Path(output_dir / f"{accelerator_spec}_metrics.json")
        assert result_json_path.is_file()
        assert json.load(open(result_json_path, "r")) == actual_res

        # clean up
        shutil.rmtree(output_dir, ignore_errors=True)

    @patch.object(Path, "glob", return_value=[Path("cache") / "output" / "100_model.json"])
    @patch.object(Path, "unlink")
    def test_model_path_suffix(self, mock_glob, mock_unlink: Mock):
        # setup
        metric = get_accuracy_metric(AccuracySubType.ACCURACY_SCORE)
        evaluator = OliveEvaluator(metrics=[metric])
        options = {
            "cache_dir": "./cache",
            "clean_cache": True,
            "search_strategy": None,
            "clean_evaluation_cache": True,
        }
        engine = Engine(options, host=LocalSystem(), target=LocalSystem(), evaluator=evaluator)
        engine.register(OnnxConversion, clean_run_cache=True)

        engine.initialize()

        assert engine._new_model_number == 101
        assert mock_unlink.called

        # output model to output_dir
        output_dir = Path("cache") / "output"
        shutil.rmtree(output_dir, ignore_errors=True)

    def test_model_path_suffix_with_exception(self):
        # setup
        metric = get_accuracy_metric(AccuracySubType.ACCURACY_SCORE)
        evaluator = OliveEvaluator(metrics=[metric])
        options = {
            "cache_dir": "./cache",
            "clean_cache": True,
            "search_strategy": None,
            "clean_evaluation_cache": True,
        }
        engine = Engine(options, host=LocalSystem(), target=LocalSystem(), evaluator=evaluator)
        engine.register(OnnxConversion, clean_run_cache=True)
        with patch.object(Path, "glob"):
            Path.glob.return_value = [Path("cache") / "output" / "435d_0.json"]

            with pytest.raises(ValueError) as exc_info:
                engine.initialize()
                assert str(exc_info.value) == "ValueError: invalid literal for int() with base 10: '435d'"

        # output model to output_dir
        output_dir = Path("cache") / "output"
        shutil.rmtree(output_dir, ignore_errors=True)<|MERGE_RESOLUTION|>--- conflicted
+++ resolved
@@ -196,7 +196,8 @@
         output_dir = Path("cache") / "output"
         shutil.rmtree(output_dir, ignore_errors=True)
 
-<<<<<<< HEAD
+        # TODO: replace with the real accelerator spec
+        accelerator_spec = 0
         expected_res = {
             "model": onnx_model.to_json(),
             "metrics": SignalResult(
@@ -209,15 +210,9 @@
                 }
             ),
         }
-        expected_res["model"]["config"]["model_path"] = str(Path(output_dir / "model.onnx").resolve())
-=======
-        # TODO: replace with the real accelerator spec
-        accelerator_spec = 0
-        expected_res = {"model": onnx_model.to_json(), "metrics": {metric.name: 0.998}}
         expected_res["model"]["config"]["model_path"] = str(
             Path(output_dir / f"{accelerator_spec}_model.onnx").resolve()
         )
->>>>>>> 32bb9de0
 
         # execute
         actual_res = engine.run(pytorch_model, output_dir=output_dir)
