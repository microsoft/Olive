--- conflicted
+++ resolved
@@ -70,11 +70,7 @@
         self.system.azureml_client_config.create_client.return_value = ml_client
 
         # execute
-<<<<<<< HEAD
-        res = self.system.evaluate_model(olive_model, [metric])
-=======
-        res = self.system.evaluate_model(olive_model, [metric], DEFAULT_CPU_ACCELERATOR)[metric.name]
->>>>>>> 3abdb393
+        res = self.system.evaluate_model(olive_model, [metric], DEFAULT_CPU_ACCELERATOR)
 
         # assert
         mock_create_pipeline.assert_called_once_with(output_folder, olive_model, [metric], DEFAULT_CPU_ACCELERATOR)
