--- conflicted
+++ resolved
@@ -8,12 +8,8 @@
 import pytest
 
 from olive.constants import Framework
-<<<<<<< HEAD
 from olive.evaluator.metric import AccuracySubType, LatencySubType, MetricResult, MetricType, joint_metric_key
-=======
-from olive.evaluator.metric import AccuracySubType, LatencySubType, MetricType
 from olive.hardware import DEFAULT_CPU_ACCELERATOR
->>>>>>> 3abdb393
 from olive.systems.local import LocalSystem
 
 
@@ -82,22 +78,7 @@
         mock_get_user_config.return_value = (None, None, None)
 
         # execute
-<<<<<<< HEAD
         actual_res = self.system.evaluate_model(olive_model, [metric])
-
-        # assert
-        if metric.type == MetricType.ACCURACY:
-            mock_evaluate_accuracy.called_once_with(olive_model, metric, None, self.system.device, None)
-        elif metric.type == MetricType.LATENCY:
-            mock_evaluate_latency.called_once_with(olive_model, metric, None, self.system.device, None)
-        elif metric.type == MetricType.CUSTOM:
-            mock_evaluate_custom.called_once_with(olive_model, metric, None, None, self.system.device, None)
-
-        joint_keys = [joint_metric_key(metric.name, sub_metric.name) for sub_metric in metric.sub_types]
-        for joint_key in joint_keys:
-            assert actual_res[joint_key].value == 0.38271531
-=======
-        actual_res = self.system.evaluate_model(olive_model, [metric], DEFAULT_CPU_ACCELERATOR)[metric.name]
 
         # assert
         if metric.type == MetricType.ACCURACY:
@@ -106,5 +87,7 @@
             mock_evaluate_latency.called_once_with(olive_model, metric, None, "cpu", "CPUExecutionProvider")
         if metric.type == MetricType.CUSTOM:
             mock_evaluate_custom.called_once_with(olive_model, metric, None, None, "cpu", "CPUExecutionProvider")
-        assert actual_res == expected_res
->>>>>>> 3abdb393
+
+        joint_keys = [joint_metric_key(metric.name, sub_metric.name) for sub_metric in metric.sub_types]
+        for joint_key in joint_keys:
+            assert actual_res[joint_key].value == 0.38271531