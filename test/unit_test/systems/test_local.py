--- conflicted
+++ resolved
@@ -52,13 +52,16 @@
         "metric",
         METRIC_TEST_CASE,
     )
-<<<<<<< HEAD
-    @patch("olive.evaluator.evaluation.evaluate_accuracy")
-    @patch("olive.evaluator.evaluation.evaluate_latency")
-    @patch("olive.evaluator.evaluation.evaluate_custom_metric")
-    def test_evaluate_model(self, mock_evaluate_custom_metric, mock_evaluate_latency, mock_evaluate_accuracy, metric):
+    @patch("olive.evaluator.olive_evaluator.OliveEvaluator.get_user_config")
+    @patch("olive.evaluator.olive_evaluator.OnnxEvaluator._evaluate_accuracy")
+    @patch("olive.evaluator.olive_evaluator.OnnxEvaluator._evaluate_latency")
+    @patch("olive.evaluator.olive_evaluator.OnnxEvaluator._evaluate_custom")
+    def test_evaluate_model(
+        self, mock_evaluate_custom, mock_evaluate_latency, mock_evaluate_accuracy, mock_get_user_config, metric
+    ):
         # setup
         olive_model = MagicMock()
+        olive_model.framework = Framework.ONNX
         expected_res = MetricResult.parse_obj(
             {
                 sub_metric.name: {
@@ -69,22 +72,7 @@
                 for sub_metric in metric.sub_types
             }
         )
-
-        mock_evaluate_custom_metric.return_value = expected_res
-=======
-    @patch("olive.evaluator.olive_evaluator.OliveEvaluator.get_user_config")
-    @patch("olive.evaluator.olive_evaluator.OnnxEvaluator._evaluate_accuracy")
-    @patch("olive.evaluator.olive_evaluator.OnnxEvaluator._evaluate_latency")
-    @patch("olive.evaluator.olive_evaluator.OnnxEvaluator._evaluate_custom")
-    def test_evaluate_model(
-        self, mock_evaluate_custom, mock_evaluate_latency, mock_evaluate_accuracy, mock_get_user_config, metric
-    ):
-        # setup
-        olive_model = MagicMock()
-        olive_model.framework = Framework.ONNX
-        expected_res = "0.382715310"
         mock_evaluate_custom.return_value = expected_res
->>>>>>> ff269f7d
         mock_evaluate_latency.return_value = expected_res
         mock_evaluate_accuracy.return_value = expected_res
         mock_get_user_config.return_value = (None, None, None)
@@ -94,22 +82,12 @@
 
         # assert
         if metric.type == MetricType.ACCURACY:
-<<<<<<< HEAD
-            mock_evaluate_accuracy.called_once_with(olive_model, metric, self.local_system.device)
-        if metric.type == MetricType.LATENCY:
-            mock_evaluate_latency.called_once_with(olive_model, metric, self.local_system.device)
-        if metric.type == MetricType.CUSTOM:
-            mock_evaluate_custom_metric.called_once_with(olive_model, metric, self.local_system.device)
-
-        joint_keys = [joint_metric_key(metric.name, sub_metric.name) for sub_metric in metric.sub_types]
-        for joint_key in joint_keys:
-            assert actual_res[joint_key].value == 0.38271531
-=======
             mock_evaluate_accuracy.called_once_with(olive_model, metric, None, self.system.device, None)
         elif metric.type == MetricType.LATENCY:
             mock_evaluate_latency.called_once_with(olive_model, metric, None, self.system.device, None)
         elif metric.type == MetricType.CUSTOM:
             mock_evaluate_custom.called_once_with(olive_model, metric, None, None, self.system.device, None)
 
-        assert actual_res == expected_res
->>>>>>> ff269f7d
+        joint_keys = [joint_metric_key(metric.name, sub_metric.name) for sub_metric in metric.sub_types]
+        for joint_key in joint_keys:
+            assert actual_res[joint_key].value == 0.38271531