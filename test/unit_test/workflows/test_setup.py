# -------------------------------------------------------------------------
# Copyright (c) Microsoft Corporation. All rights reserved.
# Licensed under the MIT License.
# --------------------------------------------------------------------------
import json
import platform
<<<<<<< HEAD
=======
import shutil
import subprocess
>>>>>>> 7310df44
import venv
from pathlib import Path

import pytest

from olive.common.utils import run_subprocess

# pylint: disable=redefined-outer-name


class DependencySetupEnvBuilder(venv.EnvBuilder):
    def post_setup(self, context) -> None:
        super().post_setup(context)
        # Install Olive only
        olive_root = str(Path(__file__).parents[3].resolve())
        run_subprocess([context.env_exe, "-Im", "pip", "install", olive_root], check=True)


@pytest.fixture()
def config_json(tmp_path):
    if platform.system() == "Windows":
        ep = "DmlExecutionProvider"
    else:
        ep = "CUDAExecutionProvider"

    with (Path(__file__).parent / "mock_data" / "dependency_setup.json").open() as f:
        config = json.load(f)
        config["engine"]["execution_providers"] = [ep]

    config_json_file = tmp_path / "config.json"
    with config_json_file.open("w") as f:
        json.dump(config, f)

    return str(config_json_file)


def test_dependency_setup(tmp_path, config_json):
    builder = DependencySetupEnvBuilder(with_pip=True)
    builder.create(str(tmp_path))

    if platform.system() == "Windows":
        python_path = tmp_path / "Scripts" / "python"
        ort_extra = "onnxruntime-directml"
    else:
        python_path = tmp_path / "bin" / "python"
        ort_extra = "onnxruntime-gpu"

    user_script_config_file = config_json
    cmd = [
        python_path,
        "-Im",
        "olive.workflows.run",
        "--config",
        str(user_script_config_file),
        "--setup",
    ]

    return_code, _, stderr = run_subprocess(cmd, check=True)
    if return_code != 0:
        pytest.fail(stderr)

<<<<<<< HEAD
    _, outputs, _ = run_subprocess([python_path, "-Im", "pip", "list"], check=True)
    assert ort_extra in outputs
=======
    outputs = subprocess.check_output([python_path, "-Im", "pip", "list"])
    outputs = outputs.decode()
    assert ort_extra in outputs
    shutil.rmtree(tmp_path, ignore_errors=True)
>>>>>>> 7310df44
<|MERGE_RESOLUTION|>--- conflicted
+++ resolved
@@ -4,11 +4,7 @@
 # --------------------------------------------------------------------------
 import json
 import platform
-<<<<<<< HEAD
-=======
 import shutil
-import subprocess
->>>>>>> 7310df44
 import venv
 from pathlib import Path
 
@@ -70,12 +66,6 @@
     if return_code != 0:
         pytest.fail(stderr)
 
-<<<<<<< HEAD
     _, outputs, _ = run_subprocess([python_path, "-Im", "pip", "list"], check=True)
     assert ort_extra in outputs
-=======
-    outputs = subprocess.check_output([python_path, "-Im", "pip", "list"])
-    outputs = outputs.decode()
-    assert ort_extra in outputs
-    shutil.rmtree(tmp_path, ignore_errors=True)
->>>>>>> 7310df44
+    shutil.rmtree(tmp_path, ignore_errors=True)