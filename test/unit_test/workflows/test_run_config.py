--- conflicted
+++ resolved
@@ -88,13 +88,7 @@
         ],
     )
     def test_config_with_azureml_default_auth_params(self, default_auth_params):
-<<<<<<< HEAD
-        # ruff: noqa: F501
-        """
-        default_auth_params[0] is a dict of the parameters to be passed to DefaultAzureCredential
-=======
         """default_auth_params[0] is a dict of the parameters to be passed to DefaultAzureCredential.
->>>>>>> 4759bacf
 
         default_auth_params[1] is a tuple of the number of times each credential is called.
         the order is totally same with that in DefaultAzureCredential where the credentials
