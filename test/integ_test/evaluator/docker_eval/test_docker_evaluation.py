--- conflicted
+++ resolved
@@ -19,11 +19,7 @@
 
 import pytest
 
-<<<<<<< HEAD
 from olive.evaluator.metric_config import joint_metric_key
-from olive.evaluator.olive_evaluator import OliveEvaluator
-=======
->>>>>>> ff269f7d
 from olive.model import ONNXModel, OpenVINOModel, PyTorchModel
 
 
@@ -55,13 +51,7 @@
     def test_evaluate_model(self, model_cls, model_config, metric, expected_res):
         docker_target = get_docker_target()
         olive_model = model_cls(**model_config)
-<<<<<<< HEAD
-        evaluator = OliveEvaluator(metrics=[metric])
-        actual_res = evaluator.evaluate(olive_model, docker_target)
+        actual_res = docker_target.evaluate_model(olive_model, [metric])
         for sub_type in metric.sub_types:
             joint_key = joint_metric_key(metric.name, sub_type.name)
-            assert actual_res[joint_key].value >= expected_res
-=======
-        actual_res = docker_target.evaluate_model(olive_model, [metric])[metric.name]
-        assert actual_res >= expected_res
->>>>>>> ff269f7d
+            assert actual_res[joint_key].value >= expected_res