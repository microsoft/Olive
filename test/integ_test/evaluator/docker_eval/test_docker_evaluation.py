--- conflicted
+++ resolved
@@ -50,13 +50,7 @@
     @pytest.mark.skipif(platform.system() == "Windows", reason="Docker target does not support windows")
     def test_evaluate_model(self, model_cls, model_config, metric, expected_res):
         docker_target = get_docker_target()
-<<<<<<< HEAD
         olive_model = model_cls(**model_config)
-        evaluator = OliveEvaluator(metrics=[metric], target=docker_target)
-        actual_res = evaluator.evaluate(olive_model)[metric.name]
-=======
-        olive_model = model_cls(model_path=model_path)
         evaluator = OliveEvaluator(metrics=[metric])
         actual_res = evaluator.evaluate(olive_model, docker_target)[metric.name]
->>>>>>> b424165d
         assert actual_res >= expected_res