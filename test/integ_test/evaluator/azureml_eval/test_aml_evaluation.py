# -------------------------------------------------------------------------
# Copyright (c) Microsoft Corporation. All rights reserved.
# Licensed under the MIT License.
# --------------------------------------------------------------------------
from test.integ_test.evaluator.azureml_eval.utils import (
    delete_directories,
    download_data,
    download_models,
    get_accuracy_metric,
    get_aml_target,
    get_directories,
    get_latency_metric,
    get_onnx_model,
    get_pytorch_model,
)

import pytest

<<<<<<< HEAD
from olive.model import ONNXModel, PyTorchModel
=======
from olive.evaluator.metric import joint_metric_key
from olive.hardware import DEFAULT_CPU_ACCELERATOR
from olive.model import ModelStorageKind, ONNXModel, PyTorchModel
>>>>>>> 5d7e9bf8


class TestAMLEvaluation:
    @pytest.fixture(scope="class", autouse=True)
    def setup(self):
        get_directories()
        download_models()
        download_data()
        yield
        delete_directories()

    EVALUATION_TEST_CASE = [
        (PyTorchModel, get_pytorch_model(), get_accuracy_metric(), 0.99),
        (PyTorchModel, get_pytorch_model(), get_latency_metric(), 0.001),
        (ONNXModel, get_onnx_model(), get_accuracy_metric(), 0.99),
        (ONNXModel, get_onnx_model(), get_latency_metric(), 0.001),
    ]

    @pytest.mark.parametrize(
        "model_cls,model_path,metric,expected_res",
        EVALUATION_TEST_CASE,
    )
    def test_evaluate_model(self, model_cls, model_path, metric, expected_res):
        aml_target = get_aml_target()
<<<<<<< HEAD
        olive_model = model_cls(model_path=model_path)
        actual_res = aml_target.evaluate_model(olive_model, [metric])[metric.name]
        assert actual_res >= expected_res
=======
        olive_model = model_cls(model_path=model_path, model_storage_kind=ModelStorageKind.LocalFile)
        actual_res = aml_target.evaluate_model(olive_model, [metric], DEFAULT_CPU_ACCELERATOR)
        for sub_type in metric.sub_types:
            joint_key = joint_metric_key(metric.name, sub_type.name)
            assert actual_res[joint_key].value >= expected_res
>>>>>>> 5d7e9bf8
<|MERGE_RESOLUTION|>--- conflicted
+++ resolved
@@ -16,13 +16,9 @@
 
 import pytest
 
-<<<<<<< HEAD
-from olive.model import ONNXModel, PyTorchModel
-=======
 from olive.evaluator.metric import joint_metric_key
 from olive.hardware import DEFAULT_CPU_ACCELERATOR
-from olive.model import ModelStorageKind, ONNXModel, PyTorchModel
->>>>>>> 5d7e9bf8
+from olive.model import ONNXModel, PyTorchModel
 
 
 class TestAMLEvaluation:
@@ -47,14 +43,8 @@
     )
     def test_evaluate_model(self, model_cls, model_path, metric, expected_res):
         aml_target = get_aml_target()
-<<<<<<< HEAD
         olive_model = model_cls(model_path=model_path)
-        actual_res = aml_target.evaluate_model(olive_model, [metric])[metric.name]
-        assert actual_res >= expected_res
-=======
-        olive_model = model_cls(model_path=model_path, model_storage_kind=ModelStorageKind.LocalFile)
         actual_res = aml_target.evaluate_model(olive_model, [metric], DEFAULT_CPU_ACCELERATOR)
         for sub_type in metric.sub_types:
             joint_key = joint_metric_key(metric.name, sub_type.name)
-            assert actual_res[joint_key].value >= expected_res
->>>>>>> 5d7e9bf8
+            assert actual_res[joint_key].value >= expected_res