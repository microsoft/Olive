--- conflicted
+++ resolved
@@ -82,11 +82,8 @@
         opset_version=10,
         input_names=io_config["input_names"],
         output_names=io_config["output_names"],
-<<<<<<< HEAD
         external_data=False,
-=======
         dynamo=False,
->>>>>>> aa2aee60
     )
 
 
@@ -102,6 +99,7 @@
         input_names=io_config["input_names"],
         output_names=io_config["output_names"],
         dynamic_axes={"input": {0: "batch_size"}, "output": {0: "batch_size"}},
+        external_data=False,
         dynamo=False,
     )
 
