# Packaging Olive artifacts

## What is Olive Packaging

Olive will output multiple candidate models based on metrics priorities. It also can package output artifacts when the user requires. Olive packaging can be used in different scenarios. There are 4 packaging types: `Zipfile`, `AzureMLModels`, `AzureMLData`, `AzureMLDeployment` and `Dockerfile`.

### Zipfile
<<<<<<< HEAD

Zipfile packaging will generate a ZIP file which includes 3 folders: `CandidateModels`, `SampleCode` and `ONNXRuntimePackages`, and a `models_rank.json` file in the `output_dir` folder (from Engine Configuration):

* `CandidateModels`: top ranked output model set
  * Model file
  * Olive Pass run history configurations for candidate model
  * Inference settings (`onnx` model only)
* `SampleCode`: code sample for ONNX model
  * C++
  * C#
  * Python
=======
Zipfile packaging will generate a ZIP file which includes 3 folders: `CandidateModels`, and `ONNXRuntimePackages`, and a `models_rank.json` file in the `output_dir` folder (from Engine Configuration):
* `CandidateModels`: top ranked output model set
    * Model file
    * Olive Pass run history configurations for candidate model
    * Inference settings (`onnx` model only)
>>>>>>> 68978f24
* `ONNXRuntimePackages`: ONNXRuntime package files with the same version that were used by Olive Engine in this workflow run.
* `models_rank.json`: A JSON file containing a list that ranks all output models based on specific metrics across all accelerators.

#### CandidateModels

`CandidateModels` includes k folders where k is the number of ranked output models, with name `BestCandidateModel_1`, `BestCandidateModel_2`, ... and `BestCandidateModel_k`. The order is ranked by metrics priorities, starting from 1. e.g., if you have 3 metrics `metric_1`, `metric_2` and `metric_3` with priority `1`, `2` and `3`. The output models will be sorted firstly by `metric_1`. If the value of `metric_1` of 2 output models are same, they will be sorted by `metric_2`, and followed by next lower priority metric.

Each `BestCandidateModel` folder will include model file/folder. The folder also includes a json file which includes the Olive Pass run history configurations since input model, a json file with performance metrics and a json file for inference settings for the candidate model if the candidate model is an ONNX model.

<<<<<<< HEAD
#### SampleCode

Olive will only provide sample codes for ONNX model. Sample code supports 3 different programming languages: `C++`, `C#` and `Python`. And a code snippet introducing how to use Olive output artifacts to inference candidate model with recommended inference configurations.

=======
>>>>>>> 68978f24
#### Models rank JSON file

A file that contains a JSON list for ranked model info across all accelerators, e.g.:

```json
[
    {
        "rank": 1,
        "model_config": {
            "type": "ONNXModel",
            "config": {
                "model_path": "path/model.onnx",
                "inference_settings": {
                    "execution_provider": [
                        "CPUExecutionProvider"
                    ],
                    "provider_options": [
                        {}
                    ],
                    "io_bind": false,
                    "session_options": {
                        "execution_mode": 1,
                        "graph_optimization_level": 99,
                        "inter_op_num_threads": 1,
                        "intra_op_num_threads": 14
                    }
                },
                "use_ort_extensions": false,
                "model_attributes": {"<model_attributes_key>": "<model_attributes_value>"},
            }
        },
        "metrics": {
            "accuracy-accuracy": {
                "value": 0.8602941176470589,
                "priority": 1,
                "higher_is_better": true
            },
            "latency-avg": {
                "value": 36.2313,
                "priority": 2,
                "higher_is_better": false
            },
        }
    },
    {"rank": 2, "model_config": "<model_config>", "metrics": "<metrics>"},
    {"rank": 3, "model_config": "<model_config>", "metrics": "<metrics>"}
]
```

### AzureMLModels

AzureMLModels packaging will register the output models to your Azure Machine Learning workspace. The asset name will be set as `<packaging_config_name>_<accelerator_spec>_<model_rank>`. The order is ranked by metrics priorities, starting from 1. For instance, if the output model is ONNX model and the packaging config is:

```json
{
    "type": "AzureMLModels",
    "name": "olive_output_model",
    "config": {
        "version": "1",
        "description": "description"
    }
}
```

and for CPU, the best execution provider is CPUExecutionProvider, so the first ranked model name registered on AML will be `olive_output_model_cpu-cpu_1`.

Olive will also upload model configuration file, inference config file, metrics file and model info file to the Azure ML.

### AzureMLData

AzureMLData packaging will upload the output models to your Azure Machine Learning workspace as Data assets. The asset name will be set as `<packaging_config_name>_<accelerator_spec>_<model_rank>`. The order is ranked by metrics priorities, starting from 1. For instance, if the output model is ONNX model and the packaging config is:

```json
{
    "type": "AzureMLData",
    "name": "olive_output_model",
    "config": {
        "version": "1",
        "description": "description"
    }
}
```

and for CPU, the best execution provider is CPUExecutionProvider, so the first ranked model Data name on AML will be `olive_output_model_cpu-cpu_1`.

Olive will also upload model configuration file, inference config file, metrics file and model info file to the Azure ML.

### AzureMLDeployment

AzureMLDeployment packaging will [package](https://learn.microsoft.com/en-us/azure/machine-learning/how-to-package-models?view=azureml-api-2&tabs=sdk) ranked No. 1 model across all output models to Azure ML workspace, and create an endpoint for it if the endpoint doesn't exist, then deploy the output model to this endpoint.

### Dockerfile

Dockerfile packaging will generate a Dockerfile. You can simple run `docker build` for this Dockerfile to build a docker image which includes `onnxruntime` Python package and first ranked output model.

## How to package Olive artifacts

Olive packaging configuration is configured in `PackagingConfig` in Engine configuration. `PackagingConfig` can be a single packaging configuration. Alternatively, if you want to apply multiple packaging types, you can also define a list of packaging configurations.

If not specified, Olive will not package artifacts.

* `PackagingConfig`
<<<<<<< HEAD
  * `type [PackagingType]`:
    Olive packaging type. Olive will package different artifacts based on `type`.
  * `name [str]`:
    For `PackagingType.Zipfile` type, Olive will generate a ZIP file with `name` prefix: `<name>.zip`.
    For `PackagingType.AzureMLModels` and `PackagingType.AzureMLData`, Olive will use this `name` for Azure ML resource.
    The default value is `OutputModels`.
    For `PackagingType.AzureMLDeployment` and `PackagingType.Dockerfile` type, Olive will ignore this attribute.
  * `config [dict]`:
    The packaging config.
    * `Zipfile`
      * `export_in_mlflow_format [bool]`:
        Export model in mlflow format. This is `false` by default.
    * `AzureMLModels`
      * `export_in_mlflow_format [bool]`:
        Export model in mlflow format. This is `false` by default.
      * `version [int | str]`：
        The version for this model registration. This is `1` by default.
      * `description [str]`
        The description for this model registration. This is `None` by default.
    * `AzureMLData`
      * `export_in_mlflow_format [bool]`:
        Export model in mlflow format. This is `false` by default.
      * `version [int | str]`：
        The version for this data asset. This is `1` by default.
      * `description [str]`
        The description for this data asset. This is `None` by default.
    * `AzureMLDeployment`
      * `model_name [str]`:
        The model name when registering your output model to your Azure ML workspace. `olive-deployment-model` by default
      * `model_version [int | str]`:
        The model version when registering your output model to your Azure ML workspace. Please note if there is already a model with the same name and the same version in your workspace, this will override your existing registered model. `1` by default.
      * `description [str]`
        The description for this model registration. This is `None` by default.
      * `model_package [ModelPackageConfig]`:
        The configurations for model packaging.
        * `target_environment [str]`:
          The environment name for the environment created by Olive. `olive-target-environment` by default.
        * `target_environment_version [str]`
          The environment version for the environment created by Olive. Please note if there is already an environment with the same name and the same version in your workspace, your existing environment version will plus 1. This `target_environment_version` will not be applied for your environment. `None` by default.
        * `inferencing_server [InferenceServerConfig]`
          * `type [str]`
            The targeted inferencing server type. `AzureMLOnline` or `AzureMLBatch`.
          * `code_folder [str]`
            The folder path to your scoring script.
          * `scoring_script [str]`
            The scoring script name.
        * `base_environment_id [str]`
          The base environment id that will be used for Azure ML packaging. The format is `azureml:<base-environment-name>:<base-environment-version>`.
        * `environment_variables [dict]`
          Env vars that are required for the package to run, but not necessarily known at Environment creation time. `None` by default.
      * `deployment_config [DeploymentConfig]`
        The deployment configuration.
        * `endpoint_name [str]`
          The endpoint name for the deployment. If the endpoint doesn't exist, Olive will create one endpoint with this name. `olive-default-endpoint` by default.
        * `deployment_name [str]`
          The name of the deployment. `olive-default-deployment` by default.
        * `instance_type [str]`
          Azure compute sku. ManagedOnlineDeployment only. `None` by default.
        * `compute [str]`
          Compute target for batch inference operation. BatchDeployment only. `None` by default.
        * `instance_count [str]`
          Number of instances the interfering will run on. `1` by default.
        * `mini_batch_size [str]`
          Size of the mini-batch passed to each batch invocation. `10` by default.
        * `extra_config [dict]`
          Extra configurations for deployment. `None` by default.
    * `Dockerfile`
      * `requirements_file [str]`:
        `requirements.txt` file path. The packages will be installed to docker image.
  * `include_sample_code [bool]`:
    Whether or not to include sample code in zip file. Defaults to True
  * `include_runtime_packages [bool]`:
    Whether or not to include runtime packages (like onnxruntime) in zip file. Defaults to True
=======
    * `type [PackagingType]`:
      Olive packaging type. Olive will package different artifacts based on `type`.
    * `name [str]`:
      For `PackagingType.Zipfile` type, Olive will generate a ZIP file with `name` prefix: `<name>.zip`.
      For `PackagingType.AzureMLModels` and `PackagingType.AzureMLData`, Olive will use this `name` for Azure ML resource.
      The default value is `OutputModels`.
    * `config [dict]`:
      The packaging config.
      * `Zipfile`
        * `export_in_mlflow_format [bool]`:
          Export model in mlflow format. This is `false` by default.
      * `AzureMLModels`
        * `export_in_mlflow_format [bool]`:
          Export model in mlflow format. This is `false` by default.
        * `version [int | str]`：
          The version for this model registration. This is `1` by default.
        * `description [str]`
          The description for this model registration. This is `None` by default.
      * `AzureMLData`
        * `export_in_mlflow_format [bool]`:
          Export model in mlflow format. This is `false` by default.
        * `version [int | str]`：
          The version for this data asset. This is `1` by default.
        * `description [str]`
          The description for this data asset. This is `None` by default.
      * `AzureMLDeployment`
        * `model_name [str]`:
          The model name when registering your output model to your Azure ML workspace. `olive-deployment-model` by default
        * `model_version [int | str]`:
          The model version when registering your output model to your Azure ML workspace. Please note if there is already a model with the same name and the same version in your workspace, this will override your existing registered model. `1` by default.
        * `description [str]`
          The description for this model registration. This is `None` by default.
        * `model_package [ModelPackageConfig]`:
          The configurations for model packaging.
          * `target_environment [str]`:
            The environment name for the environment created by Olive. `olive-target-environment` by default.
          * `target_environment_version [str]`
            The environment version for the environment created by Olive. Please note if there is already an environment with the same name and the same version in your workspace, your existing environment version will plus 1. This `target_environment_version` will not be applied for your environment. `None` by default.
          * `inferencing_server [InferenceServerConfig]`
            * `type [str]`
              The targeted inferencing server type. `AzureMLOnline` or `AzureMLBatch`.
            * `code_folder [str]`
              The folder path to your scoring script.
            * `scoring_script [str]`
              The scoring script name.
          * `base_environment_id [str]`
            The base environment id that will be used for Azure ML packaging. The format is `azureml:<base-environment-name>:<base-environment-version>`.
          * `environment_variables [dict]`
            Env vars that are required for the package to run, but not necessarily known at Environment creation time. `None` by default.
        * `deployment_config [DeploymentConfig]`
          The deployment configuration.
          * `endpoint_name [str]`
            The endpoint name for the deployment. If the endpoint doesn't exist, Olive will create one endpoint with this name. `olive-default-endpoint` by default.
          * `deployment_name [str]`
            The name of the deployment. `olive-default-deployment` by default.
          * `instance_type [str]`
            Azure compute sku. ManagedOnlineDeployment only. `None` by default.
          * `compute [str]`
            Compute target for batch inference operation. BatchDeployment only. `None` by default.
          * `instance_count [str]`
            Number of instances the interfering will run on. `1` by default.
          * `mini_batch_size [str]`
            Size of the mini-batch passed to each batch invocation. `10` by default.
          * `extra_config [dict]`
            Extra configurations for deployment. `None` by default.
    * `include_runtime_packages [bool]`:
      Whether or not to include runtime packages (like onnxruntime) in zip file. Defaults to True
>>>>>>> 68978f24

You can add different types `PackagingConfig` as a list to Engine configurations. e.g.:

```json
"engine": {
    "search_strategy": {
        "execution_order": "joint",
        "search_algorithm": "tpe",
        "search_algorithm_config": {
            "num_samples": 5,
            "seed": 0
        }
    },
    "evaluator": "common_evaluator",
    "host": "local_system",
    "target": "local_system",
    "packaging_config": [
        {
            "type": "Zipfile",
            "name": "OutputModels"
        },
        {
            "type": "AzureMLModels",
            "name": "OutputModels"
        },
        {
            "type": "AzureMLData",
            "name": "OutputModels"
        },
        {
            "type": "AzureMLDeployment",
            "config": {
                "model_package": {
                    "inferencing_server": {
                        "type": "AzureMLOnline",
                        "code_folder": "code",
                        "scoring_script": "score.py"
                    },
                    "base_environment_id": "azureml:olive-aml-packaging:1"
                }
            }
        }
    ]
    "cache_dir": "cache"
}
```

## Packaged files

### Inference config file

The inference config file is a json file including `execution_provider` and `session_options`. e.g.:

```json
{
    "execution_provider": [
        [
            "CPUExecutionProvider",
            {}
        ]
    ],
    "session_options": {
        "execution_mode": 1,
        "graph_optimization_level": 99,
        "extra_session_config": null,
        "inter_op_num_threads": 1,
        "intra_op_num_threads": 64
    }
}
```

### Model configuration file

The model configuration file is a json file including the history of applied Passes history to the output model. e.g.:

```json
{
  "53fc6781998a4624b61959bb064622ce": null,
  "0_OnnxConversion-53fc6781998a4624b61959bb064622ce-7a320d6d630bced3548f242238392730": {
    //...
  },
  "1_OrtTransformersOptimization-0-c499e39e42693aaab050820afd31e0c3-cpu-cpu": {
    //...
  },
  "2_OnnxQuantization-1-1431c563dcfda9c9c3bf26c5d61ef58e": {
    //...
  },
  "3_OrtPerfTuning-2-a843d77ae4964c04e145b83567fb5b05-cpu-cpu": {
    //...
  }
}
```

### Metrics file

The metrics file is a json file including input model metrics and output model metrics.<|MERGE_RESOLUTION|>--- conflicted
+++ resolved
@@ -5,7 +5,6 @@
 Olive will output multiple candidate models based on metrics priorities. It also can package output artifacts when the user requires. Olive packaging can be used in different scenarios. There are 4 packaging types: `Zipfile`, `AzureMLModels`, `AzureMLData`, `AzureMLDeployment` and `Dockerfile`.
 
 ### Zipfile
-<<<<<<< HEAD
 
 Zipfile packaging will generate a ZIP file which includes 3 folders: `CandidateModels`, `SampleCode` and `ONNXRuntimePackages`, and a `models_rank.json` file in the `output_dir` folder (from Engine Configuration):
 
@@ -13,17 +12,6 @@
   * Model file
   * Olive Pass run history configurations for candidate model
   * Inference settings (`onnx` model only)
-* `SampleCode`: code sample for ONNX model
-  * C++
-  * C#
-  * Python
-=======
-Zipfile packaging will generate a ZIP file which includes 3 folders: `CandidateModels`, and `ONNXRuntimePackages`, and a `models_rank.json` file in the `output_dir` folder (from Engine Configuration):
-* `CandidateModels`: top ranked output model set
-    * Model file
-    * Olive Pass run history configurations for candidate model
-    * Inference settings (`onnx` model only)
->>>>>>> 68978f24
 * `ONNXRuntimePackages`: ONNXRuntime package files with the same version that were used by Olive Engine in this workflow run.
 * `models_rank.json`: A JSON file containing a list that ranks all output models based on specific metrics across all accelerators.
 
@@ -33,13 +21,6 @@
 
 Each `BestCandidateModel` folder will include model file/folder. The folder also includes a json file which includes the Olive Pass run history configurations since input model, a json file with performance metrics and a json file for inference settings for the candidate model if the candidate model is an ONNX model.
 
-<<<<<<< HEAD
-#### SampleCode
-
-Olive will only provide sample codes for ONNX model. Sample code supports 3 different programming languages: `C++`, `C#` and `Python`. And a code snippet introducing how to use Olive output artifacts to inference candidate model with recommended inference configurations.
-
-=======
->>>>>>> 68978f24
 #### Models rank JSON file
 
 A file that contains a JSON list for ranked model info across all accelerators, e.g.:
@@ -142,7 +123,6 @@
 If not specified, Olive will not package artifacts.
 
 * `PackagingConfig`
-<<<<<<< HEAD
   * `type [PackagingType]`:
     Olive packaging type. Olive will package different artifacts based on `type`.
   * `name [str]`:
@@ -212,79 +192,8 @@
     * `Dockerfile`
       * `requirements_file [str]`:
         `requirements.txt` file path. The packages will be installed to docker image.
-  * `include_sample_code [bool]`:
-    Whether or not to include sample code in zip file. Defaults to True
   * `include_runtime_packages [bool]`:
     Whether or not to include runtime packages (like onnxruntime) in zip file. Defaults to True
-=======
-    * `type [PackagingType]`:
-      Olive packaging type. Olive will package different artifacts based on `type`.
-    * `name [str]`:
-      For `PackagingType.Zipfile` type, Olive will generate a ZIP file with `name` prefix: `<name>.zip`.
-      For `PackagingType.AzureMLModels` and `PackagingType.AzureMLData`, Olive will use this `name` for Azure ML resource.
-      The default value is `OutputModels`.
-    * `config [dict]`:
-      The packaging config.
-      * `Zipfile`
-        * `export_in_mlflow_format [bool]`:
-          Export model in mlflow format. This is `false` by default.
-      * `AzureMLModels`
-        * `export_in_mlflow_format [bool]`:
-          Export model in mlflow format. This is `false` by default.
-        * `version [int | str]`：
-          The version for this model registration. This is `1` by default.
-        * `description [str]`
-          The description for this model registration. This is `None` by default.
-      * `AzureMLData`
-        * `export_in_mlflow_format [bool]`:
-          Export model in mlflow format. This is `false` by default.
-        * `version [int | str]`：
-          The version for this data asset. This is `1` by default.
-        * `description [str]`
-          The description for this data asset. This is `None` by default.
-      * `AzureMLDeployment`
-        * `model_name [str]`:
-          The model name when registering your output model to your Azure ML workspace. `olive-deployment-model` by default
-        * `model_version [int | str]`:
-          The model version when registering your output model to your Azure ML workspace. Please note if there is already a model with the same name and the same version in your workspace, this will override your existing registered model. `1` by default.
-        * `description [str]`
-          The description for this model registration. This is `None` by default.
-        * `model_package [ModelPackageConfig]`:
-          The configurations for model packaging.
-          * `target_environment [str]`:
-            The environment name for the environment created by Olive. `olive-target-environment` by default.
-          * `target_environment_version [str]`
-            The environment version for the environment created by Olive. Please note if there is already an environment with the same name and the same version in your workspace, your existing environment version will plus 1. This `target_environment_version` will not be applied for your environment. `None` by default.
-          * `inferencing_server [InferenceServerConfig]`
-            * `type [str]`
-              The targeted inferencing server type. `AzureMLOnline` or `AzureMLBatch`.
-            * `code_folder [str]`
-              The folder path to your scoring script.
-            * `scoring_script [str]`
-              The scoring script name.
-          * `base_environment_id [str]`
-            The base environment id that will be used for Azure ML packaging. The format is `azureml:<base-environment-name>:<base-environment-version>`.
-          * `environment_variables [dict]`
-            Env vars that are required for the package to run, but not necessarily known at Environment creation time. `None` by default.
-        * `deployment_config [DeploymentConfig]`
-          The deployment configuration.
-          * `endpoint_name [str]`
-            The endpoint name for the deployment. If the endpoint doesn't exist, Olive will create one endpoint with this name. `olive-default-endpoint` by default.
-          * `deployment_name [str]`
-            The name of the deployment. `olive-default-deployment` by default.
-          * `instance_type [str]`
-            Azure compute sku. ManagedOnlineDeployment only. `None` by default.
-          * `compute [str]`
-            Compute target for batch inference operation. BatchDeployment only. `None` by default.
-          * `instance_count [str]`
-            Number of instances the interfering will run on. `1` by default.
-          * `mini_batch_size [str]`
-            Size of the mini-batch passed to each batch invocation. `10` by default.
-          * `extra_config [dict]`
-            Extra configurations for deployment. `None` by default.
-    * `include_runtime_packages [bool]`:
-      Whether or not to include runtime packages (like onnxruntime) in zip file. Defaults to True
->>>>>>> 68978f24
 
 You can add different types `PackagingConfig` as a list to Engine configurations. e.g.:
 
