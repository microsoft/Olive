# Huggingface Model Optimization

## Introduction
This document outlines the integrations between Olive and Huggingface. Discover how to use Huggingface resources within Olive.

## hf_config
If you want to optimize a Huggingface model, or evaluate a Huggingface model, you will need `hf_config` defined in your `input_model` section. Please refer to [this section](../overview/options.md#input-model-information) for detailed parameters of `hf_config`.

Here is how you can use `hf_config`:

### Model config loading
Olive can automatically retrieve model configurations from Huggingface hub:

- Olive retrieves model [configuration](https://huggingface.co/docs/transformers/main/en/model_doc/auto#transformers.AutoConfig) from transformers for future usage.

- Olive simplifies the process by automatically fetching configurations such as IO config and dummy input required for the `OnnxConversion` pass from [OnnxConfig](https://huggingface.co/docs/transformers/main_classes/onnx#onnx-configurations). This means there's no need for you to manually specify the IO config and dummy input when using the `OnnxConversion` pass.

If you want to use your own `io_config` or `dummy_input`, you can still add them to the model config:
```json
"input_model":{
    "type": "PyTorchModel",
    "config": {
        "model_script": "user_script.py",
        "io_config": "get_io_config",
        "dummy_inputs_func": "get_dummy_inputs",
        "hf_config": {
            "model_name": "meta-llama/Llama-2-7b-hf",
            "task": "text-generation"
        }
    }
}
```

### Model loading
#### Load Huggingface model from Huggingface hub
Olive can automatically retrieve models from Huggingface hub. Here are the examples:

#### PyTorch model
Take `Intel/bert-base-uncased-mrpc` as an example, you can specify task name as `text-classification` to form the `hf_config` as follows:

```json
"input_model":{
    "type": "PyTorchModel",
    "config": {
        "hf_config": {
            "model_name": "Intel/bert-base-uncased-mrpc",
            "task": "text-classification"
        }
    }
}
```

#### Optimum model
Optimum model is a special case of PyTorch model. By specifying `OptimumModel` as `type`, the `model_path` should be the model's name. Then add the names of the model components to `model_components`. Olive will retrieve the components from Huggingface hub:

```json
"input_model":{
    "type": "OptimumModel",
    "config": {
        "model_path": "openlm-research/open_llama_3b",
        "model_components": ["decoder_model.onnx", "decoder_with_past_model.onnx"],
        "hf_config": {
            "model_class": "LlamaForCausalLM"
        }
    }
}
```

### Model loading from local
If you have the Huggingface model prepared in local, add `model_path` to the model config, and specify `model_name` and `task` in `hf_config` so that Olive can automatically fetch the model attributes:

Example:
```json
"input_model":{
    "type": "PyTorchModel",
    "config": {
        "model_path": "path_to_local_model",
        "hf_config": {
            "model_name": "Intel/bert-base-uncased-mrpc",
            "task": "text-classification"
        }
    }
}
```

### Model loading from local with custom components
You can use your own custom components functions for your model. You will need to define the details of your components in your script as functions.

Example:
```json
{
    "input_model": {
        "type": "PyTorchModel",
        "config": {
            "model_script": "user_script.py",
            "hf_config": {
                "model_class": "WhisperForConditionalGeneration",
                "model_name": "openai/whisper-medium",
                "components": [
                    {
                        "name": "encoder_decoder_init",
                        "io_config": "get_encdec_io_config",
                        "component_func": "get_encoder_decoder_init",
                        "dummy_inputs_func": "encoder_decoder_init_dummy_inputs"
                    },
                    {
                        "name": "decoder",
                        "io_config": "get_dec_io_config",
                        "component_func": "get_decoder",
                        "dummy_inputs_func": "decoder_dummy_inputs"
                    }
                ]
            }
        }
    },
}
```

#### Script example
```
<<<<<<< HEAD
# user_script.py
def get_dec_io_config(model: OliveModel):
=======
# my_script.py
def get_dec_io_config(model: OliveModelHandler):
>>>>>>> fa96644a
    # return your io dict
    ...

def get_decoder(model: OliveModelHandler):
    # your component implementation
    ...

def dummy_inputs_func(model: OliveModelHandler):
    # return the dummy input for your component
    ...
```

### Model loading from Azure ML resources
Olive supports loading model from your Azure Machine Learning workspace. Find detailed configurations [here](./azureml_integration.md).

Example: [Llama-2-7b](https://ml.azure.com/models/Llama-2-7b/version/13/catalog/registry/azureml-meta) from Azure ML model catalog:
```json
"input_model":{
    "type": "PyTorchModel",
    "config": {
        "model_path": {
            "type": "azureml_registry_model",
            "config": {
                "name": "Llama-2-7b",
                "registry_name": "azureml-meta",
                "version": "13"
            }
        },
        "model_file_format": "PyTorch.MLflow",
        "hf_config": {
            "model_name": "meta-llama/Llama-2-7b-hf",
            "task": "text-generation"
        }
    }
}
```

Please note the model for `Llama-2-7b` in Azure ML model catalog is a mlflow model. So `"model_file_format": "PyTorch.MLflow"` is required here.

## Huggingface datasets
Olive supports automatically downloading and applying [Huggingface datasets](https://huggingface.co/datasets) to Passes and Evaluators.

Datasets can be added to `hf_config`, or `data_configs` section in the configuration file with `"type": "HuggingfaceContainer"`. More details about `data_configs` can be found [here](../tutorials/configure_data.rst).

You can reference the dataset by its name in the Pass config

Example: `datasets` in `hf_config`:
```json
"hf_config": {
    "model_name": "bert-base-uncased",
    "task": "text-classification",
    "dataset": {
        "data_name":"glue",
        "subset": "mrpc",
        "split": "validation",
        "input_cols": ["sentence1", "sentence2"],
        "label_cols": ["label"],
        "batch_size": 1
    }
}
```

Pass config:
```json
"perf_tuning": {
    "type": "OrtPerfTuning",
    "config": {
        "data_config": "__input_model_data_config__"
    }
}
```

Example: datasets in `data_configs`:
```json
"data_configs": {
    "oasst1_train": {
        "name": "oasst1",
        "type": "HuggingfaceContainer",
        "params_config": {
            "data_name": "timdettmers/openassistant-guanaco",
            "split": "train",
            "component_kwargs": {
                "pre_process_data": {
                    "text_cols": ["text"],
                    "corpus_strategy": "line-by-line",
                    "source_max_len": 512,
                    "pad_to_max_len": false
                }
            }
        }
    }
}
```

Pass config:
```json
"perf_tuning": {
    "type": "OrtPerfTuning",
    "config": {
        "data_config": "oasst1_train"
    }
}
```

## Huggingface metrics
Huggingface metrics in Olive are supported by [Huggingface evaluate](https://huggingface.co/docs/evaluate/index). You can refer to [Huggingface metrics page](https://huggingface.co/metrics) for a complete list of available metrics.

Example metric config
```json
{
    "name": "accuracy",
    "type": "accuracy",
    "backend": "huggingface_metrics",
    "sub_types": [
        {"name": "accuracy", "priority": -1},
        {"name": "f1"}
    ]
}
```
Please refer to [metrics](../overview/options.md#metrics) for more details.

## Huggingface login
For certain gated models or datasets, you need to log in to your Huggingface account to access them. If the Huggingface resources you are using require a token, please add `hf_token: true` to the Olive system configuration. Olive will then automatically manage the Huggingface login process, allowing you to access these gated resources.

### Local system, docker system and Python environment system
For local system, docker system and Python environment system, please run command `huggingface-cli login` in your terminal to login your Huggingface account. Find more details about login [here](https://huggingface.co/docs/huggingface_hub/quick-start#login).

### AzureML system
Follow these steps to enable Huggingface login for AzureML system:
1. Get your Huggingface token string from Settings -> [Access Tokens](https://huggingface.co/settings/tokens).
1. Create or use an existing [Azure Key Vault](https://learn.microsoft.com/en-us/azure/key-vault/general/overview). Assume the key vault is named `my_keyvault_name`. Add a new secret named `hf-token`, and set the value as the token from the first step. It is important to note that Olive reserves `hf-token` secret name specifically for Huggingface login. Do not use this name in this keyvault for other purpose.
1. Make sure you have `azureml_client` section in your configuration file, and add a new attribute `keyvault_name` to it. For example:
    ```
    "azureml_client": {
        "subscription_id": "<subscription_id>",
        "resource_group": "<resource_group>",
        "workspace_name": "<workspace_name>",
        "keyvault_name" : "my_keyvault_name"
    }
    ```
1. Configure the Managed Service Identity (MSI) for the host compute or target compute. Detailed instruction can be found [here](https://learn.microsoft.com/en-us/azure/machine-learning/how-to-setup-authentication?view=azureml-api-2&tabs=sdk#configure-a-managed-identity). Then grant the host compute or target compute access to the key vault resource following this [guide](https://learn.microsoft.com/en-us/azure/key-vault/general/assign-access-policy?tabs=azure-portal)

With the above steps, Olive can automatically retrieve your Huggingface token from the `hf-token` secret in the `my_keyvault_name` key vault, and log in your Huggingface account in the AML job.

## E2E example
For the complete example, please refer to [Bert Optimization with PTQ on CPU](https://github.com/microsoft/Olive/tree/main/examples/bert#bert-optimization-with-ptq-on-cpu).<|MERGE_RESOLUTION|>--- conflicted
+++ resolved
@@ -118,13 +118,8 @@
 
 #### Script example
 ```
-<<<<<<< HEAD
-# user_script.py
-def get_dec_io_config(model: OliveModel):
-=======
 # my_script.py
 def get_dec_io_config(model: OliveModelHandler):
->>>>>>> fa96644a
     # return your io dict
     ...
 
