--- conflicted
+++ resolved
@@ -58,7 +58,6 @@
 ## Pre/Post Processing Ops
 'PrePostProcessing' inserts pre and post processing ops into the ONNX graph.
 
-<<<<<<< HEAD
 ### Example Configuration
 ```json
 {
@@ -66,7 +65,7 @@
     "config": {"tool_command": "superresolution"}
 }
 ```
-=======
+
 ## Insert Beam Serch Op
 
 `InsertBeamSearch` chains two model components (for example, encoder and decoder) together by inserting beam search op in between them.
@@ -79,7 +78,6 @@
 }
 ```
 
->>>>>>> fa45c216
 ## Post Training Quantization (PTQ)
 [Quantization][1] is a technique to compress deep learning models by reducing the precision of the model weights from 32 bits to 8 bits. This
 technique is used to reduce the memory footprint and improve the inference performance of the model. Quantization can be applied to the
