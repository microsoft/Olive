# Examples

|Scenario| Model|Examples|Hardware Targeted Optimization|
|---|-----------|-----------|-----------|
||llama2|[Link](https://github.com/microsoft/Olive/tree/main/examples/llama2)|`CPU`: with ONNX Runtime optimizations for optimized FP32 ONNX model<br>`CPU`: with ONNX Runtime optimizations for optimized INT8 ONNX model<br>`CPU`: with ONNX Runtime optimizations for optimized INT4 ONNX model<br>`GPU`: with ONNX Runtime optimizations for optimized FP16 ONNX model<br>`GPU`: with ONNX Runtime optimizations for optimized INT4 ONNX model<br>`GPU`: with QLoRA for model fine tune and ONNX Runtime optimizations for optimized ONNX model
<<<<<<< HEAD
||phi2|[Link](https://github.com/microsoft/Olive/tree/main/examples/phi2)|`CPU`: with ONNX Runtime optimizations fp32/int4<br>`GPU` with ONNX Runtime optimizations fp16/int4, with PyTorch QLoRA for model fine tune<br>`GPU` with SliceGPT for an optimized PyTorch model with sparsity
||phi3.5|[Link](https://github.com/microsoft/Olive/tree/main/examples/phi3_5)|`QDQ`: QDQ Model with 4-bit Weights & 16-bit Activations<br>`QNN EP`: PTQ + AOT Compilation for Qualcomm NPUs using QNN EP<br>`Vitis AI EP`: PTQ + AOT Compilation for AMD NPUs using Vitis AI EP
=======
>>>>>>> 78f77125
||qwen2.5|[Link](https://github.com/microsoft/Olive/tree/main/examples/qwen2_5)|`QDQ`: QDQ Model with 4-bit Weights & 16-bit Activations<br>`QNN EP`: PTQ + AOT Compilation for Qualcomm NPUs using QNN EP<br>`Vitis AI EP`: PTQ + AOT Compilation for AMD NPUs using Vitis AI EP
||audio spectrogram<br>transformer|[Link](https://github.com/microsoft/Olive/tree/main/examples/ast)|`CPU`: with ONNX Runtime optimizations and quantization for optimized INT8 ONNX model
|Vision|stable diffusion|[Link](https://github.com/microsoft/Olive/tree/main/examples/stable_diffusion)|`GPU`: with ONNX Runtime optimization for DirectML EP<br>`GPU`: with ONNX Runtime optimization for CUDA EP<br>`Intel CPU`: with OpenVINO toolkit<br>`QDQ`: with ONNX Runtime static Quantization for ONNX INT8 model with QDQ format
||stable diffusion XL|[Link](https://github.com/microsoft/Olive/tree/main/examples/directml/stable_diffusion_xl)|`GPU`: with ONNX Runtime optimizations with DirectML EP<br>`GPU`: with ONNX Runtime optimization for CUDA EP
||squeezenet|[Link](https://github.com/microsoft/Olive/tree/main/examples/directml/squeezenet)|`GPU`: with ONNX Runtime optimizations with DirectML EP
||mobilenet|[Link](https://github.com/microsoft/Olive/tree/main/examples/mobilenet)|`QNN EP`: with ONNX Runtime static QDQ quantization for ONNX Runtime QNN EP
||resnet|[Link](https://github.com/microsoft/Olive/tree/main/examples/resnet)|`CPU`: with ONNX Runtime static/dynamic Quantization for ONNX INT8 model<br>`QDQ`: with ONNX Runtime static Quantization for ONNX INT8 model with QDQ format<br>`AMD DPU`: with AMD Vitis-AI Quantizationg<|MERGE_RESOLUTION|>--- conflicted
+++ resolved
@@ -3,11 +3,6 @@
 |Scenario| Model|Examples|Hardware Targeted Optimization|
 |---|-----------|-----------|-----------|
 ||llama2|[Link](https://github.com/microsoft/Olive/tree/main/examples/llama2)|`CPU`: with ONNX Runtime optimizations for optimized FP32 ONNX model<br>`CPU`: with ONNX Runtime optimizations for optimized INT8 ONNX model<br>`CPU`: with ONNX Runtime optimizations for optimized INT4 ONNX model<br>`GPU`: with ONNX Runtime optimizations for optimized FP16 ONNX model<br>`GPU`: with ONNX Runtime optimizations for optimized INT4 ONNX model<br>`GPU`: with QLoRA for model fine tune and ONNX Runtime optimizations for optimized ONNX model
-<<<<<<< HEAD
-||phi2|[Link](https://github.com/microsoft/Olive/tree/main/examples/phi2)|`CPU`: with ONNX Runtime optimizations fp32/int4<br>`GPU` with ONNX Runtime optimizations fp16/int4, with PyTorch QLoRA for model fine tune<br>`GPU` with SliceGPT for an optimized PyTorch model with sparsity
-||phi3.5|[Link](https://github.com/microsoft/Olive/tree/main/examples/phi3_5)|`QDQ`: QDQ Model with 4-bit Weights & 16-bit Activations<br>`QNN EP`: PTQ + AOT Compilation for Qualcomm NPUs using QNN EP<br>`Vitis AI EP`: PTQ + AOT Compilation for AMD NPUs using Vitis AI EP
-=======
->>>>>>> 78f77125
 ||qwen2.5|[Link](https://github.com/microsoft/Olive/tree/main/examples/qwen2_5)|`QDQ`: QDQ Model with 4-bit Weights & 16-bit Activations<br>`QNN EP`: PTQ + AOT Compilation for Qualcomm NPUs using QNN EP<br>`Vitis AI EP`: PTQ + AOT Compilation for AMD NPUs using Vitis AI EP
 ||audio spectrogram<br>transformer|[Link](https://github.com/microsoft/Olive/tree/main/examples/ast)|`CPU`: with ONNX Runtime optimizations and quantization for optimized INT8 ONNX model
 |Vision|stable diffusion|[Link](https://github.com/microsoft/Olive/tree/main/examples/stable_diffusion)|`GPU`: with ONNX Runtime optimization for DirectML EP<br>`GPU`: with ONNX Runtime optimization for CUDA EP<br>`Intel CPU`: with OpenVINO toolkit<br>`QDQ`: with ONNX Runtime static Quantization for ONNX INT8 model with QDQ format
