# Olive Options

Olive enables users to easily compose and customize their own model optimization pipelines. Olive provides a set of passes that can be
used to compose a pipeline. Olive receives input model, target hardware, performance requirements, and list of optimizations techniques
to apply from user in the form of a json dictionary. In this document, we document the options user can set in this dictionary.

The options are organized into following sections:

- [Azure ML client](#azure-ml-client) `azureml_client`
- [Input Model Information](#input-model-information) `input_model`
- [Systems Information](#systems-information) `systems`
- [Evaluators Information](#evaluators-information) `evaluators`
- [Passes Information](#passes-information) `passes`
- [Engine Information](#engine-information) `engine`

## Azure ML Client

If you will use Azure ML resources and assets, you need to provide your Azure ML client configurations. For example:
* You have AzureML system for targets or hosts.
* You have Azure ML model as input model.

AzureML authentication credentials is needed. Refer to
[this](https://learn.microsoft.com/en-us/azure/machine-learning/how-to-setup-authentication?tabs=sdk)  for
more details.

`azureml_client: [Dict]`
- `subscription_id: [str]` Azure account subscription id.
- `resource_group: [str]` Azure account resource group name.
- `workspace_name: [str]` Azure ML workspace name.
- `aml_config_path: [str]` The path to Azure config file, if Azure ML client config is in a separate file.
- `read_timeout: [int]` read timeout in seconds for HTTP requests, user can increase if they find the default value too small. The default value from azureml sdk is 3000 which is too large and cause the evaluations and pass runs to sometimes hang for a long time between retries of job stream and download steps.
- `max_operation_retries: [int]` The maximum number of retries for Azure ML operations like resource creation and download.
The default value is 3. User can increase if there are network issues and the operations fail.
- `operation_retry_interval: [int]` The initial interval in seconds between retries for Azure ML operations like resource creation and download. The interval doubles after each retry. The default value is 5. User can increase if there are network issues and the operations fail.
- `default_auth_params: Dict[str, Any]` Default auth parameters for AzureML client. Please refer to [azure DefaultAzureCredential](https://learn.microsoft.com/en-us/python/api/azure-identity/azure.identity.defaultazurecredential?view=azure-python#parameters) for more details. For example, if you want to exclude managed identity credential, you can set the following:
```json
"azureml_client": {
    "subscription_id": "my_subscription_id",
    "resource_group": "my_resource_group",
    "workspace_name": "my_workspace",
    "default_auth_params": {
        "exclude_managed_identity_credential": true
    }
}
```

### Example
```json
"azureml_client": {
    "subscription_id": "<subscription_id>",
    "resource_group": "<resource_group>",
    "workspace_name": "<workspace_name>",
    "read_timeout" : 4000,
    "max_operation_retries" : 4,
    "operation_retry_interval" : 5
},
```
## Input Model Information

`input_model: [Dict]`

User should specify input model type and configuration using `input model` dictionary. It contains following items:

- `type: [str]` Type of the input model. The supported types are `PyTorchModel`, `ONNXModel`, `OpenVINOModel`, and `SNPEModel`. It is
case insensitive.

- `config: [Dict]` The input model config dictionary specifies following items:

    - `model_path: [str | Dict]` The model path can be a string or a dictionary. If it is a string, it is either a string name
    used by the model loader or the path to the model file/directory. If it is a dictionary, it contains information about the model path.
    Please refer to [Configuring Model Path](configuring_model_path) for the more information of the model path dictionary.

    - `model_loader: [str]` The name of the function provided by the user to load the model. The function should take the model path as
    input and return the loaded model.

    - `model_script: [str]` The name of the script provided by the user to assist with model loading.

    - <a name="hf_config"></a> `hf_config: [Dict]` Instead of `model_path` or `model_loader`, the model can be specified using a dictionary describing a huggingface
    model. This dictionary specifies the following items:

        - `model_name: [str]`: This the model name of the huggingface model such as `distilbert-base-uncased` which will be used to load the model with huggingface `from_pretrained` method.

        - `task: [str]`: This is the task type for the model such as `text-classification`. The complete list of supported task can be found
        at [huggingface-tasks](https://huggingface.co/docs/transformers/v4.28.1/en/main_classes/pipelines#transformers.pipeline.task).

        - `feature: [str]`: The ONNX export features. This is only needed for HuggingFace hub model. Default to `default`. You can find more info at [Export to ONNX](https://huggingface.co/docs/transformers/serialization)

        - `model_class: [str]`: Instead of the `task`, the class of the model can be provided as well. Such as `DistilBertForSequenceClassification`

        - `components: [List[HFComponent]]`: HFComponent list:
            - `HFComponent`:
                - `name: [str]`: Component name. Olive will generate a model class with this str as attribute name.
                - `io_config: [str | Dict]`: The io_config of this component. If `str`, Olive will load `io_config` from `model_script`.
                - `component_func: [str]`: The component function name will be loaded from `model_script`.
                - `dummy_inputs_func: [str]`: The dummy input function name will be loaded from `model_script`.

        - `config: [str]`: The config of the model can be provided as well. Such as `WhisperConfig`. See
        [huggingface configurations](https://huggingface.co/docs/transformers/main_classes/configuration)

        - `dataset: [dict]`: If you want to use the huggingface dataset, you need to provide the dataset config. See [huggingface datasets](https://huggingface.co/docs/datasets/loading). Olive exposes the following configs(which will be extended in the future):
            ```python
            "dataset": {
                "model_name": "distilbert-base-uncased",  # the model name of the huggingface model, if not provided, it will use the model_name in hf_config
                "task": "text-classification",  # the task type for the model, if not provided, it will use the task in hf_config
                "data_name":"glue",  # the name of the dataset
                "subset": "mrpc",  # the subset of the dataset, could be "mrpc", "mnli" and etc. You can find the available subsets in the dataset page.
                "split": "validation",  # the split of the dataset, could be "train", "validation", "test" and etc. You can find the available splits in the dataset page.
                "input_cols": ["sentence1", "sentence2"],  # the input columns of the dataset
                "label_cols": ["label"],  # the label columns of the dataset
                "batch_size": 1  # the batch size of the dataloader
            }
            ```
            For cases where you do not want to use the huggingface model but want to use the huggingface dataset, you can provide `dataset` config only like above.

Please find the detailed config options from following table for each model type:

| Model Type | Description |
|:----------|:-------------|
| [PytorchModel](pytorch_model) | Pytorch model |
| [ONNXModel](onnx_model) | ONNX model |
| [OpenVINOModel](openvino_model) | OpenVINO IR model |
| [SNPEModel](snpe_model) | SNPE DLC model |

### Example
```json
"input_model": {
    "type": "PyTorchModel",
    "config": {
        "model_loader": "load_pytorch_origin_model",
        "model_script": "user_script.py",
        "io_config": {
            "input_names": ["input"],
            "input_shapes": [[1, 3, 32, 32]],
            "output_names": ["output"],
            "dynamic_axes": {
                "input": {"0": "batch_size"},
                "output": {"0": "batch_size"}
            }
        }
    }
}
```

## Systems Information
`systems: [Dict]`

This is a dictionary that contains the information of systems that are reference by the engine, passes and evaluators. The key of the
dictionary is the name of the system. The value of the dictionary is another dictionary that contains the information of the system. The
information of the system contains following items:

- `type: [str]` The type of the system. The supported types are `LocalSystem`, `AzureML` and `Docker`.
<<<<<<< HEAD
  There are some built-in system alias which could also be used as type. For example, `AzureNDV2System`. Please refer to [System Alias](system_alias) for the complete list of system alias.
=======
  There are some built-in system alias which could also be used as type. For example, `AzureNDV2System`. Please refer to [Olive System Alias](olive_system_alias) for the complete list of system alias.
>>>>>>> 6c98cfa1

- `config: [Dict]` The system config dictionary that contains the system specific information.

Please refer to [Configuring OliveSystem](configuring_olivesystem) for the more information of the system config dictionary.

### Example
```json
"systems": {
    "local_system": {"type": "LocalSystem"},
    "aml_system": {
        "type": "AzureML",
        "config": {
            "aml_compute": "cpu-cluster",
            "aml_docker_config": {
                "base_image": "mcr.microsoft.com/azureml/openmpi4.1.0-ubuntu20.04",
                "conda_file_path": "conda.yaml"
            }
        }
    }
}
```
## Evaluators Information
`evaluators: [Dict]`

This is a dictionary that contains the information of evaluators that are reference by the engine and passes. The key of the dictionary
is the name of the evaluator. The value of the dictionary is another dictionary that contains the information of the evaluator. The
information of the evaluator contains following items:

- <a name="metrics"></a> `metrics: [List]` This is a list of metrics that the evaluator will use to evaluate the model. Each metric is a dictionary that
    contains following items:

    - `name: [str]` The name of the metric. This must be a unique name among all metrics in the evaluator.

    - `type: [str]` The type of the metric. The supported types are `accuracy`, `latency` and `custom`.

    - `backend: [str]` The type of metrics' backend. Olive implement `torch_metrics` and `huggingface_metrics` backends. The default value is `torch_metrics`.
        - `torch_metrics` backend uses `torchmetrics` library to compute metrics. It supports `accuracy_score`, `f1_score`, `precision`, `recall` and `auc` metrics.
        - `huggingface_metrics` backend uses huggingface `evaluate` library to compute metrics. The supported metrics can be found at [huggingface metrics](https://huggingface.co/metrics).

    - `subtypes: [List[Dict]]` The subtypes of the metric. Cannot be null or empty. Each subtype is a dictionary that contains following items:

        - `name: str` The name of the subtype. Please refer to [AccuracySubtype](accuracy_sub_type) and [LatencySubtype](latency_sub_type)
        for the supported subtypes. For `custom` type, if the result of the evaluation is a dictionary, the name of the subtype should be the key of the dictionary. Otherwise, the name of the subtype could be any unique string user gives.

        - `metric_config` The parameter config used to measure detailed metrics. Please note that when the `backend` is `huggingface_metrics`, you should see the `metric_config` as dictionary of:
            - `load_params`: The parameters used to load the metric, run as `evaluator = evaluate.load("word_length", **load_params)`.
            - `compute_params` The parameters used to compute the metric, run as `evaluator.compute(predictions=preds, references=target, **compute_params)`.
            - `result_key` The key used to extract the metric result with given format. For example, if the metric result is {'accuracy': {'value': 0.9}}, then the result_key should be 'accuracy.value'."

        - `priority: [int]` The priority of the subtype. The higher priority subtype will be given priority during evaluation. Note that it should be unique among all subtypes in the metric.

        - `higher_is_better: [Boolean]` True if the metric is better when it is higher. It is `true` for `accuracy` type and `false` for `latency` type.

        - `goal: [Dict]` The goal of the metric. It is a dictionary that contains following items:

            - `type: [str]` The type of the goal. The supported types are `threshold`, `min-improvement`, `percent-min-improvement`,
            `max-degradation`, and `percent-max-degradation`.

            - `value: [float]` The value of the goal. It is the threshold value for `threshold` type. It is the minimum improvement value
            for `min-improvement` type. It is the minimum improvement percentage for `percent-min-improvement` type. It is the maximum
            degradation value for `max-degradation` type. It is the maximum degradation percentage for `percent-max-degradation` type.

    - `user_config: [Dict]` The user config dictionary that contains the user specific information for the metric. The
       dictionary contains following items:

        - `user_script: [str]` The name of the script provided by the user to assist with metric evaluation.

        - `script_dir: [str]` The directory that contains dependencies for the user script.

        - `data_dir: [str|ResourcePathConfig]` The directory that contains the data for the metric evaluation.

        - `batch_size: [int]` The batch size for the metric evaluation.

        - `dataloader_func: [str]` The name of the function provided by the user to load the data for the metric evaluation. The
        function should take the `data_dir` and `batch_size` as input and return the data loader. Only valid for `accuracy` and `latency`
         type.

        - `inference_settings: [Dict]` Inference settings for the different runtime. Only valid for `accuracy` and `latency` type.

        - `post_processing_func: [str]` The name of the function provided by the user to post process the model output. The function
        should take the model output and return the post processed output. Only valid for `accuracy` type.

        - `evaluate_func: [str]` The name of the function provided by the user to evaluate the model. The function should take the
        model, `data_dir` and `batch_size` as input and return the evaluation result. Only valid for `custom` type.

    Note that for above `data_dir` config which is related to resource path, Olive supports local file, local folder or AML Datastore. Take AML Datastore as an example, Olive can parse the resource type automatically from `config dict`, or `url`. Please refer to our [Resnet](https://github.com/microsoft/Olive/tree/main/examples/resnet#resnet-optimization-with-ptq-on-cpu) example for more details.
    ```json
    "data_dir": {
        "type": "azureml_datastore",
        "config": {
            "azureml_client": "azureml_client",
            "datastore_name": "test",
            "relative_path": "cifar-10-batches-py"
        }
    }
    // provide azureml datastore url
    "data_dir": "azureml://azureml://subscriptions/test/resourcegroups/test/workspaces/test/datastores/test/cifar-10-batches-py"
    ```

### Example
```json
"evaluators": {
    "common_evaluator": {
        "metrics":[
            {
                "name": "accuracy",
                "type": "accuracy",
                "sub_types": [
                    {"name": "accuracy_score", "priority": 1, "goal": {"type": "max-degradation", "value": 0.01}},
                    {"name": "f1_score", "metric_config": {"multiclass": false}},
                    {"name": "auc", "metric_config": {"reorder": true}}
                ],
                "user_config":{
                    "post_processing_func": "post_process",
                    "user_script": "user_script.py",
                    "dataloader_func": "create_dataloader",
                    "batch_size": 1
                }
            },
            {
                "name": "accuracy",
                "type": "accuracy",
                "backend": "huggingface_metrics",
                "sub_types": [
                    {"name": "accuracy", "priority": -1},
                    {"name": "f1"}
                ],
                "user_config":{
                    "post_processing_func": "post_process",
                    "user_script": "user_script.py",
                    "dataloader_func": "create_dataloader",
                    "batch_size": 1
                }
            },
            {
                "name": "latency",
                "type": "latency",
                "sub_types": [
                    {"name": "avg", "priority": 2, "goal": {"type": "percent-min-improvement", "value": 20}},
                    {"name": "max"},
                    {"name": "min"}
                ],
                "user_config":{
                    "user_script": "user_script.py",
                    "dataloader_func": "create_dataloader",
                    "batch_size": 1
                }
            }
        ]
    }
}
```


## Passes Information
`passes: [Dict]`

This is a dictionary that contains the information of passes that are executed by the engine. The passes are executed
in order of their definition in this dictionary. The key of the dictionary is the name of the pass. The value of the dictionary is
another dictionary that contains the information of the pass. The information of the pass contains following items:

- `type: [str]` The type of the pass.

- `disable_search: [Boolean]` This decides whether to use the default value (`true`) or the default searchable values,
  if any, (`false`) for the optional parameters. This is `false` by default and can be overridden if `search_strategy` under `engine` is
  specified. Otherwise, it is always `true`.

- `config: [Dict]` The configuration of the pass.

- `host: [str | Dict]` The host of the pass. It can be a string or a dictionary. If it is a string, it is the name of a system in
`systems`. If it is a dictionary, it contains the system information. If not specified, the host of the engine will be used.

- `evaluator: [str | Dict]` The evaluator of the pass. It can be a string or a dictionary. If it is a string, it is the name of an
evaluator in `evaluators`. If it is a dictionary, it contains the evaluator information. If not specified, the evaluator of the engine
will be used.

- `clean_run_cache: [Boolean]` This decides whether to clean the run cache of the pass before running the pass. This is `false` by default.

- `output_name: str` In no-search mode (i.e., `search_strategy` is `null`), if `output_name` is provided, the output model of the pass will be
saved to the engine's `output_dir` with the prefix of `output_name`. For the final pass, the engine's `output_name`, if provided, overrides the
`output_name` of the pass.

Please refer to [Configuring Pass](configuring_pass) for more details on `type`, `disable_search` and `config`.

Please also find the detailed options from following table for each pass:

| Pass Name | Description |
|:----------|:-------------|
| [OnnxConversion](onnx_conversion) | Convert a PyTorch model to ONNX model |
| [OnnxModelOptimizer](onnx_model_optimizer) | Optimize ONNX model by fusing nodes. |
| [OnnxTransformersOptimization](onnx_transformers_optimization) | Optimize transformer based models in scenarios where ONNX Runtime does not apply the optimization at load time. It is based on onnxruntime.transformers.optimizer. |
| [OrtPerfTuning](ort_perf_tuning) | Optimize ONNX Runtime inference settings. |
| [OnnxDynamicQuantization](onnx_dynamic_quantization) | ONNX Dynamic Quantization Pass. |
| [OnnxStaticQuantization](onnx_static_quantization) | ONNX Static Quantization Pass. |
| [OnnxQuantization](onnx_quantization) | Quantize ONNX model with onnxruntime where we can search for best parameters for static/dynamic quantization at same time. |
| [IncDynamicQuantization](inc_dynamic_quantization) |  Intel® Neural Compressor Dynamic Quantization Pass. |
| [IncStaticQuantization](inc_static_quantization) |  Intel® Neural Compressor Static Quantization Pass. |
| [IncQuantization](inc_quantization) | Quantize ONNX model with Intel® Neural Compressor where we can search for best parameters for static/dynamic quantization at same time. |
| [QuantizationAwareTraining](onnx_quantization_aware_training) | Run quantization aware training on PyTorch model. |
| [OpenVINOConversion](openvino_conversion) | Converts PyTorch, ONNX or TensorFlow Model to OpenVino Model. |
| [OpenVINOQuantization](openvino_quantization) | Post-training quantization for OpenVINO model. |
| [SNPEConversion](snpe_conversion) | Convert ONNX or TensorFlow model to SNPE DLC. Uses snpe-tensorflow-to-dlc or snpe-onnx-to-dlc tools from the SNPE SDK. |
| [SNPEQuantization](snpe_quantization) | Quantize SNPE model. Uses snpe-dlc-quantize tool from the SNPE SDK. |
| [SNPEtoONNXConversion](snpe_to_onnx_conversion) | Convert a SNPE DLC to ONNX to use with SNPE Execution Provider. Creates a ONNX graph with the SNPE DLC as a node. |
| [VitisAIQuantization](vitis_ai_quantization) | AMD-Xilinx Vitis-AI Quantization Pass.  |
| [OptimumConversion](optimum_conversion) | Convert huggingface models to ONNX via the Optimum library. |
| [OptimumMerging](optimum_merging) | Merge 2 models together with an `if` node via the Optimum library. |

### Example
```json
"passes": {
    "onnx_conversion": {
        "type": "OnnxConversion",
        "config": {
            "target_opset": 13
        }
    },
    "onnx_quantization": {
        "type": "OnnxQuantization",
        "config": {
            "user_script": "user_script.py",
            "data_dir": "data",
            "dataloader_func": "resnet_calibration_reader",
            "weight_type": "QUInt8"
        }
    }
}
```

## Engine Information
`engine: [Dict]`

This is a dictionary that contains the information of the engine. The information of the engine contains following items:

- `search_strategy: [Dict | Boolean | None]` The search strategy of the engine. It contains the following items:

    - `execution_order: [str]` The execution order of the optimizations of passes. The options are `pass-by-pass` and `joint`.

    - `search_algorithm: [str]` The search algorithm of the engine. The available search algorithms are `exhaustive`, `random` and `tpe`.

    - `search_algorithm_config: [Dict]` The configuration of the search algorithm. The configuration of the search algorithm depends on
    the search algorithm.

    - `output_model_num: [int]` The number of output models from the engine based on metric priority. If not specified, the engine will output all qualified models.

    - `stop_when_goals_met: [Boolean]` This decides whether to stop the search when the metric goals, if any,  are met. This is `false` by
    default.

    - `max_iter: [int]` The maximum number of iterations of the search. Only valid for `joint` execution order. By default, there is no
    maximum number of iterations.

    - `max_time: [int]` The maximum time of the search in seconds. Only valid for `joint` execution order. By default, there is no
    maximum time.

  If `search_strategy` is `null` or `false`, the engine will run the passes in the order they were registered without searching. Thus, the passes must
  have empty search spaces. The output of the final pass will be evaluated if there is a valid evaluator. The output of the engine will be
  the output model of the final pass and its evaluation result.

  If `search_strategy` is `true`, the search strategy will be the default search strategy. The default search strategy is `exhaustive` search
  algorithm with `joint` execution order.

- `evaluation_only: [Boolean]` This decides whether to run the engine in evaluation only mode. In this mode, the engine will evaluate the input
    model using the engine's evaluator and return the results. If the engine has no evaluator, it will raise an error. This is `false` by default.

- `host: [str | Dict]` The host of the engine. It can be a string or a dictionary. If it is a string, it is the name of a system in `systems`.
    If it is a dictionary, it contains the system information. If not specified, it is the local system.

- `target: [str | Dict]` The target to run model evaluations on. It can be a string or a dictionary. If it is a string, it is the name of
    a system in `systems`. If it is a dictionary, it contains the system information. If not specified, it is the local system.

- `evaluator: [str | Dict]` The evaluator of the engine. It can be a string or a dictionary. If it is a string, it is the name of an evaluator
    in `evaluators`. If it is a dictionary, it contains the evaluator information. This evaluator will be used to evaluate the input model if
    needed. It is also used to evaluate the output models of passes that don't have their own evaluators.

- `cache_dir: [str]` The directory to store the cache of the engine. If not specified, the cache will be stored in the `.olive-cache` directory
    under the current working directory.

- `clean_cache: [Boolean]` This decides whether to clean the cache of the engine before running the engine. This is `false` by default.

- `clean_evaluation_cache: [Boolean]` This decides whether to clean the evaluation cache of the engine before running the engine. This is
`false` by default.

- `plot_pareto_frontier` This decides whether to plot the pareto frontier of the search results. This is `false` by default.

- `output_dir: [str]` The directory to store the output of the engine. If not specified, the output will be stored in the current working
    directory. For a run with no search, the output is the output model of the final pass and its evaluation result. For a run with search, the
    output is a json file with the search results.

- `output_name: [str]` The name of the output. This string will be used as the prefix of the output file name. If not specified, there is no
    prefix.

- `packaging_config: [PackagingConfig]` Olive artifacts packaging configurations. If not specified, Olive will not package artifacts.

- `log_severity_level: [int]` The log severity level of Olive. The options are `0` for `VERBOSE`, `1` for
    `INFO`, `2` for `WARNING`, `3` for `ERROR`, `4` for `FATAL`. The default value is `1` for `INFO`.

- `ort_log_severity_level: [int]` The log severity level of ONNX Runtime. The options are `0` for `VERBOSE`, `1` for
    `INFO`, `2` for `WARNING`, `3` for `ERROR`, `4` for `FATAL`. The default value is `3` for `ERROR`.

Please find the detailed config options from following table for each search algorithm:

| Algorithm  | Description |
|:----------|:-------------|
| [exhaustive](exhaustive_search_algorithm) | Iterates over the entire search space |
| [random](random_search_algorithm) | Samples random points from the search space with or without replacement |
| [tpe](tpe_search_algorithm) | Sample using TPE (Tree-structured Parzen Estimator) algorithm. |

### Example
```json
"engine": {
    "search_strategy": {
        "execution_order": "joint",
        "search_algorithm": "tpe",
        "search_algorithm_config": {
            "num_samples": 5,
            "seed": 0
        }
    },
    "evaluator": "common_evaluator",
    "host": "local_system",
    "target": "local_system",
    "clean_cache": true,
    "cache_dir": "cache"
}
```<|MERGE_RESOLUTION|>--- conflicted
+++ resolved
@@ -149,11 +149,7 @@
 information of the system contains following items:
 
 - `type: [str]` The type of the system. The supported types are `LocalSystem`, `AzureML` and `Docker`.
-<<<<<<< HEAD
-  There are some built-in system alias which could also be used as type. For example, `AzureNDV2System`. Please refer to [System Alias](system_alias) for the complete list of system alias.
-=======
   There are some built-in system alias which could also be used as type. For example, `AzureNDV2System`. Please refer to [Olive System Alias](olive_system_alias) for the complete list of system alias.
->>>>>>> 6c98cfa1
 
 - `config: [Dict]` The system config dictionary that contains the system specific information.
 
