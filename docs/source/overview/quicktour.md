--- conflicted
+++ resolved
@@ -51,8 +51,7 @@
     "type": "PyTorchModel",
     "config": {
         "model_path": "resnet.pt",
-<<<<<<< HEAD
-        "is_file": true,
+        "model_storage_kind": "file",
         "io_config": {
             "input_names": ["input"],
             "input_shapes": [[1, 3, 32, 32]],
@@ -62,9 +61,6 @@
             "input": {"0": "batch_size"},
             "output": {"0": "batch_size"}
         }
-=======
-        "model_storage_kind": "file"
->>>>>>> a1ed82c5
     }
 }
 ```
@@ -167,8 +163,7 @@
         "type": "PyTorchModel",
         "config": {
             "model_path": "resnet.pt",
-<<<<<<< HEAD
-            "is_file": true,
+            "model_storage_kind": "file",
             "io_config": {
                 "input_names": ["input"],
                 "input_shapes": [[1, 3, 32, 32]],
@@ -178,9 +173,6 @@
                 "input": {"0": "batch_size"},
                 "output": {"0": "batch_size"}
             }
-=======
-            "model_storage_kind": "file"
->>>>>>> a1ed82c5
         }
     },
     "systems": {
