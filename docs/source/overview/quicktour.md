--- conflicted
+++ resolved
@@ -146,31 +146,6 @@
         "quantization": {
             "type": "OnnxDynamicQuantization"
         },
-<<<<<<< HEAD
-        "date_time": 1681211541.682187
-    }
-}
-```
-
-You can also call the following methods to plot the Pareto frontier footprints. Also please make sure you installed `plotly` successfully.
-```python
-from olive.engine.footprint import Footprint
-footprint = Footprint.from_file("footprints.json")
-footprint.plot_pareto_frontier()
-```
-### Olive Packaging
-Olive also can package output artifacts when user adds `PackagingConfig` to Engine configurations.
-```
-"engine": {
-    ...
-    "packaging_config": {
-        "type": "Zipfile",
-        "name": "OutputModels",
-        "extra_config": {
-            "export_model_in_mlflow_format": false
-        }
-=======
->>>>>>> df4520e4
     },
     "engine": {
         "log_severity_level": 0,
