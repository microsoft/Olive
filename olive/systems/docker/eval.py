--- conflicted
+++ resolved
@@ -8,14 +8,8 @@
 import os
 import sys
 
-<<<<<<< HEAD
-from olive.evaluator.evaluation import evaluator_adaptor
-from olive.evaluator.metric import MetricList
-from olive.evaluator.metric_config import flatten_metric_result
-=======
 from olive.evaluator.metric import MetricList
 from olive.evaluator.olive_evaluator import OliveEvaluator, OliveEvaluatorFactory
->>>>>>> ff269f7d
 from olive.model import ModelConfig
 
 logger = logging.getLogger(__name__)
@@ -31,20 +25,12 @@
     model_json["config"]["model_path"] = model_path
     model = ModelConfig.from_json(model_json).create_model()
 
-<<<<<<< HEAD
-    metrics_res = {}
-    for metric in metric_list:
-        evaluator = evaluator_adaptor(metric)
-        metrics_res[metric.name] = evaluator(model, metric)
-    signal = flatten_metric_result(metrics_res)
-=======
     evaluator: OliveEvaluator = OliveEvaluatorFactory.create_evaluator_for_model(model)
     metrics_res = evaluator.evaluate(model, metric_list)
->>>>>>> ff269f7d
 
     with open(os.path.join(output_path, f"{output_name}"), "w") as f:
-        json.dump(signal.dict(), f)
-    logger.info(f"Metric result: {signal.json()}")
+        json.dump(metrics_res.dict(), f)
+    logger.info(f"Metric result: {metrics_res}")
 
 
 if __name__ == "__main__":
