# -------------------------------------------------------------------------
# Copyright (c) Microsoft Corporation. All rights reserved.
# Licensed under the MIT License.
# --------------------------------------------------------------------------
from typing import Any, Dict, List, Optional

from olive.evaluator.metric import Metric, MetricResult
from olive.evaluator.olive_evaluator import OliveEvaluator, OliveEvaluatorFactory
from olive.hardware.accelerator import AcceleratorSpec, Device
from olive.model import CompositeOnnxModel, OliveModel
from olive.passes.olive_pass import Pass
from olive.systems.common import SystemType
from olive.systems.olive_system import OliveSystem


class LocalSystem(OliveSystem):
    system_type = SystemType.Local

    def __init__(self, accelerators: List[str] = None):
        super().__init__(accelerators=accelerators)

    def run_pass(
        self,
        the_pass: Pass,
        model: OliveModel,
        output_model_path: str,
        point: Optional[Dict[str, Any]] = None,
    ) -> OliveModel:
        """
        Run the pass on the model at a specific point in the search space.
        """
        return the_pass.run(model, output_model_path, point)

<<<<<<< HEAD
    def evaluate_model(self, model: OliveModel, metrics: List[Metric]) -> MetricResult:
=======
    def evaluate_model(self, model: OliveModel, metrics: List[Metric], accelerator: AcceleratorSpec) -> Dict[str, Any]:
>>>>>>> 3abdb393
        """
        Evaluate the model
        """
        if isinstance(model, CompositeOnnxModel):
            raise NotImplementedError()

        device = accelerator.accelerator_type if accelerator else Device.CPU
        execution_providers = accelerator.execution_provider if accelerator else None

        evaluator: OliveEvaluator = OliveEvaluatorFactory.create_evaluator_for_model(model)
        return evaluator.evaluate(model, metrics, device=device, execution_providers=execution_providers)

    @staticmethod
    def get_supported_execution_providers():
        import onnxruntime as ort

        return ort.get_available_providers()<|MERGE_RESOLUTION|>--- conflicted
+++ resolved
@@ -31,11 +31,7 @@
         """
         return the_pass.run(model, output_model_path, point)
 
-<<<<<<< HEAD
-    def evaluate_model(self, model: OliveModel, metrics: List[Metric]) -> MetricResult:
-=======
-    def evaluate_model(self, model: OliveModel, metrics: List[Metric], accelerator: AcceleratorSpec) -> Dict[str, Any]:
->>>>>>> 3abdb393
+    def evaluate_model(self, model: OliveModel, metrics: List[Metric], accelerator: AcceleratorSpec) -> MetricResult:
         """
         Evaluate the model
         """
