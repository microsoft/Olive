--- conflicted
+++ resolved
@@ -15,11 +15,8 @@
 
 from olive.common.utils import run_subprocess
 from olive.evaluator.metric import Metric, MetricType
-<<<<<<< HEAD
 from olive.evaluator.metric_config import MetricResult, flatten_metric_result
-=======
 from olive.evaluator.olive_evaluator import OliveEvaluator, OnnxEvaluator
->>>>>>> ff269f7d
 from olive.model import OliveModel, ONNXModel
 from olive.passes.olive_pass import Pass
 from olive.systems.common import Device, SystemType
@@ -141,18 +138,13 @@
                     output = post_func(output)
                 preds.extend(output.tolist())
 
-<<<<<<< HEAD
-        return compute_accuracy(preds, targets, metric)
-=======
         return OliveEvaluator.compute_accuracy(metric, preds, targets)
->>>>>>> ff269f7d
 
     def evaluate_latency(self, model: ONNXModel, metric: Metric) -> float:
         """
         Evaluate the latency of the model.
         """
-<<<<<<< HEAD
-        dataloader, _, _ = get_user_config(metric.user_config)
+        dataloader, _, _ = OliveEvaluator.get_user_config(metric)
         warmup_num, repeat_test_num, sleep_num = None, None, None
         for sub_type in metric.sub_types:
             if sub_type.metric_config:
@@ -160,12 +152,6 @@
                 repeat_test_num = sub_type.metric_config.repeat_test_num
                 sleep_num = sub_type.metric_config.sleep_num
                 break
-=======
-        dataloader, _, _ = OliveEvaluator.get_user_config(metric)
-        warmup_num = metric.metric_config.warmup_num
-        repeat_test_num = metric.metric_config.repeat_test_num
-        sleep_num = metric.metric_config.sleep_num
->>>>>>> ff269f7d
 
         latencies = []
         inference_settings = self.get_inference_settings(model, metric)
@@ -201,11 +187,7 @@
             # load output
             latencies = np.load(output_dir / "output.npy")
 
-<<<<<<< HEAD
-        return compute_latency(latencies, metric)
-=======
         return OliveEvaluator.compute_latency(metric, latencies)
->>>>>>> ff269f7d
 
     def get_inference_settings(self, model: ONNXModel, metric: Metric) -> Dict[str, Any]:
         """
