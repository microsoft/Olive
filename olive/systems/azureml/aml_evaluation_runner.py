# -------------------------------------------------------------------------
# Copyright (c) Microsoft Corporation. All rights reserved.
# Licensed under the MIT License.
# --------------------------------------------------------------------------
import argparse
import json
from pathlib import Path

from olive.evaluator.metric import Metric
from olive.hardware import AcceleratorSpec
from olive.model import ModelConfig
from olive.systems.local import LocalSystem
from olive.systems.olive_system import OliveSystem
from olive.systems.utils import get_model_config, parse_common_args


def parse_metric_args(raw_args):
    parser = argparse.ArgumentParser("Metric config")

    parser.add_argument("--metric_config", type=str, help="pass config", required=True)
    parser.add_argument("--metric_user_script", type=str, help="metric user script")
    parser.add_argument("--metric_script_dir", type=str, help="metric script dir")
    parser.add_argument("--metric_data_dir", type=str, help="metric data dir")

    return parser.parse_known_args(raw_args)


def parse_accelerator_args(raw_args):
    parser = argparse.ArgumentParser("Accelerator config")
    parser.add_argument("--accelerator_config", type=str, help="accelerator config", required=True)

    return parser.parse_args(raw_args)


def create_metric(metric_config, metric_args):
    for key, value in vars(metric_args).items():
        if key == "metric_config":
            continue
        if value is not None:
            key = key.replace("metric_", "")
            metric_config["user_config"][key] = value

    p = Metric.from_json(metric_config)
    return p


def main(raw_args=None):
    common_args, extra_args = parse_common_args(raw_args)
    metric_args, extra_args = parse_metric_args(extra_args)
    accelerator_args = parse_accelerator_args(extra_args)

    # load metric
    with open(metric_args.metric_config) as f:
        metric_config = json.load(f)
    metric = create_metric(metric_config, metric_args)

    # load model
    model_config = get_model_config(common_args)
    model = ModelConfig.from_json(model_config).create_model()

    with open(accelerator_args.accelerator_config) as f:
        accelerator_config = json.load(f)
    accelerator_spec = AcceleratorSpec(**accelerator_config)

    target: OliveSystem = LocalSystem()

    # metric result
    metric_result = target.evaluate_model(model, [metric], accelerator_spec)

    # save metric result json
    with open(Path(common_args.pipeline_output) / "metric_result.json", "w") as f:
<<<<<<< HEAD
        json.dump(metric_result, f, indent=4)
=======
        f.write(metric_result.json())
>>>>>>> 5d7e9bf8


if __name__ == "__main__":
    main()<|MERGE_RESOLUTION|>--- conflicted
+++ resolved
@@ -69,11 +69,7 @@
 
     # save metric result json
     with open(Path(common_args.pipeline_output) / "metric_result.json", "w") as f:
-<<<<<<< HEAD
-        json.dump(metric_result, f, indent=4)
-=======
         f.write(metric_result.json())
->>>>>>> 5d7e9bf8
 
 
 if __name__ == "__main__":
