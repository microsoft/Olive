--- conflicted
+++ resolved
@@ -55,12 +55,8 @@
     metric_result = target.evaluate_model(model, [metric])
 
     # save metric result json
-<<<<<<< HEAD
-    json.dump(metric_result.json(), open(Path(common_args.pipeline_output) / "metric_result.json", "w"))
-=======
     with open(Path(common_args.pipeline_output) / "metric_result.json", "w") as f:
-        json.dump(metric_result, f)
->>>>>>> dbd121ea
+        f.write(metric_result.json())
 
 
 if __name__ == "__main__":
