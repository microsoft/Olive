# -------------------------------------------------------------------------
# Copyright (c) Microsoft Corporation. All rights reserved.
# Licensed under the MIT License.
# --------------------------------------------------------------------------
import json
import logging
import shutil
import tempfile
from pathlib import Path
from typing import Any, Dict, List, Optional, Tuple, Union

from azure.ai.ml import Input, Output, command
from azure.ai.ml.constants import AssetTypes
from azure.ai.ml.dsl import pipeline
from azure.ai.ml.entities import BuildContext, Environment
from azure.core.exceptions import HttpResponseError, ServiceResponseError

from olive.azureml.azureml_client import AzureMLClientConfig
from olive.common.config_utils import validate_config
from olive.common.utils import retry_func
from olive.constants import Framework
<<<<<<< HEAD
from olive.evaluator.metric import Metric, MetricResult
=======
from olive.evaluator.metric import Metric
from olive.hardware.accelerator import AcceleratorSpec
>>>>>>> 3abdb393
from olive.model import ModelConfig, ModelStorageKind, OliveModel, ONNXModel
from olive.passes.olive_pass import Pass
from olive.systems.common import AzureMLDockerConfig, SystemType
from olive.systems.olive_system import OliveSystem

logger = logging.getLogger(__name__)


class AzureMLSystem(OliveSystem):
    system_type = SystemType.AzureML

    def __init__(
        self,
        azureml_client_config: AzureMLClientConfig,
        aml_compute: str,
        aml_docker_config: Union[Dict[str, Any], AzureMLDockerConfig],
        instance_count: int = 1,
        is_dev: bool = False,
        accelerators: List[str] = None,
    ):
        super().__init__(accelerators)
        self._assert_not_none(aml_docker_config)
        aml_docker_config = validate_config(aml_docker_config, AzureMLDockerConfig)
        azureml_client_config = validate_config(azureml_client_config, AzureMLClientConfig)
        self.azureml_client_config = azureml_client_config
        self.compute = aml_compute
        self.environment = self._create_environment(aml_docker_config)
        self.instance_count = instance_count
        self.is_dev = is_dev

    def _create_environment(self, docker_config: AzureMLDockerConfig):
        if docker_config.build_context_path:
            return Environment(
                build=BuildContext(dockerfile_path=docker_config.dockerfile, path=docker_config.build_context_path)
            )
        if docker_config.base_image:
            return Environment(image=docker_config.base_image, conda_file=docker_config.conda_file_path)
        raise Exception("Please specify DockerConfig.")

    def _assert_not_none(self, object):
        if object is None:
            raise Exception(f"{object.__class__.__name__} is missing in the inputs!")

    def run_pass(
        self,
        the_pass: Pass,
        model: OliveModel,
        output_model_path: str,
        point: Optional[Dict[str, Any]] = None,
    ) -> OliveModel:
        """
        Run the pass on the model at a specific point in the search space.
        """
        ml_client = self.azureml_client_config.create_client()
        point = point or {}
        config = the_pass.config_at_search_point(point)
        pass_config = the_pass.to_json(check_objects=True)
        pass_config["config"].update(the_pass.serialize_config(config, check_objects=True))

        with tempfile.TemporaryDirectory() as tempdir:
            pipeline_job = self._create_pipeline_for_pass(tempdir, model, pass_config, the_pass.path_params)

            # submit job
            logger.debug("Submitting pipeline")
            job = retry_func(
                ml_client.jobs.create_or_update,
                [pipeline_job],
                {"experiment_name": "olive-pass", "tags": {"Pass": pass_config["type"]}},
                max_tries=3,
                delay=5,
                exceptions=HttpResponseError,
            )
            logger.info(f"Pipeline submitted. Job name: {job.name}. Job link: {job.studio_url}")
            ml_client.jobs.stream(job.name)

            # get output
            output_dir = Path(tempdir) / "pipeline_output"
            output_dir.mkdir(parents=True, exist_ok=True)
            logger.debug(f"Downloading pipeline output to {output_dir}")
            retry_func(
                ml_client.jobs.download,
                [job.name],
                {"output_name": "pipeline_output", "download_path": output_dir},
                max_tries=3,
                delay=5,
                exceptions=ServiceResponseError,
            )

            pipeline_output_path = output_dir / "named-outputs" / "pipeline_output"

            return self._load_model(model, output_model_path, pipeline_output_path)

    def _create_model_inputs(self, model_storage_kind: ModelStorageKind):
        return {
            "model_config": Input(type=AssetTypes.URI_FILE),
            # aml supports uploading file/folder even though model_path is typed as URI_FOLDER
            "model_path": Input(type=AssetTypes.CUSTOM_MODEL)
            if model_storage_kind == ModelStorageKind.AzureMLModel
            else Input(type=AssetTypes.URI_FOLDER, optional=True),
            "model_script": Input(type=AssetTypes.URI_FILE, optional=True),
            "model_script_dir": Input(type=AssetTypes.URI_FOLDER, optional=True),
        }

    def _create_model_args(self, model_json: dict, tmp_dir: Path):
        # TODO: consider symlinking model_script and model_script_dir also when we decide
        # the relationship between the two
        model_script = None
        if model_json["config"].get("model_script"):
            model_script = Input(type=AssetTypes.URI_FILE, path=model_json["config"]["model_script"])
            model_json["config"]["model_script"] = None

        model_script_dir = None
        if model_json["config"].get("script_dir"):
            model_script_dir = Input(type=AssetTypes.URI_FOLDER, path=model_json["config"]["script_dir"])
            model_json["config"]["script_dir"] = None

        model_path = None
        if model_json["config"]["model_storage_kind"] == ModelStorageKind.AzureMLModel:
            model_path = Input(
                type=AssetTypes.CUSTOM_MODEL,
                path=model_json["config"]["model_path"],
            )
            model_json["config"]["model_storage_kind"] = str(ModelStorageKind.LocalFile)
            model_json["config"]["version"] = None
        else:
            if model_json["config"].get("model_path"):
                original_model_path = Path(model_json["config"]["model_path"]).resolve()
                if (
                    model_json["type"].lower() == "onnxmodel"
                    and model_json["config"]["model_storage_kind"] == ModelStorageKind.LocalFolder
                ):
                    # onnx model with external data
                    # need to upload the parent directory of .onnx file
                    original_model_path = original_model_path.parent
                # use common name "model" for model_path
                tmp_model_path = (tmp_dir / "model").with_suffix(original_model_path.suffix)
                if original_model_path.is_dir():
                    # copy model directory
                    # symlink doesn't work for directory
                    shutil.copytree(original_model_path, tmp_model_path, symlinks=True)
                    if model_json["type"].lower() == "onnxmodel":
                        # rename .onnx file to model.onnx
                        onnx_model_file = Path(model_json["config"]["model_path"]).resolve().name
                        (tmp_model_path / onnx_model_file).rename(tmp_model_path / "model.onnx")
                else:
                    # symlink model file
                    tmp_model_path.symlink_to(original_model_path)
                model_path = Input(
                    type=AssetTypes.URI_FILE
                    if model_json["config"].get("model_storage_kind") == ModelStorageKind.LocalFile
                    else AssetTypes.URI_FOLDER,
                    path=tmp_model_path,
                )
        model_json["config"]["model_path"] = None

        model_config_path = tmp_dir / "model_config.json"
        with model_config_path.open("w") as f:
            json.dump(model_json, f, sort_keys=True)
        model_config = Input(type=AssetTypes.URI_FILE, path=model_config_path)

        return {
            "model_config": model_config,
            "model_path": model_path,
            "model_script": model_script,
            "model_script_dir": model_script_dir,
        }

    def _create_pass_inputs(self, pass_path_params: List[Tuple[str, bool]]):
        inputs = {"pass_config": Input(type=AssetTypes.URI_FILE)}
        for param, required in pass_path_params:
            # aml supports uploading file/folder even though this is typed as URI_FOLDER
            inputs[f"pass_{param}"] = Input(type=AssetTypes.URI_FOLDER, optional=not required)

        return inputs

    def _create_pass_args(self, pass_config: dict, pass_path_params: List[Tuple[str, bool]], tmp_dir: Path):
        pass_args = {}
        for param, _ in pass_path_params:
            if pass_config["config"].get(param) is None:
                continue
            pass_args[f"pass_{param}"] = Input(
                type=AssetTypes.URI_FILE if Path(pass_config["config"][param]).is_file() else AssetTypes.URI_FOLDER,
                path=pass_config["config"][param],
            )
            pass_config["config"][param] = None

        pass_config_path = tmp_dir / "pass_config.json"
        with pass_config_path.open("w") as f:
            json.dump(pass_config, f, sort_keys=True)

        return {"pass_config": Input(type=AssetTypes.URI_FILE, path=pass_config_path), **pass_args}

    def _create_step(
        self, name, display_name, description, aml_environment, code, compute, instance_count, inputs, script_name
    ):
        parameters = []
        for param, input in inputs.items():
            if isinstance(input, Input) and input.optional:
                parameters.append(f"$[[--{param} ${{{{inputs.{param}}}}}]]")
            else:
                parameters.append(f"--{param} ${{{{inputs.{param}}}}}")
        parameters.append("--pipeline_output ${{outputs.pipeline_output}}")

        cmd_line = f"python {script_name} {' '.join(parameters)}"

        component = command(
            name=name,
            display_name=display_name,
            description=description,
            command=cmd_line,
            environment=aml_environment,
            code=code,
            inputs=inputs,
            outputs=dict(pipeline_output=Output(type=AssetTypes.URI_FOLDER)),
            instance_count=instance_count,
            compute=compute,
        )

        return component

    def _create_pipeline_for_pass(
        self,
        tmp_dir,
        model: OliveModel,
        pass_config: dict,
        pass_path_params: List[Tuple[str, bool]],
    ):
        tmp_dir = Path(tmp_dir)

        # prepare code
        script_name = "aml_pass_runner.py"
        cur_dir = Path(__file__).resolve().parent
        code_file = cur_dir / script_name
        code_root = tmp_dir / "code"
        code_root.mkdir(parents=True, exist_ok=True)
        shutil.copy(str(code_file), str(code_root))
        if self.is_dev:
            logger.warning(
                "This mode is only enabled for CI pipeline! "
                + "It will overwrite the Olive package in AML computer with latest code."
            )
            project_folder = cur_dir.parent.parent
            shutil.copytree(project_folder, code_root / "olive", ignore=shutil.ignore_patterns("__pycache__"))

        accelerator_info = {
            "pass_accelerator_type": pass_config["accelerator"]["accelerator_type"],
            "pass_execution_provider": pass_config["accelerator"]["execution_provider"],
        }
        # prepare inputs
        inputs = {
            **self._create_model_inputs(model.model_storage_kind),
            **self._create_pass_inputs(pass_path_params),
            **accelerator_info,
        }

        # pass type
        pass_type = pass_config["type"]

        # aml command object
        cmd = self._create_step(
            name=pass_type,
            display_name=pass_type,
            description=f"Run olive {pass_type} pass",
            aml_environment=self.environment,
            code=code_root,
            compute=self.compute,
            instance_count=self.instance_count,
            inputs=inputs,
            script_name=script_name,
        )

        # model json
        model_json = model.to_json(check_object=True)

        # input argument values
        args = {
            **self._create_model_args(model_json, tmp_dir),
            **self._create_pass_args(pass_config, pass_path_params, tmp_dir),
            **accelerator_info,
        }

        @pipeline()
        def pass_runner_pipeline():
            outputs = {}
            component = cmd(**args)
            outputs["pipeline_output"] = component.outputs.pipeline_output
            return outputs

        pipeline_job = pass_runner_pipeline()

        return pipeline_job

    def _load_model(self, input_model, output_model_path, pipeline_output_path):
        model_json_path = pipeline_output_path / "output_model_config.json"
        with model_json_path.open("r") as f:
            model_json = json.load(f)

        # resolve model path
        # this is to handle passes like OrtPerfTuning that use the same model file as input
        same_model_path_as_input = model_json.pop("same_model_path_as_input")
        model_path = None
        if same_model_path_as_input:
            model_path = input_model.model_path
            model_json["config"].update(
                {
                    "name": input_model.name,
                    "version": input_model.version,
                    "model_storage_kind": input_model.model_storage_kind,
                }
            )
        elif model_json["config"]["model_path"] is not None:
            downloaded_model_path = pipeline_output_path / model_json["config"]["model_path"]
            if model_json["type"].lower() == "onnxmodel":
                # onnx model can have external data
                output_model_path = ONNXModel.resolve_path(output_model_path)
                if model_json["config"]["model_storage_kind"] == ModelStorageKind.LocalFolder:
                    # has external data
                    # copy the .onnx file along with external data files
                    shutil.copytree(downloaded_model_path.parent, Path(output_model_path).parent, dirs_exist_ok=True)
                    # rename the .onnx file to the output_model_path, the downloaded model has "model.onnx" name
                    (Path(output_model_path).parent / downloaded_model_path.name).rename(output_model_path)
                else:
                    # no external data
                    # just copy over the .onnx file
                    shutil.copy(downloaded_model_path, output_model_path)
            else:
                # handle other model types
                if Path(output_model_path).suffix != Path(downloaded_model_path).suffix:
                    output_model_path += Path(downloaded_model_path).suffix
                if downloaded_model_path.is_file():
                    # model is a file
                    shutil.copy(downloaded_model_path, output_model_path)
                else:
                    # model is a directory
                    shutil.copytree(downloaded_model_path, output_model_path, dirs_exist_ok=True)
            model_path = output_model_path
        model_json["config"]["model_path"] = model_path
        return ModelConfig(**model_json).create_model()

    def _create_metric_inputs(self):
        return {
            "metric_config": Input(type=AssetTypes.URI_FILE),
            "metric_user_script": Input(type=AssetTypes.URI_FILE, optional=True),
            "metric_script_dir": Input(type=AssetTypes.URI_FOLDER, optional=True),
            "metric_data_dir": Input(type=AssetTypes.URI_FOLDER, optional=True),
        }

    def _create_metric_args(self, metric_config: dict, tmp_dir: Path) -> Tuple[List[str], dict]:
        metric_user_script = metric_config["user_config"]["user_script"]
        if metric_user_script:
            metric_user_script = Input(type=AssetTypes.URI_FILE, path=metric_user_script)
            metric_config["user_config"]["user_script"] = None

        metric_script_dir = metric_config["user_config"]["script_dir"]
        if metric_script_dir:
            metric_script_dir = Input(type=AssetTypes.URI_FOLDER, path=metric_script_dir)
            metric_config["user_config"]["script_dir"] = None

        metric_data_dir = metric_config["user_config"]["data_dir"]
        if metric_data_dir:
            metric_data_dir = Input(type=AssetTypes.URI_FOLDER, path=metric_data_dir)
            metric_config["user_config"]["data_dir"] = None

        metric_config_path = tmp_dir / "metric_config.json"
        with metric_config_path.open("w") as f:
            json.dump(metric_config, f, sort_keys=True)
        metric_config = Input(type=AssetTypes.URI_FILE, path=metric_config_path)

        return {
            "metric_config": metric_config,
            "metric_user_script": metric_user_script,
            "metric_script_dir": metric_script_dir,
            "metric_data_dir": metric_data_dir,
        }

<<<<<<< HEAD
    def evaluate_model(self, model: OliveModel, metrics: List[Metric]) -> MetricResult:
=======
    def evaluate_model(self, model: OliveModel, metrics: List[Metric], accelerator: AcceleratorSpec) -> Dict[str, Any]:
>>>>>>> 3abdb393
        if model.framework == Framework.SNPE:
            raise NotImplementedError("SNPE model does not support azureml evaluation")
        if model.framework == Framework.OPENVINO:
            raise NotImplementedError("OpenVINO model does not support azureml evaluation")

        with tempfile.TemporaryDirectory() as tempdir:
            ml_client = self.azureml_client_config.create_client()
            pipeline_job = self._create_pipeline_for_evaluation(tempdir, model, metrics, accelerator)

            # submit job
            logger.debug("Submitting pipeline")
            job = retry_func(
                ml_client.jobs.create_or_update,
                [pipeline_job],
                {"experiment_name": "olive-evaluation"},
                max_tries=3,
                delay=5,
                exceptions=HttpResponseError,
            )
            logger.info(f"Pipeline submitted. Job name: {job.name}. Job link: {job.studio_url}")
            ml_client.jobs.stream(job.name)

            # get output
            output_dir = Path(tempdir) / "pipeline_output"
            output_dir.mkdir(parents=True, exist_ok=True)
            retry_func(
                ml_client.jobs.download,
                [job.name],
                {"download_path": output_dir, "all": True},
                max_tries=3,
                delay=5,
                exceptions=ServiceResponseError,
            )

            metric_results = {}
            for metric in metrics:
                metric_json = output_dir / "named-outputs" / metric.name / "metric_result.json"
                if metric_json.is_file():
                    with metric_json.open() as f:
                        metric_results.update(json.load(f))

            return MetricResult.parse_obj(metric_results)

    def _create_pipeline_for_evaluation(
        self, tmp_dir: str, model: OliveModel, metrics: List[Metric], accelerator: AcceleratorSpec
    ):
        tmp_dir = Path(tmp_dir)

        # model json
        model_json = model.to_json(check_object=True)

        # model args
        model_args = self._create_model_args(model_json, tmp_dir)

        accelerator_config_path: Path = tmp_dir / "accelerator.json"
        with accelerator_config_path.open("w") as f:
            json.dump(accelerator.to_json(), f, sort_keys=True)

        @pipeline
        def evaluate_pipeline():
            outputs = {}
            for metric in metrics:
                metric_tmp_dir = tmp_dir / metric.name
                metric_component = self._create_metric_component(
                    metric_tmp_dir, metric, model_args, model.model_storage_kind, accelerator_config_path
                )
                outputs[metric.name] = metric_component.outputs.pipeline_output
            return outputs

        pipeline_job = evaluate_pipeline()
        pipeline_job.settings.default_compute = self.compute

        return pipeline_job

    def _create_metric_component(
        self,
        tmp_dir: Path,
        metric: Metric,
        model_args: Dict[str, Input],
        model_storage_kind: ModelStorageKind,
        accelerator_config_path: str,
    ):
        metric_json = metric.to_json(check_objects=True)

        # prepare code
        script_name = "aml_evaluation_runner.py"
        cur_dir = Path(__file__).resolve().parent
        code_file = cur_dir / script_name
        code_root = tmp_dir / "code"
        code_root.mkdir(parents=True, exist_ok=True)
        shutil.copy(str(code_file), str(code_root))
        if self.is_dev:
            logger.warning(
                "This mode is only enabled for CI pipeline! "
                + "It will overwrite the Olive package in AML computer with latest code."
            )
            project_folder = cur_dir.parent.parent
            shutil.copytree(project_folder, code_root / "olive", ignore=shutil.ignore_patterns("__pycache__"))

        # prepare inputs
        inputs = {
            **self._create_model_inputs(model_storage_kind),
            **self._create_metric_inputs(),
            **{"accelerator_config": Input(type=AssetTypes.URI_FILE)},
        }

        # metric type
        metric_type = metric_json["type"]
        if metric_json["sub_types"] is not None:
            sub_type_name = ",".join([st["name"] for st in metric_json["sub_types"]])
            metric_type = f"{metric_type}-{sub_type_name}"

        # aml command object
        cmd = self._create_step(
            name=metric_type,
            display_name=metric_type,
            description=f"Run olive {metric_type} evaluation",
            aml_environment=self.environment,
            code=code_root,
            compute=self.compute,
            instance_count=self.instance_count,
            inputs=inputs,
            script_name=script_name,
        )

        # input argument values
        args = {
            **model_args,
            **self._create_metric_args(metric_json, tmp_dir),
            **{"accelerator_config": Input(type=AssetTypes.URI_FILE, path=accelerator_config_path)},
        }

        # metric component
        metric_component = cmd(**args)

        return metric_component<|MERGE_RESOLUTION|>--- conflicted
+++ resolved
@@ -19,12 +19,8 @@
 from olive.common.config_utils import validate_config
 from olive.common.utils import retry_func
 from olive.constants import Framework
-<<<<<<< HEAD
 from olive.evaluator.metric import Metric, MetricResult
-=======
-from olive.evaluator.metric import Metric
 from olive.hardware.accelerator import AcceleratorSpec
->>>>>>> 3abdb393
 from olive.model import ModelConfig, ModelStorageKind, OliveModel, ONNXModel
 from olive.passes.olive_pass import Pass
 from olive.systems.common import AzureMLDockerConfig, SystemType
@@ -400,11 +396,7 @@
             "metric_data_dir": metric_data_dir,
         }
 
-<<<<<<< HEAD
-    def evaluate_model(self, model: OliveModel, metrics: List[Metric]) -> MetricResult:
-=======
-    def evaluate_model(self, model: OliveModel, metrics: List[Metric], accelerator: AcceleratorSpec) -> Dict[str, Any]:
->>>>>>> 3abdb393
+    def evaluate_model(self, model: OliveModel, metrics: List[Metric], accelerator: AcceleratorSpec) -> MetricResult:
         if model.framework == Framework.SNPE:
             raise NotImplementedError("SNPE model does not support azureml evaluation")
         if model.framework == Framework.OPENVINO:
