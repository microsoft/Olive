--- conflicted
+++ resolved
@@ -18,16 +18,9 @@
 from azure.core.exceptions import HttpResponseError, ServiceResponseError
 
 from olive.azureml.azureml_client import AzureMLClientConfig
-<<<<<<< HEAD
-from olive.cache import normalize_data_path
-from olive.common.config_utils import ParamCategory, validate_config
 from olive.common.constants import HF_LOGIN, KEYVAULT_NAME, WORKFLOW_ARTIFACTS, WORKFLOW_CONFIG
-from olive.common.utils import copy_dir, retry_func
-from olive.data.config import DataConfig
-=======
 from olive.common.config_utils import validate_config
 from olive.common.utils import copy_dir, get_dict_value, retry_func, set_dict_value
->>>>>>> 97df601a
 from olive.evaluator.metric_result import MetricResult
 from olive.model import ModelConfig
 from olive.resource_path import (
@@ -124,7 +117,6 @@
         self.env_vars = self._get_hf_token_env(self.azureml_client_config.keyvault_name) if self.hf_token else None
         self.temp_dirs = []
 
-<<<<<<< HEAD
     def submit_workflow(self, workflow_id: str):
         logger.info("Submitting workflow %s to the AzureML system.", workflow_id)
         ml_client = self.azureml_client_config.create_client()
@@ -181,10 +173,7 @@
 
         return workflow_runner_pipeline()
 
-    def _get_hf_token_env(self, keyvault_name: str):
-=======
     def _get_hf_token_env(self, keyvault_name: Optional[str]):
->>>>>>> 97df601a
         if keyvault_name is None:
             raise ValueError(
                 "hf_token is set to True but keyvault name is not provided. "
@@ -447,40 +436,6 @@
 
         return pass_runner_pipeline()
 
-<<<<<<< HEAD
-    def _create_data_script_inputs_and_args(self, data_root, the_pass: "Pass") -> DataParams:
-        data_inputs = {}
-        data_args = {}
-        data_name_set = set()
-
-        def update_dicts(name, key, script_attr, input_type):
-            data_inputs.update({f"{name}_{key}": Input(type=input_type, optional=True)})
-            data_args.update({f"{name}_{key}": Input(type=input_type, path=getattr(script_attr, key))})
-
-        def update_data_path(data_config, key, data_inputs, data_args, asset_type):
-            if data_config.load_dataset_params.get(key):
-                data_path_resource_path = create_resource_path(data_config.load_dataset_params[key])
-                data_path_resource_path = normalize_data_path(data_root, data_path_resource_path)
-                if data_path_resource_path:
-                    data_path_resource_path = self._create_args_from_resource_path(data_path_resource_path)
-                    data_inputs.update({f"{data_config.name}_{key}": Input(type=asset_type, optional=True)})
-                    data_args.update({f"{data_config.name}_{key}": data_path_resource_path})
-
-        for param, param_config in the_pass.config.items():
-            if param.endswith("data_config") and param_config is not None:
-                data_config = validate_config(param_config, DataConfig)
-                if data_config.name not in data_name_set:
-                    data_name_set.add(data_config.name)
-                    if data_config.user_script:
-                        update_dicts(data_config.name, "user_script", data_config, AssetTypes.URI_FILE)
-                    if data_config.script_dir:
-                        update_dicts(data_config.name, "script_dir", data_config, AssetTypes.URI_FOLDER)
-                    update_data_path(data_config, "data_dir", data_inputs, data_args, AssetTypes.URI_FOLDER)
-                    update_data_path(data_config, "data_files", data_inputs, data_args, AssetTypes.URI_FILE)
-
-        logger.debug("Data inputs for pass: %s, data args for pass: %s", data_inputs, data_args)
-        return DataParams(data_inputs, data_args)
-
     def _run_workflow_job(
         self,
         ml_client,
@@ -502,8 +457,6 @@
         logger.info("Pipeline submitted. Job name: %s. Job link: %s", job.name, job.studio_url)
         logger.info("Workflow now is running. Please check the AzureML Workspace for the job status.")
 
-=======
->>>>>>> 97df601a
     def _run_job(
         self,
         ml_client,
