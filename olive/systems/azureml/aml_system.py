--- conflicted
+++ resolved
@@ -438,12 +438,8 @@
             for metric in metrics:
                 metric_json = output_dir / "named-outputs" / metric.name / "metric_result.json"
                 if metric_json.is_file():
-<<<<<<< HEAD
-                    metric_results.update(json.load(open(metric_json)))
-=======
                     with metric_json.open() as f:
-                        metric_results[metric.name] = json.load(f)["result"]
->>>>>>> dbd121ea
+                        metric_results.update(json.load(f))
 
             return MetricResult.parse_obj(metric_results)
 
