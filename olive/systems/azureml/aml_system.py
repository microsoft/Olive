# -------------------------------------------------------------------------
# Copyright (c) Microsoft Corporation. All rights reserved.
# Licensed under the MIT License.
# --------------------------------------------------------------------------
import json
import logging
import shutil
import tempfile
from pathlib import Path
from typing import Any, Dict, List, Optional, Tuple, Union

from azure.ai.ml import Input, Output, command
from azure.ai.ml.constants import AssetTypes
from azure.ai.ml.dsl import pipeline
from azure.ai.ml.entities import BuildContext, Environment, Model
from azure.core.exceptions import HttpResponseError, ServiceResponseError

from olive.azureml.azureml_client import AzureMLClientConfig
from olive.common.config_utils import validate_config
from olive.common.utils import retry_func
from olive.constants import Framework
<<<<<<< HEAD
from olive.evaluator.metric import Metric
from olive.model import ModelConfig, OliveModel
=======
from olive.evaluator.metric import Metric, MetricResult
from olive.hardware.accelerator import AcceleratorSpec
from olive.model import ModelConfig, ModelStorageKind, OliveModel, ONNXModel
>>>>>>> 5d7e9bf8
from olive.passes.olive_pass import Pass
from olive.resource_path import AZUREML_RESOURCE_TYPES, AzureMLModelConfig, ResourcePath, ResourceType
from olive.systems.common import AzureMLDockerConfig, SystemType
from olive.systems.olive_system import OliveSystem

logger = logging.getLogger(__name__)

RESOURCE_TYPE_TO_ASSET_TYPE = {
    ResourceType.LocalFile: AssetTypes.URI_FILE,
    ResourceType.LocalFolder: AssetTypes.URI_FOLDER,
    ResourceType.StringName: AssetTypes.URI_FILE,  # this is a place holder since we won't upload a string as input
    ResourceType.AzureMLModel: AssetTypes.CUSTOM_MODEL,
    ResourceType.AzureMLDatastore: AssetTypes.CUSTOM_MODEL,
    ResourceType.AzureMLJobOutput: AssetTypes.CUSTOM_MODEL,
}


class AzureMLSystem(OliveSystem):
    system_type = SystemType.AzureML

    def __init__(
        self,
        azureml_client_config: AzureMLClientConfig,
        aml_compute: str,
        aml_docker_config: Union[Dict[str, Any], AzureMLDockerConfig],
        instance_count: int = 1,
        is_dev: bool = False,
        accelerators: List[str] = None,
    ):
        super().__init__(accelerators)
        self._assert_not_none(aml_docker_config)
        aml_docker_config = validate_config(aml_docker_config, AzureMLDockerConfig)
        azureml_client_config = validate_config(azureml_client_config, AzureMLClientConfig)
        self.azureml_client_config = azureml_client_config
        self.compute = aml_compute
        self.environment = self._create_environment(aml_docker_config)
        self.instance_count = instance_count
        self.is_dev = is_dev

    def _create_environment(self, docker_config: AzureMLDockerConfig):
        if docker_config.build_context_path:
            return Environment(
                build=BuildContext(dockerfile_path=docker_config.dockerfile, path=docker_config.build_context_path)
            )
        if docker_config.base_image:
            return Environment(image=docker_config.base_image, conda_file=docker_config.conda_file_path)
        raise Exception("Please specify DockerConfig.")

    def _assert_not_none(self, object):
        if object is None:
            raise Exception(f"{object.__class__.__name__} is missing in the inputs!")

    def run_pass(
        self,
        the_pass: Pass,
        model: OliveModel,
        output_model_path: str,
        point: Optional[Dict[str, Any]] = None,
    ) -> OliveModel:
        """
        Run the pass on the model at a specific point in the search space.
        """
        ml_client = self.azureml_client_config.create_client()
        point = point or {}
        config = the_pass.config_at_search_point(point)
        pass_config = the_pass.to_json(check_objects=True)
        pass_config["config"].update(the_pass.serialize_config(config, check_objects=True))

        with tempfile.TemporaryDirectory() as tempdir:
            pipeline_job = self._create_pipeline_for_pass(tempdir, model, pass_config, the_pass.path_params)

            # submit job
            logger.debug("Submitting pipeline")
            job = retry_func(
                ml_client.jobs.create_or_update,
                [pipeline_job],
                {"experiment_name": "olive-pass", "tags": {"Pass": pass_config["type"]}},
                max_tries=3,
                delay=5,
                exceptions=HttpResponseError,
            )
            logger.info(f"Pipeline submitted. Job name: {job.name}. Job link: {job.studio_url}")
            ml_client.jobs.stream(job.name)

            # get output
            output_dir = Path(tempdir) / "pipeline_output"
            output_dir.mkdir(parents=True, exist_ok=True)
            logger.debug(f"Downloading pipeline output to {output_dir}")
            retry_func(
                ml_client.jobs.download,
                [job.name],
                {"output_name": "pipeline_output", "download_path": output_dir},
                max_tries=3,
                delay=5,
                exceptions=ServiceResponseError,
            )

            pipeline_output_path = output_dir / "named-outputs" / "pipeline_output"

            return self._load_model(model, output_model_path, pipeline_output_path)

    def _create_model_inputs(self, model_path_type: ResourceType):
        # model_path_type can be None if the model_path is None
        # we create a placeholder input for model_path in this case
        model_path_asset_type = RESOURCE_TYPE_TO_ASSET_TYPE[model_path_type] if model_path_type else AssetTypes.URI_FILE
        return {
            "model_config": Input(type=AssetTypes.URI_FILE),
            "model_path": Input(type=model_path_asset_type, optional=True),
            "model_script": Input(type=AssetTypes.URI_FILE, optional=True),
            "model_script_dir": Input(type=AssetTypes.URI_FOLDER, optional=True),
        }

    def _create_model_args(self, model_json: dict, tmp_dir: Path):
        model_script = None
        if model_json["config"].get("model_script"):
            model_script = Input(type=AssetTypes.URI_FILE, path=model_json["config"]["model_script"])
            model_json["config"]["model_script"] = None

        model_script_dir = None
        if model_json["config"].get("script_dir"):
            model_script_dir = Input(type=AssetTypes.URI_FOLDER, path=model_json["config"]["script_dir"])
            model_json["config"]["script_dir"] = None

        model_path = None
        if model_json["config"].get("model_path"):
            model_resource_path = ResourcePath.create_resource_path(model_json["config"]["model_path"])
            asset_type = RESOURCE_TYPE_TO_ASSET_TYPE[model_resource_path.type]

            if model_resource_path.type in AZUREML_RESOURCE_TYPES:
                # ensure that the model is in the same workspace as the system
                model_workspace_config = model_resource_path.config.azureml_client.get_workspace_config()
                system_workspace_config = self.azureml_client_config.get_workspace_config()
                for key in model_workspace_config:
                    if model_workspace_config[key] != system_workspace_config[key]:
                        raise Exception(
                            f"Model workspace {model_workspace_config} is different from system workspace"
                            f" {system_workspace_config}."
                        )

            if model_resource_path.type == ResourceType.AzureMLJobOutput:
                # there is no direct way to use the output of a job as input to another job
                # so we create a dummy aml model and use it as input
                ml_client = self.azureml_client_config.create_client()

                # create aml model
                logger.debug(f"Creating aml model for job output {model_resource_path}")
                aml_model = retry_func(
                    ml_client.models.create_or_update,
                    [
                        Model(
                            path=model_resource_path.get_path(),
                            name="olive-backend-model",
                            description="Model created by Olive backend. Ignore this model.",
                            type=AssetTypes.CUSTOM_MODEL,
                        )
                    ],
                    max_tries=3,
                    delay=5,
                    exceptions=ServiceResponseError,
                )
                model_resource_path = ResourcePath.create_resource_path(
                    type=ResourceType.AzureMLModel,
                    config=AzureMLModelConfig(
                        azureml_client=self.azureml_client_config,
                        name=aml_model.name,
                        version=aml_model.version,
                    ),
                )

            # we keep the model path as a string in the config file
            if model_resource_path.type != ResourceType.StringName:
                model_path = Input(type=asset_type, path=model_resource_path.get_path())
                model_json["config"]["model_path"] = None

        model_config_path = tmp_dir / "model_config.json"
        with model_config_path.open("w") as f:
            json.dump(model_json, f, sort_keys=True, indent=4)
        model_config = Input(type=AssetTypes.URI_FILE, path=model_config_path)

        return {
            "model_config": model_config,
            "model_path": model_path,
            "model_script": model_script,
            "model_script_dir": model_script_dir,
        }

    def _create_pass_inputs(self, pass_path_params: List[Tuple[str, bool]]):
        inputs = {"pass_config": Input(type=AssetTypes.URI_FILE)}
        for param, required in pass_path_params:
            # aml supports uploading file/folder even though this is typed as URI_FOLDER
            inputs[f"pass_{param}"] = Input(type=AssetTypes.URI_FOLDER, optional=not required)

        return inputs

    def _create_pass_args(self, pass_config: dict, pass_path_params: List[Tuple[str, bool]], tmp_dir: Path):
        pass_args = {}
        for param, _ in pass_path_params:
            if pass_config["config"].get(param) is None:
                continue
            pass_args[f"pass_{param}"] = Input(
                type=AssetTypes.URI_FILE if Path(pass_config["config"][param]).is_file() else AssetTypes.URI_FOLDER,
                path=pass_config["config"][param],
            )
            pass_config["config"][param] = None

        pass_config_path = tmp_dir / "pass_config.json"
        with pass_config_path.open("w") as f:
            json.dump(pass_config, f, sort_keys=True, indent=4)

        return {"pass_config": Input(type=AssetTypes.URI_FILE, path=pass_config_path), **pass_args}

    def _create_step(
        self, name, display_name, description, aml_environment, code, compute, instance_count, inputs, script_name
    ):
        parameters = []
        for param, input in inputs.items():
            if isinstance(input, Input) and input.optional:
                parameters.append(f"$[[--{param} ${{{{inputs.{param}}}}}]]")
            else:
                parameters.append(f"--{param} ${{{{inputs.{param}}}}}")
        parameters.append("--pipeline_output ${{outputs.pipeline_output}}")

        cmd_line = f"python {script_name} {' '.join(parameters)}"

        component = command(
            name=name,
            display_name=display_name,
            description=description,
            command=cmd_line,
            environment=aml_environment,
            code=code,
            inputs=inputs,
            outputs=dict(pipeline_output=Output(type=AssetTypes.URI_FOLDER)),
            instance_count=instance_count,
            compute=compute,
        )

        return component

    def _create_pipeline_for_pass(
        self,
        tmp_dir,
        model: OliveModel,
        pass_config: dict,
        pass_path_params: List[Tuple[str, bool]],
    ):
        tmp_dir = Path(tmp_dir)

        # prepare code
        script_name = "aml_pass_runner.py"
        cur_dir = Path(__file__).resolve().parent
        code_file = cur_dir / script_name
        code_root = tmp_dir / "code"
        code_root.mkdir(parents=True, exist_ok=True)
        shutil.copy(str(code_file), str(code_root))
        if self.is_dev:
            logger.warning(
                "Dev mode is only enabled for CI pipeline! "
                + "It will overwrite the Olive package in AML computer with latest code."
            )
            project_folder = cur_dir.parent.parent
            shutil.copytree(project_folder, code_root / "olive", ignore=shutil.ignore_patterns("__pycache__"))

        accelerator_info = {
            "pass_accelerator_type": pass_config["accelerator"]["accelerator_type"],
            "pass_execution_provider": pass_config["accelerator"]["execution_provider"],
        }
        # prepare inputs
        inputs = {
<<<<<<< HEAD
            **self._create_model_inputs(model.model_resource_path.type if model.model_resource_path else None),
            **self._create_pass_inputs(pass_path_params),
=======
            **self._create_model_inputs(model.model_storage_kind),
            **self._create_pass_inputs(pass_path_params),
            **accelerator_info,
>>>>>>> 5d7e9bf8
        }

        # pass type
        pass_type = pass_config["type"]

        # aml command object
        cmd = self._create_step(
            name=pass_type,
            display_name=pass_type,
            description=f"Run olive {pass_type} pass",
            aml_environment=self.environment,
            code=code_root,
            compute=self.compute,
            instance_count=self.instance_count,
            inputs=inputs,
            script_name=script_name,
        )

        # model json
        model_json = model.to_json(check_object=True)

        # input argument values
        args = {
            **self._create_model_args(model_json, tmp_dir),
            **self._create_pass_args(pass_config, pass_path_params, tmp_dir),
            **accelerator_info,
        }

        @pipeline()
        def pass_runner_pipeline():
            outputs = {}
            component = cmd(**args)
            outputs["pipeline_output"] = component.outputs.pipeline_output
            return outputs

        pipeline_job = pass_runner_pipeline()

        return pipeline_job

    def _load_model(self, input_model, output_model_path, pipeline_output_path):
        model_json_path = pipeline_output_path / "output_model_config.json"
        with model_json_path.open("r") as f:
            model_json = json.load(f)

        # resolve model path
        # this is to handle passes like OrtPerfTuning that use the same model file as input
        same_model_path_as_input = model_json.pop("same_model_path_as_input")
        model_path = None
        if same_model_path_as_input:
            model_path = input_model.model_resource_path
        elif model_json["config"]["model_path"] is not None:
            resource_type = model_json["config"]["model_path"]["type"]
            if resource_type in [ResourceType.LocalFile, ResourceType.LocalFolder]:
                # if the model is downloaded from remote, we need to copy it to the output folder
                # get the downloaded model path
                download_model_path = pipeline_output_path / model_json["config"]["model_path"]["config"]["path"]
                # create a resource path object for the downloaded model
                downloaded_resource_path = ResourcePath.create_resource_path(download_model_path)
                # save the downloaded model to the output folder
                output_model_path = downloaded_resource_path.save_to_dir(
                    Path(output_model_path).parent, Path(output_model_path).name, True
                )
                # create a resource path object for the output model
                model_path = ResourcePath.create_resource_path(output_model_path)
            else:
                model_path = model_json["config"]["model_path"]
        model_json["config"]["model_path"] = model_path
        return ModelConfig(**model_json).create_model()

    def _create_metric_inputs(self):
        return {
            "metric_config": Input(type=AssetTypes.URI_FILE),
            "metric_user_script": Input(type=AssetTypes.URI_FILE, optional=True),
            "metric_script_dir": Input(type=AssetTypes.URI_FOLDER, optional=True),
            "metric_data_dir": Input(type=AssetTypes.URI_FOLDER, optional=True),
        }

    def _create_metric_args(self, metric_config: dict, tmp_dir: Path) -> Tuple[List[str], dict]:
        metric_user_script = metric_config["user_config"]["user_script"]
        if metric_user_script:
            metric_user_script = Input(type=AssetTypes.URI_FILE, path=metric_user_script)
            metric_config["user_config"]["user_script"] = None

        metric_script_dir = metric_config["user_config"]["script_dir"]
        if metric_script_dir:
            metric_script_dir = Input(type=AssetTypes.URI_FOLDER, path=metric_script_dir)
            metric_config["user_config"]["script_dir"] = None

        metric_data_dir = metric_config["user_config"]["data_dir"]
        if metric_data_dir:
            metric_data_dir = Input(type=AssetTypes.URI_FOLDER, path=metric_data_dir)
            metric_config["user_config"]["data_dir"] = None

        metric_config_path = tmp_dir / "metric_config.json"
        with metric_config_path.open("w") as f:
            json.dump(metric_config, f, sort_keys=True, indent=4)
        metric_config = Input(type=AssetTypes.URI_FILE, path=metric_config_path)

        return {
            "metric_config": metric_config,
            "metric_user_script": metric_user_script,
            "metric_script_dir": metric_script_dir,
            "metric_data_dir": metric_data_dir,
        }

    def evaluate_model(self, model: OliveModel, metrics: List[Metric], accelerator: AcceleratorSpec) -> MetricResult:
        if model.framework == Framework.SNPE:
            raise NotImplementedError("SNPE model does not support azureml evaluation")
        if model.framework == Framework.OPENVINO:
            raise NotImplementedError("OpenVINO model does not support azureml evaluation")

        with tempfile.TemporaryDirectory() as tempdir:
            ml_client = self.azureml_client_config.create_client()
            pipeline_job = self._create_pipeline_for_evaluation(tempdir, model, metrics, accelerator)

            # submit job
            logger.debug("Submitting pipeline")
            job = retry_func(
                ml_client.jobs.create_or_update,
                [pipeline_job],
                {"experiment_name": "olive-evaluation"},
                max_tries=3,
                delay=5,
                exceptions=HttpResponseError,
            )
            logger.info(f"Pipeline submitted. Job name: {job.name}. Job link: {job.studio_url}")
            ml_client.jobs.stream(job.name)

            # get output
            output_dir = Path(tempdir) / "pipeline_output"
            output_dir.mkdir(parents=True, exist_ok=True)
            retry_func(
                ml_client.jobs.download,
                [job.name],
                {"download_path": output_dir, "all": True},
                max_tries=3,
                delay=5,
                exceptions=ServiceResponseError,
            )

            metric_results = {}
            for metric in metrics:
                metric_json = output_dir / "named-outputs" / metric.name / "metric_result.json"
                if metric_json.is_file():
                    with metric_json.open() as f:
                        metric_results.update(json.load(f))

            return MetricResult.parse_obj(metric_results)

    def _create_pipeline_for_evaluation(
        self, tmp_dir: str, model: OliveModel, metrics: List[Metric], accelerator: AcceleratorSpec
    ):
        tmp_dir = Path(tmp_dir)

        # model json
        model_json = model.to_json(check_object=True)

        # model args
        model_args = self._create_model_args(model_json, tmp_dir)

        accelerator_config_path: Path = tmp_dir / "accelerator.json"
        with accelerator_config_path.open("w") as f:
            json.dump(accelerator.to_json(), f, sort_keys=True)

        @pipeline
        def evaluate_pipeline():
            outputs = {}
            for metric in metrics:
                metric_tmp_dir = tmp_dir / metric.name
                metric_component = self._create_metric_component(
<<<<<<< HEAD
                    metric_tmp_dir,
                    metric,
                    model_args,
                    model.model_resource_path.type if model.model_resource_path else None,
=======
                    metric_tmp_dir, metric, model_args, model.model_storage_kind, accelerator_config_path
>>>>>>> 5d7e9bf8
                )
                outputs[metric.name] = metric_component.outputs.pipeline_output
            return outputs

        pipeline_job = evaluate_pipeline()
        pipeline_job.settings.default_compute = self.compute

        return pipeline_job

    def _create_metric_component(
<<<<<<< HEAD
        self, tmp_dir: Path, metric: Metric, model_args: Dict[str, Input], model_resource_type: ResourceType
=======
        self,
        tmp_dir: Path,
        metric: Metric,
        model_args: Dict[str, Input],
        model_storage_kind: ModelStorageKind,
        accelerator_config_path: str,
>>>>>>> 5d7e9bf8
    ):
        metric_json = metric.to_json(check_objects=True)

        # prepare code
        script_name = "aml_evaluation_runner.py"
        cur_dir = Path(__file__).resolve().parent
        code_file = cur_dir / script_name
        code_root = tmp_dir / "code"
        code_root.mkdir(parents=True, exist_ok=True)
        shutil.copy(str(code_file), str(code_root))
        if self.is_dev:
            logger.warning(
                "Dev mode is only enabled for CI pipeline! "
                + "It will overwrite the Olive package in AML computer with latest code."
            )
            project_folder = cur_dir.parent.parent
            shutil.copytree(project_folder, code_root / "olive", ignore=shutil.ignore_patterns("__pycache__"))

        # prepare inputs
<<<<<<< HEAD
        inputs = {**self._create_model_inputs(model_resource_type), **self._create_metric_inputs()}
=======
        inputs = {
            **self._create_model_inputs(model_storage_kind),
            **self._create_metric_inputs(),
            **{"accelerator_config": Input(type=AssetTypes.URI_FILE)},
        }
>>>>>>> 5d7e9bf8

        # metric type
        metric_type = metric_json["type"]
        if metric_json["sub_types"] is not None:
            sub_type_name = ",".join([st["name"] for st in metric_json["sub_types"]])
            metric_type = f"{metric_type}-{sub_type_name}"

        # aml command object
        cmd = self._create_step(
            name=metric_type,
            display_name=metric_type,
            description=f"Run olive {metric_type} evaluation",
            aml_environment=self.environment,
            code=code_root,
            compute=self.compute,
            instance_count=self.instance_count,
            inputs=inputs,
            script_name=script_name,
        )

        # input argument values
        args = {
            **model_args,
            **self._create_metric_args(metric_json, tmp_dir),
            **{"accelerator_config": Input(type=AssetTypes.URI_FILE, path=accelerator_config_path)},
        }

        # metric component
        metric_component = cmd(**args)

        return metric_component<|MERGE_RESOLUTION|>--- conflicted
+++ resolved
@@ -19,14 +19,9 @@
 from olive.common.config_utils import validate_config
 from olive.common.utils import retry_func
 from olive.constants import Framework
-<<<<<<< HEAD
-from olive.evaluator.metric import Metric
-from olive.model import ModelConfig, OliveModel
-=======
 from olive.evaluator.metric import Metric, MetricResult
 from olive.hardware.accelerator import AcceleratorSpec
-from olive.model import ModelConfig, ModelStorageKind, OliveModel, ONNXModel
->>>>>>> 5d7e9bf8
+from olive.model import ModelConfig, OliveModel
 from olive.passes.olive_pass import Pass
 from olive.resource_path import AZUREML_RESOURCE_TYPES, AzureMLModelConfig, ResourcePath, ResourceType
 from olive.systems.common import AzureMLDockerConfig, SystemType
@@ -296,14 +291,9 @@
         }
         # prepare inputs
         inputs = {
-<<<<<<< HEAD
             **self._create_model_inputs(model.model_resource_path.type if model.model_resource_path else None),
             **self._create_pass_inputs(pass_path_params),
-=======
-            **self._create_model_inputs(model.model_storage_kind),
-            **self._create_pass_inputs(pass_path_params),
             **accelerator_info,
->>>>>>> 5d7e9bf8
         }
 
         # pass type
@@ -474,14 +464,11 @@
             for metric in metrics:
                 metric_tmp_dir = tmp_dir / metric.name
                 metric_component = self._create_metric_component(
-<<<<<<< HEAD
                     metric_tmp_dir,
                     metric,
                     model_args,
                     model.model_resource_path.type if model.model_resource_path else None,
-=======
-                    metric_tmp_dir, metric, model_args, model.model_storage_kind, accelerator_config_path
->>>>>>> 5d7e9bf8
+                    accelerator_config_path,
                 )
                 outputs[metric.name] = metric_component.outputs.pipeline_output
             return outputs
@@ -492,16 +479,12 @@
         return pipeline_job
 
     def _create_metric_component(
-<<<<<<< HEAD
-        self, tmp_dir: Path, metric: Metric, model_args: Dict[str, Input], model_resource_type: ResourceType
-=======
         self,
         tmp_dir: Path,
         metric: Metric,
         model_args: Dict[str, Input],
-        model_storage_kind: ModelStorageKind,
+        model_resource_type: ResourceType,
         accelerator_config_path: str,
->>>>>>> 5d7e9bf8
     ):
         metric_json = metric.to_json(check_objects=True)
 
@@ -521,15 +504,11 @@
             shutil.copytree(project_folder, code_root / "olive", ignore=shutil.ignore_patterns("__pycache__"))
 
         # prepare inputs
-<<<<<<< HEAD
-        inputs = {**self._create_model_inputs(model_resource_type), **self._create_metric_inputs()}
-=======
         inputs = {
-            **self._create_model_inputs(model_storage_kind),
+            **self._create_model_inputs(model_resource_type),
             **self._create_metric_inputs(),
             **{"accelerator_config": Input(type=AssetTypes.URI_FILE)},
         }
->>>>>>> 5d7e9bf8
 
         # metric type
         metric_type = metric_json["type"]
