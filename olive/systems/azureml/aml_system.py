--- conflicted
+++ resolved
@@ -8,11 +8,7 @@
 import tempfile
 from copy import deepcopy
 from pathlib import Path
-<<<<<<< HEAD
-from typing import Any, Dict, List, NamedTuple, Optional, Tuple, Union
-=======
-from typing import TYPE_CHECKING, Any, Dict, List, Optional, Tuple, Union
->>>>>>> 3a74d46a
+from typing import TYPE_CHECKING, Any, Dict, List, NamedTuple, Optional, Tuple, Union
 
 from azure.ai.ml import Input, Output, command
 from azure.ai.ml.constants import AssetTypes
