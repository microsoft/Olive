# -------------------------------------------------------------------------
# Copyright (c) Microsoft Corporation. All rights reserved.
# Licensed under the MIT License.
# --------------------------------------------------------------------------
import logging
from enum import Enum
from typing import Dict, List, Union

from pydantic import BaseModel, validator

from olive.common.config_utils import ConfigBase, validate_config
from olive.data.config import DataConfig
from olive.evaluator.accuracy import AccuracyBase
from olive.evaluator.metric_config import LatencyMetricConfig, MetricGoal, get_user_config_class

logger = logging.getLogger(__name__)


class MetricType(str, Enum):
    ACCURACY = "accuracy"
    LATENCY = "latency"
    CUSTOM = "custom"


class AccuracySubType(str, Enum):
    ACCURACY_SCORE = "accuracy_score"
    F1_SCORE = "f1_score"
    PRECISION = "precision"
    RECALL = "recall"
    AUC = "auc"


class LatencySubType(str, Enum):
    AVG = "avg"
    MAX = "max"
    MIN = "min"
    P50 = "p50"
    P75 = "p75"
    P90 = "p90"
    P95 = "p95"
    P99 = "p99"
    P999 = "p999"


# TODO: support multiple subtypes at the same type for the same type
# Otherwise it's a waste of compute and time if we have to evaluate a model for different subtypes
# names, subtypes: Union[str, List[str]]
# However accuracy metric poses a slight problem since AUC has a different config. Need to resolve this
# so that we get a single metric config for a single type
# This way, the user can return multiple metrics at once
class Metric(ConfigBase):
    name: str
    type: MetricType
    sub_type: Union[List[Union[str, AccuracySubType, LatencySubType]], AccuracySubType, LatencySubType] = None
    sub_type_for_rank: str = None
    higher_is_better: bool = True
    priority_rank: int = 1
    goal: MetricGoal = None
<<<<<<< HEAD
    metric_config: Union[Dict[str, ConfigBase], ConfigBase] = None
    user_config: ConfigBase
=======
    metric_config: ConfigBase = None
    user_config: ConfigBase = None
    data_config: DataConfig = DataConfig()
>>>>>>> 35c4c5a2

    @validator("sub_type", always=True, pre=True)
    def validate_sub_type(cls, v, values):
        if "type" not in values:
            raise ValueError("Invalid type")

        if values["type"] == MetricType.CUSTOM:
            return v
        sub_type_enum = AccuracySubType if values["type"] == MetricType.ACCURACY else LatencySubType
        try:
            v = [v] if isinstance(v, str) else v
            v = [sub_type_enum(vi) for vi in v]
        except ValueError:
            raise ValueError(
                f"sub_type must be one of {list(sub_type_enum.__members__.keys())} for {values['type']} metric"
            )
        return v

    @validator("sub_type_for_rank", always=True, pre=True)
    def validate_sub_type_for_rank(cls, v, values):
        """
        Always return the first sub_type if sub_type_for_rank is not specified.
        """
        if values["type"] == MetricType.CUSTOM:
            if not v:
                logger.warn("sub_type_for_rank should not be None for custom metric, will use name as default")
                v = values["name"]
            return v
        if not v and values["sub_type"]:
            logger.debug(f"sub_type_for_rank is not specified for {values['type']} metric. Using the first sub_type.")
            return values["sub_type"][0]
        return v

    @validator("higher_is_better", always=True, pre=True)
    def validate_higher_is_better(cls, v, values):
        if "type" not in values:
            raise ValueError("Invalid type")

        if values["type"] == MetricType.ACCURACY:
            return True
        if values["type"] == MetricType.LATENCY:
            return False
        if v is None:
            raise ValueError("higher_is_better must be specified for custom metric")
        return v

    @validator("metric_config", always=True, pre=True)
    def validate_metric_config(cls, v, values):
        if "type" not in values:
            raise ValueError("Invalid type")
        if "sub_type" not in values:
            raise ValueError("Invalid sub_type")

        if values["type"] == MetricType.CUSTOM:
            return None

        # metric config class
        if values["type"] == MetricType.LATENCY:
            metric_config_class = {MetricType.LATENCY.value: LatencyMetricConfig}
        elif values["type"] == MetricType.ACCURACY:
            metric_config_class = {}
            for item in values["sub_type"]:
                metric_config_class[item] = AccuracyBase.registry[item].get_config_class()

        metric_configs: Dict[str, ConfigBase] = {}
        for k_cls, v_cls in metric_config_class.items():
            if isinstance(v, dict):
                v_config_item = v.get(k_cls, {})
            else:
                v_config_item = v
            metric_configs[k_cls] = validate_config(v_config_item, ConfigBase, v_cls)
        return metric_configs

    @validator("user_config", pre=True)
    def validate_user_config(cls, v, values):
        if "type" not in values:
            raise ValueError("Invalid type")

        user_config_class = get_user_config_class(values["type"])
        return validate_config(v, ConfigBase, user_config_class)

    @validator("goal")
    def validate_goal(cls, v, values):
        if v is None:
            return v
        if v.type not in ["percent-min-improvement", "percent-max-degradation"]:
            return v

        if "higher_is_better" not in values:
            raise ValueError("Invalid higher_is_better")
        higher_is_better = values["higher_is_better"]

        ranges = {
            ("percent-min-improvement", True): (0, float("inf")),
            ("percent-min-improvement", False): (0, 100),
            ("percent-max-degradation", True): (0, 100),
            ("percent-max-degradation", False): (0, float("inf")),
        }
        valid_range = ranges[(v.type, higher_is_better)]
        if not valid_range[0] < v.value < valid_range[1]:
            raise ValueError(
                f"Invalid goal value {v.value} for {v.type} and higher_is_better={higher_is_better}. Valid range is"
                f" {valid_range}"
            )
        return v


class MetricList(BaseModel):
    __root__: List[Metric]<|MERGE_RESOLUTION|>--- conflicted
+++ resolved
@@ -56,14 +56,9 @@
     higher_is_better: bool = True
     priority_rank: int = 1
     goal: MetricGoal = None
-<<<<<<< HEAD
     metric_config: Union[Dict[str, ConfigBase], ConfigBase] = None
     user_config: ConfigBase
-=======
-    metric_config: ConfigBase = None
-    user_config: ConfigBase = None
     data_config: DataConfig = DataConfig()
->>>>>>> 35c4c5a2
 
     @validator("sub_type", always=True, pre=True)
     def validate_sub_type(cls, v, values):
