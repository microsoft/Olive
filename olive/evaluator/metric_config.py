--- conflicted
+++ resolved
@@ -2,11 +2,7 @@
 # Copyright (c) Microsoft Corporation. All rights reserved.
 # Licensed under the MIT License.
 # --------------------------------------------------------------------------
-<<<<<<< HEAD
 import logging
-=======
-
->>>>>>> 3c5588df
 from pathlib import Path
 from typing import Any, Callable, Dict, List, Union
 
