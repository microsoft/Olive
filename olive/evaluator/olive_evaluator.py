--- conflicted
+++ resolved
@@ -3,13 +3,10 @@
 # Licensed under the MIT License.
 # --------------------------------------------------------------------------
 import logging
-<<<<<<< HEAD
-from typing import List
-=======
 import time
 from abc import ABC, abstractmethod
 from typing import Any, Dict, List
->>>>>>> ff269f7d
+from numbers import Number
 
 import numpy as np
 import torch
@@ -17,21 +14,14 @@
 from torch.utils.data import Dataset
 
 from olive.common.config_utils import ConfigBase
-<<<<<<< HEAD
-from olive.evaluator.metric import Metric, MetricList
-from olive.evaluator.metric_config import MetricResult, joint_metric_key
-from olive.model import OliveModel
-from olive.systems.local import LocalSystem
-from olive.systems.olive_system import OliveSystem
-=======
 from olive.common.user_module_loader import UserModuleLoader
 from olive.common.utils import tensor_data_to_device
 from olive.constants import Framework
 from olive.evaluator.accuracy import AUC, AccuracyScore, F1Score, Precision, Recall
 from olive.evaluator.metric import AccuracySubType, LatencySubType, Metric, MetricType
+from olive.evaluator.metric_config import joint_metric_key, MetricResult, SubTypeMetricResult
 from olive.model import OliveModel, ONNXModel, OpenVINOModel, PyTorchModel, SNPEModel
 from olive.systems.common import Device
->>>>>>> ff269f7d
 
 logger = logging.getLogger(__name__)
 
@@ -45,14 +35,6 @@
     def __len__(self):
         return 100
 
-<<<<<<< HEAD
-    def evaluate(self, model: OliveModel, target: OliveSystem = LocalSystem()) -> MetricResult:
-        return target.evaluate_model(model, self.metrics)
-
-
-class OliveEvaluatorConfig(ConfigBase):
-    metrics: MetricList
-=======
     def __getitem__(self, index):
         str_to_type = {"float32": torch.float32, "float16": torch.float16, "int32": torch.int32, "int64": torch.int64}
         input_types = []
@@ -97,13 +79,13 @@
     @abstractmethod
     def _evaluate_accuracy(
         self, model: OliveModel, metric: Metric, dataloader: Dataset, device: Device = Device.CPU, post_func=None
-    ) -> Dict[str, Any]:
+    ) -> MetricResult:
         raise NotImplementedError()
 
     @abstractmethod
     def _evaluate_latency(
         self, model: OliveModel, metric: Metric, dataloader: Dataset, device: Device = Device.CPU, post_func=None
-    ) -> Dict[str, Any]:
+    ) -> MetricResult:
         raise NotImplementedError()
 
     def _evaluate_custom(
@@ -114,13 +96,28 @@
         eval_func,
         device: Device = Device.CPU,
         post_func=None,
-    ) -> Dict[str, Any]:
+    ) -> MetricResult:
         # TODO: Change the evaluate function to accept the metric rather than
         # breaking it into multiple arguments
         # return eval_func(model, metric, dataloader, device, post_func)
-        return eval_func(model, metric.user_config.data_dir, metric.user_config.batch_size, device)
-
-    def evaluate(self, model: OliveModel, metrics: List[Metric], device: Device = Device.CPU) -> Dict[str, Any]:
+        raw_res = eval_func(model, metric.user_config.data_dir, metric.user_config.batch_size, device)
+        metric_res = {}
+        for sub_type in metric.sub_types:
+            if isinstance(raw_res, Number):
+                assert len(metric.sub_types) == 1, "Only one sub type is allowed for single value custom metric"
+                metric_res[sub_type.name] = SubTypeMetricResult(
+                    value=raw_res, priority_rank=sub_type.priority_rank, higher_is_better=sub_type.higher_is_better
+                )
+            elif isinstance(raw_res, Dict):
+                assert sub_type.name in raw_res, f"Custom metric {sub_type.name} is not in the result"
+                metric_res[sub_type.name] = SubTypeMetricResult(
+                    value=raw_res[sub_type.name],
+                    priority_rank=sub_type.priority_rank,
+                    higher_is_better=sub_type.higher_is_better,
+                )
+        return MetricResult.parse_obj(metric_res)
+
+    def evaluate(self, model: OliveModel, metrics: List[Metric], device: Device = Device.CPU) -> MetricResult:
         metrics_res = {}
         for metric in metrics:
             dataloader, eval_func, post_func = OliveEvaluator.get_user_config(metric)
@@ -168,48 +165,58 @@
         return dataloader, eval_func, post_func
 
     @staticmethod
-    def compute_accuracy(metric: Metric, preds: Any, targets: Any) -> Dict[str, Any]:
+    def compute_accuracy(metric: Metric, preds: Any, targets: Any) -> MetricResult:
         """
         Compute accuracy metrics
         """
-        if metric.sub_type == AccuracySubType.ACCURACY_SCORE:
-            return AccuracyScore(metric.metric_config).measure(preds, targets)
-        elif metric.sub_type == AccuracySubType.F1_SCORE:
-            return F1Score(metric.metric_config).measure(preds, targets)
-        elif metric.sub_type == AccuracySubType.PRECISION:
-            return Precision(metric.metric_config).measure(preds, targets)
-        elif metric.sub_type == AccuracySubType.RECALL:
-            return Recall(metric.metric_config).measure(preds, targets)
-        elif metric.sub_type == AccuracySubType.AUC:
-            return AUC(metric.metric_config).measure(preds, targets)
-        else:
-            raise TypeError(f"{metric.sub_type} is not a supported accuracy metric")
-
-    @staticmethod
-    def compute_latency(metric: Metric, latencies: Any) -> float:
+        metric_res = {}
+        sub_type_metric_value = None
+        sub_types = metric.sub_types
+        for sub_type in sub_types:
+            metric_config = sub_type.metric_config
+            if sub_type.name == AccuracySubType.ACCURACY_SCORE:
+                sub_type_metric_value = AccuracyScore(metric_config).measure(preds, targets)
+            elif sub_type.name == AccuracySubType.F1_SCORE:
+                sub_type_metric_value = F1Score(metric_config).measure(preds, targets)
+            elif sub_type.name == AccuracySubType.PRECISION:
+                sub_type_metric_value = Precision(metric_config).measure(preds, targets)
+            elif sub_type.name == AccuracySubType.RECALL:
+                sub_type_metric_value = Recall(metric_config).measure(preds, targets)
+            elif sub_type.name == AccuracySubType.AUC:
+                sub_type_metric_value = AUC(metric_config).measure(preds, targets)
+            else:
+                raise TypeError(f"{sub_type} is not a accuracy metric supported")
+            metric_res[sub_type.name] = SubTypeMetricResult(
+                value=sub_type_metric_value,
+                priority_rank=sub_type.priority_rank,
+                higher_is_better=sub_type.higher_is_better,
+            )
+        return MetricResult.parse_obj(metric_res)
+
+    @staticmethod
+    def compute_latency(metric: Metric, latencies: Any) -> MetricResult:
         """
         Compute latency metrics
         """
-        if metric.sub_type == LatencySubType.AVG:
-            return round(sum(latencies) / len(latencies) * 1000, 5)
-        elif metric.sub_type == LatencySubType.MAX:
-            return round(max(latencies) * 1000, 5)
-        elif metric.sub_type == LatencySubType.MIN:
-            return round(min(latencies) * 1000, 5)
-        elif metric.sub_type == LatencySubType.P50:
-            return round(np.percentile(latencies, 50) * 1000, 5)
-        elif metric.sub_type == LatencySubType.P75:
-            return round(np.percentile(latencies, 75) * 1000, 5)
-        elif metric.sub_type == LatencySubType.P90:
-            return round(np.percentile(latencies, 90) * 1000, 5)
-        elif metric.sub_type == LatencySubType.P95:
-            return round(np.percentile(latencies, 95) * 1000, 5)
-        elif metric.sub_type == LatencySubType.P99:
-            return round(np.percentile(latencies, 99) * 1000, 5)
-        elif metric.sub_type == LatencySubType.P999:
-            return round(np.percentile(latencies, 99.9) * 1000, 5)
-        else:
-            raise TypeError(f"{metric.sub_type} is not a supported latency metric")
+        latency_metrics = {
+            LatencySubType.AVG: round(sum(latencies) / len(latencies) * 1000, 5),
+            LatencySubType.MAX: round(max(latencies) * 1000, 5),
+            LatencySubType.MIN: round(min(latencies) * 1000, 5),
+            LatencySubType.P50: round(np.percentile(latencies, 50) * 1000, 5),
+            LatencySubType.P75: round(np.percentile(latencies, 75) * 1000, 5),
+            LatencySubType.P90: round(np.percentile(latencies, 90) * 1000, 5),
+            LatencySubType.P95: round(np.percentile(latencies, 95) * 1000, 5),
+            LatencySubType.P99: round(np.percentile(latencies, 99) * 1000, 5),
+            LatencySubType.P999: round(np.percentile(latencies, 99.9) * 1000, 5),
+        }
+        metric_res = {}
+        for sub_type in metric.sub_types:
+            metric_res[sub_type.name] = SubTypeMetricResult(
+                value=latency_metrics[sub_type.name],
+                priority_rank=sub_type.priority_rank,
+                higher_is_better=sub_type.higher_is_better,
+            )
+        return MetricResult.parse_obj(metric_res)
 
 
 class OnnxEvaluator(OliveEvaluator, framework=Framework.ONNX):
@@ -257,9 +264,13 @@
     def _evaluate_latency(
         self, model: OliveModel, metric: Metric, dataloader: Dataset, device: Device = Device.CPU, post_func=None
     ) -> Dict[str, Any]:
-        warmup_num = metric.metric_config.warmup_num
-        repeat_test_num = metric.metric_config.repeat_test_num
-        sleep_num = metric.metric_config.sleep_num
+        warmup_num, repeat_test_num, sleep_num = None, None, None
+        for sub_type in metric.sub_types:
+            if sub_type.metric_config:
+                warmup_num = sub_type.metric_config.warmup_num
+                repeat_test_num = sub_type.metric_config.repeat_test_num
+                sleep_num = sub_type.metric_config.sleep_num
+                break
 
         session = model.prepare_session(inference_settings=self.get_inference_settings(metric), device=device)
         io_config = model.get_io_config()
@@ -306,7 +317,7 @@
 
     def _evaluate_accuracy(
         self, model: PyTorchModel, metric: Metric, dataloader: Dataset, device: Device = Device.CPU, post_func=None
-    ) -> Dict[str, Any]:
+    ) -> MetricResult:
         session = model.prepare_session(inference_settings=self.get_inference_settings(metric), device=device)
 
         preds = []
@@ -329,9 +340,14 @@
 
     def _evaluate_latency(
         self, model: PyTorchModel, metric: Metric, dataloader: Dataset, device: Device = Device.CPU, post_func=None
-    ) -> Dict[str, Any]:
-        warmup_num = metric.metric_config.warmup_num
-        repeat_test_num = metric.metric_config.repeat_test_num
+    ) -> MetricResult:
+        warmup_num, repeat_test_num = None, None
+        for sub_type in metric.sub_types:
+            if sub_type.metric_config:
+                warmup_num = sub_type.metric_config.warmup_num
+                repeat_test_num = sub_type.metric_config.repeat_test_num
+                break
+
         session = model.prepare_session(inference_settings=self.get_inference_settings(metric), device=device)
 
         input_data, _ = next(iter(dataloader))
@@ -365,7 +381,7 @@
 
     def _evaluate_accuracy(
         self, model: SNPEModel, metric: Metric, dataloader: Dataset, device: Device = Device.CPU, post_func=None
-    ) -> Dict[str, Any]:
+    ) -> MetricResult:
         session = model.prepare_session(inference_settings=self.get_inference_settings(metric), device=device)
 
         preds = []
@@ -383,13 +399,20 @@
 
     def _evaluate_latency(
         self, model: SNPEModel, metric: Metric, dataloader: Dataset, device: Device = Device.CPU, post_func=None
-    ) -> Dict[str, Any]:
+    ) -> MetricResult:
+        warmup_num, repeat_test_num, sleep_num = None, None, None
+        for sub_type in metric.sub_types:
+            if sub_type.metric_config:
+                warmup_num = sub_type.metric_config.warmup_num
+                repeat_test_num = sub_type.metric_config.repeat_test_num
+                sleep_num = sub_type.metric_config.sleep_num
+                break
         session = model.prepare_session(inference_settings=self.get_inference_settings(metric), device=device)
 
         data_dir, input_data, _ = next(iter(dataloader))
-        total_runs = metric.metric_config.warmup_num + metric.metric_config.repeat_test_num
-        results = session(input_data, data_dir, runs=total_runs, sleep=metric.metric_config.sleep_num)
-        latencies = results["latencies"]["total_inference_time"][metric.metric_config.warmup_num:]  # fmt: skip
+        total_runs = warmup_num + repeat_test_num
+        results = session(input_data, data_dir, runs=total_runs, sleep=sleep_num)
+        latencies = results["latencies"]["total_inference_time"][warmup_num]
 
         return OliveEvaluator.compute_latency(metric, latencies)
 
@@ -400,7 +423,7 @@
 
     def _evaluate_accuracy(
         self, model: OpenVINOModel, metric: Metric, dataloader: Dataset, device: Device = Device.CPU, post_func=None
-    ) -> Dict[str, Any]:
+    ) -> MetricResult:
         session = model.prepare_session(inference_settings=self.get_inference_settings(metric), device=device)
 
         preds = []
@@ -417,7 +440,7 @@
 
     def _evaluate_latency(
         self, model: OpenVINOModel, metric: Metric, dataloader: Dataset, device: Device = Device.CPU, post_func=None
-    ) -> Dict[str, Any]:
+    ) -> MetricResult:
         session = model.prepare_session(inference_settings=self.get_inference_settings(metric), device=device)
 
         latencies = []
@@ -438,7 +461,6 @@
 
 class OliveEvaluatorConfig(ConfigBase):
     metrics: List[Metric] = []
->>>>>>> ff269f7d
 
     @validator("metrics")
     def validate_metrics(cls, v):
