--- conflicted
+++ resolved
@@ -88,21 +88,15 @@
     Evaluate model latency according to config, return latency metrics
     """
     dataloader, _, _ = get_user_config(metric.user_config)
-<<<<<<< HEAD
+    dc = metric.data_config.to_data_container()
+    # TODO remove user_scripts dataloader: we should respect user scripts
+    # dataloder to meet back compatibility for time being.
+    dataloader = dataloader or dc.create_dataloader()
+
     metric_config = metric.metric_config[MetricType.LATENCY]
     warmup_num = metric_config.warmup_num
     repeat_test_num = metric_config.repeat_test_num
     sleep_num = metric_config.sleep_num
-=======
-    dc = metric.data_config.to_data_container()
-    # TODO remove user_scripts dataloader: we should respect user scripts
-    # dataloder to meet back compatibility for time being.
-    dataloader = dataloader or dc.create_dataloader()
-
-    warmup_num = metric.metric_config.warmup_num
-    repeat_test_num = metric.metric_config.repeat_test_num
-    sleep_num = metric.metric_config.sleep_num
->>>>>>> 35c4c5a2
 
     latencies = []
     # user.config.inference_settings > model.inference_settings > default inference_settings
