--- conflicted
+++ resolved
@@ -122,13 +122,9 @@
         qat_pytorch_model = PyTorchModel(
             model_path=self.output_model_path,
             name="pytorch_qat_model",
-<<<<<<< HEAD
             model_file_format=ModelFileFormat.PYTORCH_TORCH_SCRIPT,
             model_storage_kind=ModelStorageKind.LocalFile,
-=======
-            model_storage_kind=ModelStorageKind.LocalFile,
             **config_to_keep
->>>>>>> d19777a8
         )
         return qat_pytorch_model
 
