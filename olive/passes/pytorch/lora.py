# -------------------------------------------------------------------------
# Copyright (c) Microsoft Corporation. All rights reserved.
# Licensed under the MIT License.
# --------------------------------------------------------------------------
# Based on original implementation at
# LoRA: https://huggingface.co/docs/diffusers/training/lora
# QLoRA: https://github.com/artidoro/qlora/blob/main/qlora.py
#        https://arxiv.org/abs/2305.14314
# --------------------------------------------------------------------------
import dataclasses
import logging
import tempfile
from abc import abstractmethod
from copy import deepcopy
from functools import partial
from pathlib import Path
from typing import TYPE_CHECKING, Any, Dict, List, Optional, Tuple, Union

import transformers
from packaging import version

from olive.common.config_utils import ConfigBase, NestedConfig
from olive.common.hf.utils import get_peft_task_type_from_task
from olive.common.pydantic_v1 import Field, validator
from olive.common.utils import find_submodules, resolve_torch_dtype
from olive.data.config import DataConfig
from olive.data.constants import IGNORE_INDEX
from olive.hardware.accelerator import AcceleratorSpec
from olive.model import HfModelHandler
from olive.model.config.hf_config import HfLoadKwargs
from olive.passes import Pass
from olive.passes.olive_pass import PassConfigParam
from olive.strategy.search_parameter import Categorical

if TYPE_CHECKING:
    import torch
    from datasets import Dataset
    from peft import PeftModel
    from transformers import PreTrainedModel, PreTrainedTokenizer

logger = logging.getLogger(__name__)

# pylint: disable=unused-import


# ruff: noqa: B010
# creating a Config class since transformers.TrainingArguments is a dataclass
# pydantic handles dataclasses differently and causes issues with validation
# this also allows us to handle and validate extra_args better
class HFTrainingArguments(NestedConfig):
    """Training arguments for transformers.Trainer.

    Has the same fields as transformers.TrainingArguments with recommended default values for QLoRA fine-tuning.
    """

    _nested_field_name = "extra_args"

    # TODO(jambayk): is this default optim required? does it work for regular lora? what about lr_scheduler_type?
    optim: str = Field("paged_adamw_32bit", description="The optimizer to use.")
    learning_rate: float = Field(0.0002, description="The initial learning rate for AdamW.")
    gradient_checkpointing: bool = Field(True, description="Use gradient checkpointing. Recommended.")
    lr_scheduler_type: str = Field(
        "constant",
        description="Learning rate schedule. Constant a bit better than cosine, and has advantage for analysis.",
    )
    warmup_ratio: float = Field(0.03, description="Fraction of steps to do a warmup for.")
    evaluation_strategy: str = Field(
        None,
        description=(
            "The evaluation strategy to use. Forced to 'no' if eval_dataset is not provided. Otherwise, 'steps' unless"
            " set to 'epoch'."
        ),
    )
    report_to: Union[str, List[str]] = Field(
        "none", description="The list of integrations to report the results and logs to."
    )
    output_dir: str = Field(None, description="The output dir for logs and checkpoints. If None, will use a temp dir.")
    overwrite_output_dir: bool = Field(
        False,
        description=(
            "If True, overwrite the content of output_dir. Otherwise, will continue training if `output_dir` points to"
            " a checkpoint directory."
        ),
    )
    resume_from_checkpoint: str = Field(
        None,
        description=(
            "The path to a folder with a valid checkpoint for the model. Supercedes any checkpoint found in output_dir."
        ),
    )
    deepspeed: Union[bool, str, Dict] = Field(
        None,
        description=(
            "Use [Deepspeed](https://github.com/microsoft/deepspeed). If True, will use default deepspeed config. Else,"
            " it is a path to a deepspeed config file or a dict with deepspeed config."
        ),
    )
    extra_args: Dict[str, Any] = Field(
        None,
        description=(
            "Extra arguments to pass to the trainer. Values can be provided directly to this field as a dict or as"
            " keyword arguments to the config. See transformers.TrainingArguments for more details on the available"
            " arguments."
        ),
    )

    @validator("extra_args", pre=True, always=True)
    def validate_extra_args(cls, v):
        if v is None:
            v = {}
        # make sure extra args are fields of transformers.Trainer
        training_args_fields = {f.name for f in dataclasses.fields(transformers.TrainingArguments) if f.init}
        for k in list(v):  # need a copy of the keys since we are mutating the dict
            if k == "fp16":
                logger.warning("Extra arg %s is not allowed. Please use `torch_dtype` instead.", k)
                del v[k]
            elif k not in training_args_fields:
                logger.warning("Extra arg %s is not a field of transformers.TrainingArguments. Ignoring.", k)
                del v[k]
        return v

    def create_training_args(self) -> transformers.TrainingArguments:
        args = self.dict()
        if not args["output_dir"]:
            raise ValueError("output_dir must be provided.")
        if args["deepspeed"] is True:
            args["deepspeed"] = deepcopy(DEFAULT_DEEPSPEED_CONFIG)
        elif args["deepspeed"] is False:
            del args["deepspeed"]
        extra_args = args.pop("extra_args")
        return transformers.TrainingArguments(**args, **extra_args)


class LoRABase(Pass):
    """Base class for LoRA and QLoRA fine-tuning passes."""

    @classmethod
    def _default_config(cls, accelerator_spec: AcceleratorSpec) -> Dict[str, PassConfigParam]:
        return {
            "lora_r": PassConfigParam(
                type_=int,
                default_value=64,
                searchable_values=Categorical([16, 32, 64]),
                description="Lora R dimension.",
            ),
            "lora_alpha": PassConfigParam(
                type_=float, default_value=16, description="The alpha parameter for Lora scaling."
            ),
            "lora_dropout": PassConfigParam(
                type_=float, default_value=0.05, description="The dropout probability for Lora layers."
            ),
            "modules_to_save": PassConfigParam(
                type_=None,
                default_value=None,
                description=(
                    "List of modules apart from LoRA layers to be set as trainable and saved in the final checkpoint."
                ),
            ),
            "torch_dtype": PassConfigParam(
                type_=str,
                default_value="bfloat16",
                description=(
                    "Data type to use for training. Should be one of `bfloat16`, `float16` or `float32`. If `float16`"
                    " will use fp16 mixed-precision training."
                ),
            ),
            "allow_tf32": PassConfigParam(
                type_=bool,
                default_value=True,
                description=(
                    "Whether or not to allow TF32 on Ampere GPUs. "
                    "Can be used to speed up training. For more information, "
                    "see 'https://pytorch.org/docs/stable/notes/cuda.html#tensorfloat-32-tf32-on-ampere-devices'"
                ),
            ),
            # data parameters
            "train_data_config": PassConfigParam(
                type_=Union[DataConfig, Dict],
                required=True,
                description="Data config for fine-tuning training.",
            ),
            "eval_data_config": PassConfigParam(
                type_=Union[DataConfig, Dict],
                description="Data config for fine-tuning evaluation. Optional if evaluation is not needed.",
            ),
            # training parameters
            "training_args": PassConfigParam(
                type_=Union[HFTrainingArguments, Dict],
                default_value=None,
                description=(
                    "Training arguments. If None, will use default arguments. See HFTrainingArguments for more details."
                ),
            ),
        }

    @classmethod
    def check_dependencies(cls, config: ConfigBase, is_qlora: bool = False):
        """Check dependencies for the pass."""
        # bitsandbytes quantization only supported after transformers 4.30.0
        if is_qlora and version.parse(transformers.__version__) < version.parse("4.30.0"):
            raise ImportError(f"Please install transformers >= 4.30.0 to use {cls.__name__} pass.")

        if config.training_args:
            # check if output_dir is a valid directory
            # must be a directory with checkpoints
            output_dir = config.training_args.output_dir
            if config.training_args.overwrite_output_dir or not output_dir or not Path(output_dir).exists():
                return
            # find the last checkpoint in output_dir
            checkpoint = transformers.trainer_utils.get_last_checkpoint(output_dir)
            if not checkpoint and len(list(Path(output_dir).iterdir())) > 0:
                raise ValueError(
                    f"Output directory ({output_dir}) already exists and is not empty. Set overwrite_output_dir to True"
                    " to overwrite or provide a new output_dir."
                )

    # TODO(jambayk): consider introducing a data collator component for data container
    @staticmethod
    def collate_batch(batch: List[Dict], tokenizer: "PreTrainedTokenizer") -> Dict[str, "torch.Tensor"]:
        """Collate a batch of samples into a padded batch of tensors.

        Add padding to the input_ids, attention_mask and labels.
        Each example can be a dictionary with inputs (and optionally labels).
        """
        from torch.nn.utils.rnn import pad_sequence

        input_ids = [sample["input_ids"] for sample in batch]
        attention_mask = None
        if "attention_mask" in batch[0]:
            attention_mask = [sample["attention_mask"] for sample in batch]
        label_col = "labels" if "labels" in batch[0] else "label"
        if label_col not in batch[0]:
            # labels is the same as input_ids, the trainer left shifts the labels when computing loss
            labels = [input_id.clone() for input_id in input_ids]
        else:
            labels = [sample[label_col] for sample in batch]

        # apply padding and add to batch
        # need to worry about left or right padding?
        new_batch = {
            "input_ids": pad_sequence(input_ids, batch_first=True, padding_value=tokenizer.pad_token_id),
            # pad the labels with IGNORE_INDEX so that they are not used in loss computation
            # don't want to clone batched input_ids and ignore padding tokens in case eos token is used
            # as padding token
            "labels": pad_sequence(labels, batch_first=True, padding_value=IGNORE_INDEX),
        }
        if attention_mask:
            new_batch["attention_mask"] = pad_sequence(attention_mask, batch_first=True, padding_value=0)
        return new_batch

    @staticmethod
    def get_datasets(
        config: ConfigBase,
    ) -> Tuple["Dataset", Optional["Dataset"]]:
        """Load training and evaluation datasets."""
        # we return dataset.Dataset object since the trainer works better with it
        from datasets import Dataset

        train_data_config = config.train_data_config
        eval_data_config = config.eval_data_config

        def data_generator(data_config):
            data_container = data_config.to_data_container()
            dataset = data_container.pre_process(data_container.load_dataset())

            for idx in range(len(dataset)):  # pylint: disable=consider-using-enumerate
                example = dataset[idx]
                if isinstance(example, tuple):
                    # if example = {**example[0], "labels": example[1]}, the attention_mask is not the same
                    # for some reason, so yield a new dict
                    yield {**example[0], "labels": example[1]}
                else:
                    yield example

        # load training dataset
        train_dataset = Dataset.from_generator(data_generator, gen_kwargs={"data_config": train_data_config})
        train_dataset.set_format("torch")

        # load evaluation dataset if needed
        eval_dataset = None
        if eval_data_config:
            eval_dataset = Dataset.from_generator(data_generator, gen_kwargs={"data_config": eval_data_config})
            eval_dataset.set_format("torch")

        return train_dataset, eval_dataset

    @staticmethod
    def prepare_model_for_lora_finetuning(
        model: "PreTrainedModel", use_gradient_checkpointing: bool
    ) -> "PreTrainedModel":
        """Prepare the model for fine-tuning.

        Freeze base model's layers and prepare model for gradient checkpointing if necessary.
        Similar to peft.prepare_model_for_kbit_training but no casting to fp32 and gradient checkpointing is
        also supported for non-quantized models.

        :param model: The Hugging Face PyTorch model to prepare for fine-tuning.
        :param use_gradient_checkpointing: Whether to use gradient checkpointing.
        :return: The prepared model.
        """
        for param in model.parameters():
            # freeze base model's layers
            param.requires_grad = False

        if use_gradient_checkpointing:
            # For backward compatibility
            if hasattr(model, "enable_input_require_grads"):
                model.enable_input_require_grads()
            else:

                def make_inputs_require_grad(module_, input_, output_):
                    output_.requires_grad_(True)

                model.get_input_embeddings().register_forward_hook(make_inputs_require_grad)

            # enable gradient checkpointing for memory efficiency
            model.gradient_checkpointing_enable()

        return model

    def load_base_pytorch_model(self, model_handler: HfModelHandler, config: ConfigBase, **kwargs) -> "PreTrainedModel":
        """Load a base PyTorch model for fine-tuning.

        :param model_handler: The input model handler.
        :param config: The config for the pass run.
        :param kwargs: Additional arguments to update load_kwargs with.
        :return: The new loaded pytorch model
        """
<<<<<<< HEAD
        # model cannot have it's own adapter
        if model_handler.adapter_path:
            raise ValueError("Model already has an adapter. Please provide a model without an adapter.")
=======
        import torch
>>>>>>> 8e121553

        # don't want the original loaded model
        # also frees gpu memory if original model is on gpu
        model_handler.model = None
        if torch.cuda.is_available():
            torch.cuda.empty_cache()

        # create copy of the input model, will modify this model
        # also resets adapter_path
        new_model_handler = deepcopy(model_handler)

        torch_dtype = self.get_torch_dtype(config.torch_dtype)
        # will use mixed precision since full fp16 is unstable
        model_dtype = torch_dtype if torch_dtype != torch.float16 else torch.float32

        # load model, reset load_kwargs and adapter_path
        load_kwargs = new_model_handler.load_kwargs.dict() if new_model_handler.load_kwargs else {}
        load_kwargs.update(
            {
                "torch_dtype": model_dtype,
                # TODO(jambayk): Worry about `use_multi_gpu` and distributed training later
                # "auto": uses all available GPUs, model parallel
                "device_map": "auto",
            }
        )
        # overwrite load_kwargs with kwargs
        load_kwargs.update(kwargs)
        new_model_handler.load_kwargs = HfLoadKwargs(**load_kwargs)

        return new_model_handler.load_model(cache_model=False)

    def init_lora_adapters(
        self,
        model: "PreTrainedModel",
        task: str,
        config: ConfigBase,
        target_modules: Optional[List[str]] = None,
        use_loftq: Optional[bool] = False,
    ) -> "PeftModel":
        """Initialize LoRA adapters.

        :param model: The Hugging Face PyTorch model to add LoRA adapters to.
        :param task: The task type of the model.
        :param config: The config for the pass run.
        :param target_modules: List of modules to target for LoRA fine-tuning.
        :param use_loftq: Whether to use LoftQ to initialize weights.
        :return: The LoRA model.
        """
        from peft import LoraConfig, get_peft_model

        lora_config_kwargs = {}
        if use_loftq:
            from peft import LoftQConfig

            lora_config_kwargs = {
                "init_lora_weights": "loftq",
                "loftq_config": LoftQConfig(loftq_bits=4, loftq_iter=config.loftq_iter),
            }

        peft_task_type = get_peft_task_type_from_task(task, fail_on_not_found=True)
        lora_config = LoraConfig(
            r=config.lora_r,
            lora_alpha=config.lora_alpha,
            lora_dropout=config.lora_dropout,
            target_modules=target_modules,
            bias="none",
            task_type=peft_task_type,
            modules_to_save=config.modules_to_save,
            **lora_config_kwargs,
        )

        return get_peft_model(model, lora_config)

    def enable_lora(
        self,
        model: "PreTrainedModel",
        task: str,
        config: ConfigBase,
        adapter_path: Optional[str] = None,
        target_modules: Optional[List[str]] = None,
    ) -> "PeftModel":
        """Enable LoRA fine-tuning on a Hugging Face PyTorch model.

        Add padding token to tokenizer and resize model embedding layer if needed.
        Prepare model for fine-tuning by freezing master weights and enabling gradient checkpointing if needed.
        Load or initialize LoRA adapters.

        :param model: The Hugging Face PyTorch model to enable LoRA fine-tuning on.
        :param tokenizer: The tokenizer for the model.
        :param task: The task type of the model.
        :param config: The config for the pass run.
        :param adapter_path: Path to the adapter weights. If None, will initialize new adapters.
        :param target_modules: List of modules to target for LoRA fine-tuning. Only used if adapter_path is None.
        :return: The LoRA model.
        """
        from peft import PeftModel

        logger.debug("Enabling LoRA fine-tuning")
        if config.training_args.gradient_checkpointing and not model.supports_gradient_checkpointing:
            logger.warning(
                "gradient_checkpointing is True, but model does not support gradient checkpointing! Setting"
                " gradient_checkpoing to False"
            )
            config.training_args.gradient_checkpointing = False

        model = self.prepare_model_for_lora_finetuning(model, config.training_args.gradient_checkpointing)

        # set model_parallel and is_parallelizable to True
        # we are using "auto" device_map, so model_parallel is True or doing DDP
        # don't want the trainer to do Data Parallel
        setattr(model, "model_parallel", True)
        setattr(model, "is_parallelizable", True)

        logger.debug(
            "The number of trainable parameters in the original model: %s", self.count_trainable_parameters(model)
        )
        if not adapter_path:
            logger.debug("Initializing LoRA adapters from config")
            lora_model = self.init_lora_adapters(model, task, config, target_modules=target_modules)
        else:
            logger.debug("Loading LoRA adapters from %s", adapter_path)
            lora_model = PeftModel.from_pretrained(model, adapter_path, is_trainable=True)
        logger.debug(
            "The number of trainable parameters in the LoRA model: %s", self.count_trainable_parameters(lora_model)
        )
        # no need to cast lora modules to model's dtype, we dont do peft.prepare_model_for_kbit_training so the modules
        # are already in the same dtype as the model
        # casting to dtype is risky since for awq quant linear, it also casts the scales to dtype and but the qlinear
        # expects scales to be in half
        return lora_model

    def train_and_save_new_model(
        self,
        model: "PeftModel",
        tokenizer: "PreTrainedTokenizer",
        config: ConfigBase,
        output_model: HfModelHandler,
        output_model_path: str,
    ) -> HfModelHandler:
        """Train and save the new model.

        The fine-tuned adapter weights will be saved and updated in the output model handler.

        :param model: The prepared LoRA model to train.
        :param tokenizer: The tokenizer for the model.
        :param config: The config for the pass run.
        :param output_model: The output model handler.
        :param output_model_path: The path to save the output model to.
        :return: The output model handler.
        """
        import torch

        if torch.cuda.is_available():
            allow_tf32 = torch.backends.cuda.matmul.allow_tf32
            torch.backends.cuda.matmul.allow_tf32 = config.allow_tf32

        # get datasets
        train_dataset, eval_dataset = self.get_datasets(config)

        # get training arguments
        orig_eval_strat = config.training_args.evaluation_strategy
        config.training_args.evaluation_strategy = "no"
        if eval_dataset:
            # default to "steps" if eval dataset is provided
            config.training_args.evaluation_strategy = "steps" if orig_eval_strat in {None, "no"} else orig_eval_strat

        # We always create a temp dir even if output_dir is provided because we want the temp dir to be deleted
        # after training or if there is an error
        # With a context manager, the temp dir will be deleted automatically as soon as the context is exited or
        # there is an error
        # If we do `tmp_dir = tempfile.TemporaryDirectory(prefix="olive_tmp")` and there is an error before
        # cleanup or run returns (tmp_dir goes out of scopt), the temp dir will not be deleted until the the exception
        # is handled by the caller (after try except) or the program exits
        # Plus the cleanup after error doesn't work as expected with notebooks
        with tempfile.TemporaryDirectory(prefix="olive_tmp") as temp_dir:
            checkpoint = config.training_args.resume_from_checkpoint
            if not config.training_args.output_dir:
                logger.debug("No training_args.output_dir provided. Using a temp dir.")
                config.training_args.output_dir = temp_dir
                # set save_total_limit to 1 since the temp dir will be deleted after training
                config.training_args.extra_args["save_total_limit"] = 1
            elif (
                not checkpoint
                and not config.training_args.overwrite_output_dir
                and Path(config.training_args.output_dir).exists()
            ):
                # find the last checkpoint in output_dir
                checkpoint = transformers.trainer_utils.get_last_checkpoint(config.training_args.output_dir)
                if checkpoint:
                    logger.info(
                        "Checkpoint detected in output_dir. Resuming training at %s. To avoid this behavior and train"
                        " from scratch, change `output_dir` or set `overwrite_output_dir` to True.",
                        checkpoint,
                    )

            if self.get_torch_dtype(config.torch_dtype) == torch.float16:
                # use fp16 mixed precision training
                config.training_args.extra_args["fp16"] = True
            # create training args
            logger.debug("Training args: %s", config.training_args.dict())

            # get trainer'
            trainer = transformers.Trainer(
                model=model,
                args=config.training_args.create_training_args(),
                train_dataset=train_dataset,
                eval_dataset=eval_dataset,
                data_collator=partial(self.collate_batch, tokenizer=tokenizer),
            )

            # train
            logger.info("Running fine-tuning")
            train_result = trainer.train(resume_from_checkpoint=checkpoint)
            logger.debug("train_result: %s", train_result)

        if torch.cuda.is_available():
            torch.backends.cuda.matmul.allow_tf32 = allow_tf32  # lgtm

        # save adapter weights
        adapter_path = Path(output_model_path) / "adapter"
        adapter_path.mkdir(parents=True, exist_ok=True)
        # don't save embedding layers since only adapter weights are trained
        # if we don't provide as False, it defaults to "auto" which checks if the vocab size changed
        model.save_pretrained(adapter_path, save_embedding_layers=False)

        # remove loaded model
        del model
        if torch.cuda.is_available():
            torch.cuda.empty_cache()

        # set adapter_path
        output_model.set_resource("adapter_path", adapter_path)
        return output_model

    @staticmethod
    def get_torch_dtype(torch_dtype: str) -> "torch.dtype":
        """Get the torch dtype from the string."""
        supported_dtypes = ("bfloat16", "float16", "float32")
        assert torch_dtype in supported_dtypes, f"torch_dtype must be one of {supported_dtypes} but got {torch_dtype}"
        return resolve_torch_dtype(torch_dtype)

    @staticmethod
    def count_trainable_parameters(model) -> str:
        """Count and return the number of trainable parameters in a model."""
        trainable_params = 0
        all_param = 0
        for param in model.parameters():
            all_param += param.numel()
            if param.requires_grad:
                trainable_params += param.numel()
        return (
            f"trainable params: {trainable_params} || all params: {all_param} "
            f"|| trainable%: {100 * trainable_params / all_param:.2f}"
        )


class LoRA(LoRABase):
    """Run LoRA fine-tuning on a Hugging Face PyTorch model."""

    @classmethod
    def _default_config(cls, accelerator_spec: AcceleratorSpec) -> Dict[str, PassConfigParam]:
        config = {
            "target_modules": PassConfigParam(type_=List[str], default_value=None, description="Target modules"),
        }
        config.update(super()._default_config(accelerator_spec))
        return config

    def _run_for_config(self, model: HfModelHandler, config: Dict[str, Any], output_model_path: str) -> HfModelHandler:
        import torch

        # convert config to pass config class
        # this will validate the config and convert to the correct types
        config = self._config_class(**config)

        # check dependencies
        self.check_dependencies(config)

        # use default training args if not provided
        config.training_args = config.training_args or HFTrainingArguments()

        # get new model
        pytorch_model = self.load_base_pytorch_model(model, config)
        # NOTE: quantized model support
        # awq: requires awq cuda extension or triton for backward pass, scale must be fp16
        # gptq: there is no custom backend. works fine when using naive dequantize + matmul
        # no issue with single precision. mix precision depends on autocast as there is no input cast
        # gradient might not be correct when using cuda/exllama deqauntize kernels
        # we load in fp32/bf16 so cuda kernels are disabled by default. Might need extra work to
        # disable exllama (gptq pass disables it)

        # add lora modules
        pytorch_model = self.enable_lora(pytorch_model, model.task, config, target_modules=config.target_modules)

        # train and return new model
        return self.train_and_save_new_model(
            pytorch_model, model.get_hf_tokenizer(), config, deepcopy(model), output_model_path
        )


class QLoRABase(LoRABase):
    """Base class for QLoRA and LoftQ fine-tuning passes."""

    @classmethod
    def _default_config(cls, accelerator_spec: AcceleratorSpec) -> Dict[str, PassConfigParam]:
        config = {
            # quantization parameters
            "compute_dtype": PassConfigParam(
                type_=str,
                description=(
                    "Computation data type for the quantized modules. If not provided, will use the same dtype as"
                    " torch_dtype"
                ),
            ),
            "save_quant_config": PassConfigParam(
                type_=bool,
                default_value=True,
                description=(
                    "Whether to save the output model with the bitsandbytes quantization config. If False, the base"
                    " model will be in the original precision. If True, the base model will be quantized on load."
                ),
            ),
        }
        config.update(super()._default_config(accelerator_spec))
        return config

    def _run_for_config(self, model: HfModelHandler, config: Dict[str, Any], output_model_path: str) -> HfModelHandler:
        # convert config to pass config class
        # this will validate the config and convert to the correct types
        config = self._config_class(**config)

        # check dependencies
        self.check_dependencies(config, is_qlora=True)

        # use default training args if not provided
        config.training_args = config.training_args or HFTrainingArguments()

        # model cannot be quantized
        model_config = model.get_hf_model_config()
        if hasattr(model_config, "quantization_config"):
            raise ValueError("Model is already quantized. Please provide a non-quantized model or use LoRA pass.")

        # get models and tokenizer
        new_model_handler, pytorch_model, bnb_quant_config, quantized_modules = self.get_quant_model(
            model, config, output_model_path
        )
        if config.save_quant_config:
            load_kwargs = new_model_handler.load_kwargs.dict() if new_model_handler.load_kwargs else {}
            load_kwargs.update(bnb_quant_config)
            new_model_handler.load_kwargs = HfLoadKwargs(**load_kwargs)
            new_model_handler.model_attributes["quantized_modules"] = quantized_modules

        # train and return new model
        return self.train_and_save_new_model(
            pytorch_model, new_model_handler.get_hf_tokenizer(), config, new_model_handler, output_model_path
        )

    @abstractmethod
    def get_quant_model(
        self, model: HfModelHandler, config: ConfigBase, output_model_path: str
    ) -> Tuple[HfModelHandler, "PreTrainedModel", Dict, List[str]]:
        """Get the model handler, LoRA model for QLoRA fine-tuning.

        :param model: The input model handler.
        :param config: The config for the pass run.
        :param output_model_path: The path to save the output model to.
        :return: The new model handler, LoRA model, quantization config and list of quantized modules.
        """
        raise NotImplementedError


class QLoRA(QLoRABase):
    """Run QLoRA fine-tuning on a Hugging Face PyTorch model."""

    @classmethod
    def _default_config(cls, accelerator_spec: AcceleratorSpec) -> Dict[str, PassConfigParam]:
        config = {
            # quantization parameters
            "double_quant": PassConfigParam(
                type_=bool,
                default_value=False,
                description=(
                    "Whether to use nested quantization where the quantization constants from the first quantization"
                    " are quantized again."
                ),
            ),
            "quant_type": PassConfigParam(
                type_=str,
                default_value="nf4",
                description="Quantization data type to use. Should be one of `fp4` or `nf4`.",
            ),
        }
        config.update(super()._default_config(accelerator_spec))
        return config

    def get_quant_model(
        self, model: HfModelHandler, config: ConfigBase, output_model_path: str
    ) -> Tuple[HfModelHandler, "PreTrainedModel", Dict, List[str]]:
        """Get the model handler, LoRA model for QLoRA fine-tuning.

        :param model: The input model handler.
        :param config: The config for the pass run.
        :param output_model_path: The path to save the output model to.
        :return: The new model handler, LoRA model, quantization config and list of quantized modules.
        """
        import bitsandbytes as bnb

        # get new model
        bnb_quant_config = {
            "quantization_method": "bitsandbytes",
            "quantization_config": {
                "load_in_4bit": True,
                "bnb_4bit_compute_dtype": self.get_torch_dtype(config.compute_dtype or config.torch_dtype),
                "bnb_4bit_use_double_quant": config.double_quant,
                "bnb_4bit_quant_type": config.quant_type,
            },
        }
        pytorch_model = self.load_base_pytorch_model(model, config, **bnb_quant_config)

        # find the quantized modules, only linears
        quantized_modules = find_submodules(pytorch_model, bnb.nn.Linear4bit)
        logger.debug("Quantized modules: %s", quantized_modules)

        # enable lora fine-tuning with new lora modules
        pytorch_model = self.enable_lora(pytorch_model, model.task, config, target_modules=quantized_modules)

        return deepcopy(model), pytorch_model, bnb_quant_config, quantized_modules


class LoftQ(QLoRABase):
    """Run LoftQ fine-tuning on a Hugging Face PyTorch model."""

    @classmethod
    def _default_config(cls, accelerator_spec: AcceleratorSpec) -> Dict[str, PassConfigParam]:
        config = {
            # quantization parameters
            "loftq_iter": PassConfigParam(
                type_=int,
                default_value=1,
                description="Number of LoftQ iterations.",
            ),
        }
        config.update(super()._default_config(accelerator_spec))
        return config

    @classmethod
    def check_dependencies(cls, config: ConfigBase, is_qlora: bool = False):
        """Check dependencies for the pass."""
        super().check_dependencies(config, is_qlora=is_qlora)

        from peft import __version__ as peft_version

        # LoftQ is only supported after peft 0.7.0
        if version.parse(peft_version) < version.parse("0.7.0"):
            raise ImportError(f"Please install peft >= 0.7.0 to use {cls.__name__} pass.")

    def get_quant_model(
        self, model: HfModelHandler, config: ConfigBase, output_model_path: str
    ) -> Tuple[HfModelHandler, "PreTrainedModel", Dict, List[str]]:
        """Get the model handler, LoRA model for QLoRA fine-tuning.

        :param model: The input model handler.
        :param config: The config for the pass run.
        :param output_model_path: The path to save the output model to.
        :return: The new model handler, LoRA model, quantization config and list of quantized modules.
        """
        # get the original base model
        pytorch_model = self.load_base_pytorch_model(model, config)
        # find all modules that will be quantized, all linears except the lm_head
        quantized_modules = [
            module for module in find_submodules(pytorch_model, torch.nn.Linear) if module != "lm_head"
        ]

        # get loftq initialized lora model
        logger.debug("Initializing LoRA with LoftQ")
        pytorch_model = self.init_lora_adapters(pytorch_model, model.task, config, quantized_modules, use_loftq=True)

        output_model_path = Path(output_model_path)

        # save the loftq initialized adapter weights
        loftq_init_adapter_path = output_model_path / "loftq_init_adapter"
        loftq_init_adapter_path.mkdir(parents=True, exist_ok=True)
        # change adapter config since we don't want to apply loftq again
        pytorch_model.peft_config["default"].init_lora_weights = True
        pytorch_model.save_pretrained(loftq_init_adapter_path)

        # unload adapter and get the base model with new weights
        pytorch_model: PreTrainedModel = pytorch_model.unload()

        # save the new master weights
        new_master_weights_path = output_model_path / "model"
        new_master_weights_path.mkdir(parents=True, exist_ok=True)
        model.save_metadata(new_master_weights_path)
        pytorch_model.save_pretrained(new_master_weights_path)

        del pytorch_model

        # create new model handler
        new_model_handler = deepcopy(model)
        # update the model path in new model handler
        new_model_handler.set_resource("model_path", new_master_weights_path)

        # get the quantized base model
        bnb_quant_config = {
            "quantization_method": "bitsandbytes",
            "quantization_config": {
                "load_in_4bit": True,
                "bnb_4bit_compute_dtype": self.get_torch_dtype(config.compute_dtype or config.torch_dtype),
                "bnb_4bit_use_double_quant": False,
                "bnb_4bit_quant_type": "nf4",
            },
        }
        pytorch_model = self.load_base_pytorch_model(new_model_handler, config, **bnb_quant_config)

        # enable lora fine-tuning with the loftq initialized adapter weights
        pytorch_model = self.enable_lora(
            pytorch_model, new_model_handler.task, config, adapter_path=loftq_init_adapter_path
        )

        return new_model_handler, pytorch_model, bnb_quant_config, quantized_modules


DEFAULT_DEEPSPEED_CONFIG = {
    "zero_optimization": {
        "stage": 3,
        "allgather_partitions": True,
        "allgather_bucket_size": 5e8,
        "overlap_comm": True,
        "reduce_scatter": True,
        "reduce_bucket_size": "auto",
        "contiguous_gradients": True,
        "stage3_prefetch_bucket_size": "auto",
        "stage3_param_persistence_threshold": "auto",
        "sub_group_size": 1e9,
        "stage3_max_live_parameters": 1e9,
        "stage3_max_reuse_distance": 1e9,
        "stage3_gather_16bit_weights_on_model_save": "auto",
        "offload_param": {
            "device": "cpu",
        },
        "offload_optimizer": {
            "device": "cpu",
        },
    },
    "fp16": {
        "enabled": "auto",
        "loss_scale": 0,
        "loss_scale_window": 1000,
        "initial_scale_power": 16,
        "hysteresis": 2,
        "min_loss_scale": 1,
    },
    "bf16": {"enabled": "auto"},
    "train_micro_batch_size_per_gpu": "auto",
    "train_batch_size": "auto",
    "gradient_accumulation_steps": "auto",
    "gradient_clipping": "auto",
}<|MERGE_RESOLUTION|>--- conflicted
+++ resolved
@@ -326,13 +326,11 @@
         :param kwargs: Additional arguments to update load_kwargs with.
         :return: The new loaded pytorch model
         """
-<<<<<<< HEAD
+        import torch
+
         # model cannot have it's own adapter
         if model_handler.adapter_path:
             raise ValueError("Model already has an adapter. Please provide a model without an adapter.")
-=======
-        import torch
->>>>>>> 8e121553
 
         # don't want the original loaded model
         # also frees gpu memory if original model is on gpu
@@ -601,8 +599,6 @@
         return config
 
     def _run_for_config(self, model: HfModelHandler, config: Dict[str, Any], output_model_path: str) -> HfModelHandler:
-        import torch
-
         # convert config to pass config class
         # this will validate the config and convert to the correct types
         config = self._config_class(**config)
@@ -798,6 +794,8 @@
         :param output_model_path: The path to save the output model to.
         :return: The new model handler, LoRA model, quantization config and list of quantized modules.
         """
+        import torch
+
         # get the original base model
         pytorch_model = self.load_base_pytorch_model(model, config)
         # find all modules that will be quantized, all linears except the lm_head
