# -------------------------------------------------------------------------
# Copyright (c) Microsoft Corporation. All rights reserved.
# Licensed under the MIT License.
# --------------------------------------------------------------------------

import platform
from pathlib import Path
from typing import Any, Dict, List, Union

from olive.constants import ModelFileFormat
from olive.hardware import AcceleratorSpec
from olive.model import ONNXModelHandler, PyTorchModelHandler, QNNModelHandler, TensorFlowModelHandler
from olive.model.utils import normalize_path_suffix
from olive.passes.olive_pass import Pass
from olive.passes.pass_config import PassConfigParam
from olive.platform_sdk.qualcomm.runner import QNNSDKRunner


class QNNConversion(Pass):
    """Convert ONNX, TensorFlow, or PyTorch model to QNN C++ model.

    Quantize the model if `--input_list` is provided as extra_args.
    Uses qnn-[framework]-converter tool from the QNN SDK.
    """

    @classmethod
    def _default_config(cls, accelerator_spec: AcceleratorSpec) -> Dict[str, PassConfigParam]:
        return {
            # input_network is required for qnn conversion, but we don't have it in the config.
            # The `input_network` will be set in the runtime.
            "input_dim": PassConfigParam(
                type_=List[str],
                required=False,
                description=(
                    "The names and dimensions of the network input layers specified in the format"
                    " [input_name comma-separated-dimensions], for example:"
                    '        ["data 1,224,224,3"]'
                    " Note that the quotes should always be included in order to"
                    " handle special characters, spaces, etc."
                    " For multiple inputs specify multiple --input_dim on the command line like:"
                    '        ["data 1,224,224,3", "data2 1,224,224,3"]'
                    " If --input_dim is not specified, the input dimensions will be inferred from the model."
                    " If --input_dim is specified, the input dimensions will be used as-is."
                ),
            ),
            "out_node": PassConfigParam(
                type_=List[str],
                required=False,
                description=(
                    "The name of the output node. If not specified, the output node will be inferred from the model."
                    " If specified, the output node will be used as-is."
                    ' Example: ["out_1", "out_2"]'
                ),
            ),
            "extra_args": PassConfigParam(
                type_=str,
                default_value=None,
                description=(
                    "Extra arguments to pass to qnn-[framework]-converter tool, e.g."
                    " --show_unconsumed_nodes --custom_io CUSTOM_IO. See the documentation for more details:"
                    " https://docs.qualcomm.com/bundle/publicresource/topics/80-63442-50/tools.html"
                ),
            ),
        }

    def _run_for_config(
        self,
        model: Union[TensorFlowModelHandler, PyTorchModelHandler, ONNXModelHandler],
        data_root: str,
        config: Dict[str, Any],
        output_model_path: str,
    ) -> QNNModelHandler:
        if isinstance(model, TensorFlowModelHandler):
            converter_platform = "tensorflow"
        elif isinstance(model, PyTorchModelHandler):
            converter_platform = "pytorch"
        elif isinstance(model, ONNXModelHandler):
            converter_platform = "onnx"
        else:
            # TODO(trajep): add tflite support
            raise NotImplementedError(f"Unsupported model handler type: {type(model)}")
        converter_program = [f"qnn-{converter_platform}-converter"]

        runner = QNNSDKRunner(use_dev_tools=True)
        if platform.system() == "Windows":
            converter_program = [
                "python",
                str(Path(runner.sdk_env.sdk_root_path) / "bin" / runner.sdk_env.target_arch / converter_program[0]),
            ]

        # get input dim from io_config
        input_dims = None
        if config.get("input_dim"):
<<<<<<< HEAD
            input_dims = map(str.split, config["input_dim"])
=======
            # TODO(myguo): fix the bug here
            input_dims = config["input_dim"]
>>>>>>> eb41897d
        elif model.io_config:
            input_dims_tuple = zip(model.io_config["input_names"], model.io_config["input_shapes"])
            input_dims = [[name, ",".join(map(str, shape))] for name, shape in input_dims_tuple]

        out_nodes = None
        if config.get("out_node"):
            out_nodes = config["out_node"]
        elif model.io_config:
            out_nodes = model.io_config["output_names"]

        output_model_path = normalize_path_suffix(output_model_path, "model.cpp")
        # TODO(anyone): unify other cmd to list to avoid shlex.split error in non-posix mode
        cmd_list = [
            *converter_program,
            "--input_network",
            model.model_path,
            "--output_path",
            output_model_path,
        ]
        if input_dims:
            for i in input_dims:
                cmd_list.extend(["--input_dim", *i])
        if out_nodes:
            for o in out_nodes:
                cmd_list.extend(["--out_node", o])
        if config["extra_args"]:
            cmd_list.extend(config["extra_args"].split())

        runner.run(cmd_list)
        return QNNModelHandler(output_model_path, model_file_format=ModelFileFormat.QNN_CPP)<|MERGE_RESOLUTION|>--- conflicted
+++ resolved
@@ -91,12 +91,7 @@
         # get input dim from io_config
         input_dims = None
         if config.get("input_dim"):
-<<<<<<< HEAD
             input_dims = map(str.split, config["input_dim"])
-=======
-            # TODO(myguo): fix the bug here
-            input_dims = config["input_dim"]
->>>>>>> eb41897d
         elif model.io_config:
             input_dims_tuple = zip(model.io_config["input_names"], model.io_config["input_shapes"])
             input_dims = [[name, ",".join(map(str, shape))] for name, shape in input_dims_tuple]
