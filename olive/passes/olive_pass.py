--- conflicted
+++ resolved
@@ -372,16 +372,10 @@
             for cidx, child in enumerate(model.get_model_components()):
                 component_output_path = Path(output_model_path).with_suffix("") / str(cidx)
                 components.append(self._run_for_config(child, config, str(component_output_path)))
-<<<<<<< HEAD
                 component_names.append(model.get_model_component_name(cidx))
             return CompositeOnnxModel(components, component_names, hf_config=model.hf_config)
-
-        return self._run_for_config(model, config, output_model_path)
-=======
-            return CompositeOnnxModel(components, model.name, hf_config=model.hf_config)
         else:
             return self._run_for_config(model, config, output_model_path)
->>>>>>> 5d7e9bf8
 
     def serialize_config(self, config: Dict[str, Any], check_objects: bool = False) -> str:
         """
