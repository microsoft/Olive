# -------------------------------------------------------------------------
# Copyright (c) Microsoft Corporation. All rights reserved.
# Licensed under the MIT License.
# --------------------------------------------------------------------------
import collections
import functools
import inspect
import logging
import multiprocessing
import tempfile
from copy import deepcopy
from pathlib import Path
from typing import Optional, Union

import onnx
import torch
import transformers
from onnxscript import ir
from packaging import version
from transformers.modeling_utils import PreTrainedModel

from olive.common.config_utils import get_the_flattened_and_tree_spec, validate_config
from olive.common.utils import find_submodules, resolve_torch_dtype, tensor_data_to_device, tensor_data_to_dtype
from olive.hardware import AcceleratorSpec
from olive.model import (
    DistributedHfModelHandler,
    DistributedOnnxModelHandler,
    HfModelHandler,
    ONNXModelHandler,
    PyTorchModelHandler,
)
from olive.model.config import IoConfig
from olive.model.utils import resolve_onnx_path
from olive.passes import Pass
from olive.passes.onnx.common import get_external_data_config, ir_model_to_olive_model, model_proto_to_olive_model
from olive.passes.pass_config import BasePassConfig, PassConfigParam, get_user_script_data_config

logger = logging.getLogger(__name__)


class TraceModelWrapper(torch.nn.Module):
    def __init__(self, model: torch.nn.Module):
        super().__init__()
        self.model = model

    def forward(self, *input_data, **input_dict):
        if isinstance(self.model(*input_data, **input_dict), dict):
            return list(self.model(*input_data, **input_dict).values())
        return self.model(*input_data, **input_dict)


def _patch_model_if_necessary(pytorch_model: torch.nn.Module):
    if not isinstance(pytorch_model, PreTrainedModel):
        return

    transformers_version = version.parse(transformers.__version__)
    if transformers_version < version.parse("4.45"):
        return

    orig_forward_name = "forward" if hasattr(pytorch_model, "forward") else "call"
    orig_forward = getattr(pytorch_model, orig_forward_name)
    signature = inspect.signature(orig_forward)

    logits_to_keep_name = "logits_to_keep" if transformers_version >= version.parse("4.49") else "num_logits_to_keep"
    # num_logits_to_keep was added in transformers 4.45 and isn't added as inputs when exporting the model
    logits_to_keep_index = (
        list(signature.parameters.keys()).index(logits_to_keep_name)
        if logits_to_keep_name in signature.parameters
        else None
    )
    pkv_index = (
        list(signature.parameters.keys()).index("past_key_values")
        if "past_key_values" in signature.parameters
        else None
    )

    @functools.wraps(orig_forward)
    def patched_forward(*args, **kwargs):
        from transformers.cache_utils import DynamicCache, EncoderDecoderCache

        args = list(args) if args else []
        kwargs = kwargs or {}

        if logits_to_keep_name in kwargs or (logits_to_keep_index is not None and len(args) <= logits_to_keep_index):
            kwargs[logits_to_keep_name] = 0
        elif logits_to_keep_index is not None:
            args[logits_to_keep_index] = 0

        if (
            pkv_index
            and pkv_index < len(args)  # pkv is in args
            and isinstance(args[pkv_index], (list, tuple))
            and isinstance(args[pkv_index][0], (list, tuple))
        ):
            if len(args[pkv_index][0]) == 2:
                args[pkv_index] = DynamicCache.from_legacy_cache(args[pkv_index])
            elif len(args[pkv_index][0]) == 4:
                args[pkv_index] = EncoderDecoderCache.from_legacy_cache(args[pkv_index])
            else:
                raise ValueError(
                    f"past_key_values should have either 2 or 4 elements, but it has {len(args[pkv_index][0])} elements"
                )
        elif (
            "past_key_values" in kwargs  # pkv is in kwargs
            and isinstance(kwargs["past_key_values"], (list, tuple))
            and isinstance(kwargs["past_key_values"][0], (list, tuple))
        ):
            if len(kwargs["past_key_values"][0]) == 2:
                kwargs["past_key_values"] = DynamicCache.from_legacy_cache(kwargs["past_key_values"])
            elif len(kwargs["past_key_values"][0]) == 4:
                kwargs["past_key_values"] = EncoderDecoderCache.from_legacy_cache(kwargs["past_key_values"])
            else:
                raise ValueError(
                    "past_key_values should have either 2 or 4 elements, "
                    f"but it has {len(kwargs['past_key_values'][0])} elements"
                )

        outputs = orig_forward(*args, **kwargs)

        if isinstance(outputs.get("past_key_values"), (DynamicCache, EncoderDecoderCache)):
            outputs["past_key_values"] = outputs["past_key_values"].to_legacy_cache()

        return outputs

    setattr(pytorch_model, orig_forward_name, patched_forward)
    logger.debug("PyTorch model patched for transformers v%s.", transformers.__version__)


@torch.no_grad()
def _export_pytorch_model(
    pytorch_model: torch.nn.Module,
    dummy_inputs,
    io_config,
    config: Type[BasePassConfig],
    device: Union[str, torch.device],
    dynamo: bool,
    torch_dtype: Optional[torch.dtype] = None,
) -> ir.Model:
    """Export a torch.nn.Module to ONNX and return the loaded ONNX model.

    :param pytorch_model: the torch.nn.Module to export
    :param dummy_inputs: the dummy inputs to the model. Can be None if using dynamo_exporter
    :param io_config: the io_config for the model. This consists of the input and output names, and dynamic axes
    :param config: the config for the pass
    :param device: the device to use for conversion
    :param dynamo: whether to use the dynamo=True option for export
    :param torch_dtype: the dtype to cast the model to before conversion
    :param tempdir: directory to use for temporary files
    """
    from olive.common.hf.peft import make_export_compatible_peft
    from olive.common.hf.quant import make_export_compatible_quant

    device = torch.device(device)
    use_gpu = device != torch.device("cpu")
    if use_gpu and torch.cuda.is_available():
        torch.cuda.empty_cache()

    logger.debug("Converting model on device %s with dtype %s.", device, torch_dtype)
    pytorch_model.to(device)

    dummy_inputs = tensor_data_to_dtype(dummy_inputs, torch_dtype)
    dummy_inputs = tensor_data_to_device(dummy_inputs, device)

    if isinstance(pytorch_model, torch.jit.RecursiveScriptModule):
        pytorch_model = TraceModelWrapper(pytorch_model)
    pytorch_model = make_export_compatible_peft(pytorch_model, merge_weights=config.merge_adapter_weights)
    pytorch_model = make_export_compatible_quant(pytorch_model)
    # cast to dtype, want all modules including lora layers and quant linears in the same dtype
    if torch_dtype:
        pytorch_model = pytorch_model.to(torch_dtype)

    # Apply any necessary patches
    _patch_model_if_necessary(pytorch_model)

    # get input and output names, and dynamic axes
    assert io_config is not None, "Cannot get io_config for the model."
    io_config = validate_config(io_config, IoConfig)
    # If dynamic is False, set dynamic_axes and dynamic_shapes to None
    if not config.dynamic:
        io_config.dynamic_axes = None
        io_config.dynamic_shapes = None

    # Create tempdir for the case when fallback or dynamo=False is used. This is because when fallback
    # is taken, the old export always writes a model to the disk. When that happens we need to
    # load the model back into IR and load all the external tensor to memory
    with tempfile.TemporaryDirectory(prefix="olive_tmp") as tmp_dir:
        tmp_model_path = resolve_onnx_path(tmp_dir)

        if dynamo:
            # Take the "release" version so that dev builds like 2.5.0dev1234 are treated as 2.5.0
            torch_version = version.parse(torch.__version__).release
            if torch_version < version.parse("2.7.0").release and io_config.dynamic_shapes is not None:
                logger.warning(
                    "Dynamic shape support in torch.onnx.export(..., dynamo=True) requires "
                    "PyTorch version 2.7.0 or later. "
                    "Please upgrade to PyTorch 2.7.0 or newer if you need dynamic shapes.",
                )
            # The new "dynamo" api is torch.onnx.export with dynamo=True
            dynamo_supported_version = version.parse("2.6.0").release
            if torch_version < dynamo_supported_version:
                raise ImportError(
                    f"torch.onnx.export(..., dynamo=True) is not available for torch version {torch_version}. "
                    "Please upgrade your torch version to 2.6.0 or above."
                )

            if isinstance(dummy_inputs, dict):
                dummy_kwargs = dummy_inputs
                dummy_inputs = ()
            else:
                dummy_kwargs = {}
                dummy_inputs = tuple(dummy_inputs)

            # NOTE: Usually validation is done in io_config.py, but because
            # dynamic_shapes has nested complexity, and it can't be validated multiple
            # times like others, we validate it here.
            io_config.dynamic_shapes, dummy_inputs, dummy_kwargs = _validate_dynamic_shapes(
                io_config.dynamic_shapes, dummy_inputs, dummy_kwargs, pytorch_model
            )
            onnx_program = torch.onnx.export(  # pylint: disable=unexpected-keyword-arg,no-value-for-parameter
                pytorch_model,
                dummy_inputs,
                tmp_model_path,  # needed for fallback=True
                kwargs=dummy_kwargs,
                opset_version=config.target_opset,
                input_names=io_config.input_names,
                output_names=io_config.output_names,
                dynamic_axes=io_config.dynamic_axes,
                dynamic_shapes=io_config.dynamic_shapes,
                dynamo=True,
                fallback=True,
                optimize=config.optimize,
                report=logger.isEnabledFor(logging.DEBUG),
            )
            assert onnx_program is not None
            model = onnx_program.model
            # We can run load_to_model on all models: If the model is from dynamo=True,
            # there is no external tensor so nothing will happen; if the model is from
            # fallback, the external tensors will be loaded into memory so the tempdir
            # can be removed.
            ir.external_data.load_to_model(model)
        else:
            torch.onnx.export(
                pytorch_model,
                dummy_inputs,
                tmp_model_path,
                export_params=True,
                opset_version=config.target_opset,
                input_names=io_config.input_names,
                output_names=io_config.output_names,
                dynamic_axes=io_config.dynamic_axes,
            )
            model = ir.load(tmp_model_path)
            ir.external_data.load_to_model(model)
            # the model is loaded into memory, so it's safe to delete previously exported file(s)

    # Reset to CPU so the resource consumed on GPU could be free.
    if use_gpu:
        pytorch_model.to("cpu")

        if torch.cuda.is_available():
            torch.cuda.empty_cache()

    # NOTE(justinchuby): io_config.string_to_int_dim_params is ignored because
    # this is no longer the behavior of the exporter. Consider cleaning it up.

    return model


def _get_dummy_inputs(
    model: Union[HfModelHandler, PyTorchModelHandler], config: Type[BasePassConfig]
) -> Union[Dict, Tuple]:
    """Get dummy inputs for the model."""
    return model.get_dummy_inputs(
        filter_hook=(model.merge_kv_cache_hook if config.use_dynamo_exporter else model.merge_kv_cache_to_tuple_hook),
        filter_hook_kwargs={
            "past_kv_names": config.past_key_value_name,
        },
    )


def _export_ranked_model(params):
    """Export one rank of a DistributedHfModel to ONNX and save the model to the output path.

    :param params: a tuple of (pass_config, model_config, world_size, device, local_rank, output_dirpath)
        pass_config: the config for the pass
        model_config: the config for the DistributedHfModel
        device: the device to use for conversion
        torch_dtype: the dtype to cast the model to before conversion
        local_rank: the rank of the current process as well as the rank of the model to be converted
        output_dirpath: the path to the directory to save the model. The .onnx model will be saved in this
            directory with the name specified by DistributedOnnxModel.DEFAULT_RANKED_MODEL_NAME_FORMAT
    """
    pass_config, model_config, device, torch_dtype, local_rank, output_dirpath = params

    model_type = model_config.get("model_attributes", {}).get("model_type")

    if model_type == "llama":
        from olive.passes.pytorch.tensor_parallel_llama2 import (
            replace_llama2_tensor_parallel_layers as replace_tensor_parallel_layers,
        )
        from olive.passes.pytorch.tensor_parallel_llama2 import (
            restore_llama2_tensor_parallel_layers as restore_tensor_parallel_layers,
        )
    else:
        raise ValueError("Unsupported model type '{model_type}' for conversion pass")

    output_filename = DistributedOnnxModelHandler.DEFAULT_RANKED_MODEL_NAME_FORMAT.format(local_rank)
    output_filepath = resolve_onnx_path(output_dirpath, output_filename)

    restore_args = replace_tensor_parallel_layers()
    try:
        input_model = DistributedHfModelHandler(**model_config)

        olive_pytorch_model = input_model.load_model(local_rank)
        dummy_inputs = _get_dummy_inputs(olive_pytorch_model, pass_config)
        io_config = None if pass_config.use_dynamo_exporter else olive_pytorch_model.io_config
        pytorch_model = olive_pytorch_model.prepare_session(rank=local_rank)

        ranked_onnx_model = _export_pytorch_model(
            pytorch_model,
            dummy_inputs,
            io_config,
            pass_config,
            device,
            dynamo=False,
            torch_dtype=torch_dtype,
        )

        # save the model to the output path
        ir_model_to_olive_model(ranked_onnx_model, output_filepath, pass_config)
    finally:
        restore_tensor_parallel_layers(restore_args)

    return 1  # Return 1 for success.


class OnnxConversion(Pass):
    """Convert a PyTorch model to ONNX model using torch.onnx.export on CPU."""

    @classmethod
    def _default_config(cls, accelerator_spec: AcceleratorSpec) -> dict[str, PassConfigParam]:
        return {
            **get_user_script_data_config(),
            **get_external_data_config(),
            "target_opset": PassConfigParam(
                type_=int, default_value=20, description="The version of the default (ai.onnx) opset to target."
            ),
            "use_dynamo_exporter": PassConfigParam(
                type_=bool, default_value=False, description="Whether to use dynamo_export API to export ONNX model."
            ),
            "past_key_value_name": PassConfigParam(
                type_=str,
                default_value="past_key_values",
                description=(
                    "The arguments name to point to past key values. For model loaded from huggingface, "
                    "it is 'past_key_values'. Basically, it is used only when `use_dynamo_exporter` is True."
                ),
            ),
            "device": PassConfigParam(
                type_=str,
                description=(
                    "The device to use for conversion, e.g., 'cuda' or 'cpu'. If not specified, will use 'cpu' for"
                    " PyTorch model and 'cuda' for DistributedHfModel."
                ),
            ),
            "torch_dtype": PassConfigParam(
                type_=str,
                description=(
                    "The dtype to cast the model to before conversion, e.g., 'float32' or 'float16'. If not specified,"
                    " will use the model as is."
                ),
            ),
            "parallel_jobs": PassConfigParam(
                type_=int,
                default=multiprocessing.cpu_count(),
                required=False,
                description="Number of parallel jobs. Defaulted to number of CPUs. Set it to 0 to disable.",
            ),
            "merge_adapter_weights": PassConfigParam(
                type_=bool,
                default_value=False,
                description=(
                    "Whether to merge adapter weights before conversion. "
                    "After merging, the model structure is consistent with base model. "
                    "That is useful if you cannot run conversion for some fine-tuned "
                    "models with adapter weights"
                ),
            ),
            "save_metadata_for_token_generation": PassConfigParam(
                type_=bool,
                default_value=False,
                description=(
                    "Whether to save metadata for token generation or not. "
                    "Includes config.json, generation_config.json, and tokenizer related files."
                ),
            ),
            "optimize": PassConfigParam(
                type_=bool,
                default_value=True,
                description="Whether to export the model with constant folding and redundancies elimination.",
            ),
            "dynamic": PassConfigParam(
                type_=bool, default_value=True, description="Whether to export the model with dynamic axes/shapes."
            ),
        }

    def _run_for_config(
        self,
        model: Union[DistributedHfModelHandler, HfModelHandler, PyTorchModelHandler],
        config: type[BasePassConfig],
        output_model_path: str,
    ) -> Union[DistributedOnnxModelHandler, ONNXModelHandler]:
        output_model = self._run_for_config_internal(model, config, output_model_path)

        if isinstance(model, HfModelHandler) and config.save_metadata_for_token_generation:
            # output_model can only be an ONNXModelHandler
            output_dir = output_model.change_model_path_to_dir()

            output_model.model_attributes = model_attributes = output_model.model_attributes or {}
            model_attributes["additional_files"] = additional_files = model_attributes.get("additional_files", [])
            # quantization config is already popped from the model and included in model_attributes
            # don't want the information to be saved in metadata (issues with generation config save)
            additional_files.extend(model.save_metadata(str(output_dir), exclude_load_keys=["quantization_config"]))

        return output_model

    def _run_for_config_internal(
        self,
        model: Union[DistributedHfModelHandler, HfModelHandler, PyTorchModelHandler],
        config: type[BasePassConfig],
        output_model_path: str,
    ) -> Union[DistributedOnnxModelHandler, ONNXModelHandler]:
        # get the device to use for conversion
        # default to "cpu" for PyTorchModelHandler and "cuda" for DistributedHfModel
        device = config.device or "cpu"
        # get the dtype to use for conversion
        torch_dtype = resolve_torch_dtype(config.torch_dtype) if config.torch_dtype else None
        if torch_dtype == torch.float16 and device == "cpu":
            logger.debug(
                "Converting model to float16 on CPU. This might fail for some models. If the conversion fails or model"
                " is incorrect, try converting the model on GPU or convert in float32 and use"
                " OrtTransformerOptimization/OnnxFloatToFloat16 pass after this pass."
            )

        if isinstance(model, DistributedHfModelHandler):
            if not config.device:
                device = "cuda"
            return self._convert_distributed_model_on_device(model, config, output_model_path, device, torch_dtype)

        return self._convert_model_on_device(model, config, output_model_path, device, torch_dtype)

    @staticmethod
<<<<<<< HEAD
=======
    @torch.no_grad()
    def _export_pytorch_model(
        pytorch_model: torch.nn.Module,
        dummy_inputs,
        io_config,
        config: type[BasePassConfig],
        device: Union[str, torch.device],
        torch_dtype: Optional[torch.dtype] = None,
        tempdir: Optional[Union[Path, str]] = None,
    ) -> onnx.ModelProto:
        """Export a torch.nn.Module to ONNX and return the loaded ONNX model.

        :param pytorch_model: the torch.nn.Module to export
        :param dummy_inputs: the dummy inputs to the model. Can be None if using dynamo_exporter
        :param io_config: the io_config for the model. This consists of the input and output names, and dynamic axes
        :param config: the config for the pass
        :param device: the device to use for conversion
        :param torch_dtype: the dtype to cast the model to before conversion
        :param tempdir: directory to use for temporary files
        :param dynamic: whether to export the model with dynamic axes/shapes
        """
        from olive.common.hf.peft import make_export_compatible_peft
        from olive.common.hf.quant import make_export_compatible_quant

        device = torch.device(device)
        use_gpu = device != torch.device("cpu")
        if use_gpu and torch.cuda.is_available():
            torch.cuda.empty_cache()

        logger.debug("Converting model on device %s with dtype %s.", device, torch_dtype)
        pytorch_model.to(device)

        dummy_inputs = tensor_data_to_dtype(dummy_inputs, torch_dtype)
        dummy_inputs = tensor_data_to_device(dummy_inputs, device)

        if isinstance(pytorch_model, torch.jit.RecursiveScriptModule):
            pytorch_model = TraceModelWrapper(pytorch_model)
        pytorch_model = make_export_compatible_peft(pytorch_model, merge_weights=config.merge_adapter_weights)
        pytorch_model = make_export_compatible_quant(pytorch_model)
        # cast to dtype, want all modules including lora layers and quant linears in the same dtype
        if torch_dtype:
            pytorch_model = pytorch_model.to(torch_dtype)

        # Apply any necessary patches
        OnnxConversion._patch_model_if_necessary(pytorch_model)

        # get input and output names, and dynamic axes
        assert io_config is not None, "Cannot get io_config for the model."
        io_config = validate_config(io_config, IoConfig)
        # If dynamic is False, set dynamic_axes and dynamic_shapes to None
        if not config.dynamic:
            io_config.dynamic_axes = None
            io_config.dynamic_shapes = None

        onnx_model = None
        if config.use_dynamo_exporter:
            # Take the "release" version so that dev builds like 2.5.0dev1234 are treated as 2.5.0
            torch_version = version.parse(torch.__version__).release
            if torch_version < version.parse("2.7.0").release and io_config.dynamic_shapes is not None:
                logger.warning(
                    "Dynamic shape support in torch.onnx.export(..., dynamo=True) requires "
                    "PyTorch version 2.7.0 or later. "
                    "Please upgrade to PyTorch 2.7.0 or newer if you need dynamic shapes.",
                )
            # The "legacy dynamo" is the torch.onnx_dynamo_export API
            legacy_dynamo_supported_version = version.parse("2.2.0").release
            # The new "dynamo" api is torch.onnx.export with dynamo=True
            dynamo_supported_version = version.parse("2.7.0").release
            if torch_version < legacy_dynamo_supported_version:
                raise ImportError(
                    f"torch.onnx.export(..., dynamo=True) is not available for torch version {torch_version}. "
                    "Please upgrade your torch version to 2.7.0 or above."
                )
            from torch._dynamo import config as dynamo_config

            dynamo_config.capture_scalar_outputs = True
            if isinstance(dummy_inputs, dict):
                dummy_kwargs = dummy_inputs
                dummy_inputs = ()
            else:
                dummy_kwargs = {}
                dummy_inputs = tuple(dummy_inputs)

            if torch_version < dynamo_supported_version:
                onnx_program = torch.onnx.dynamo_export(
                    pytorch_model,
                    *dummy_inputs,
                    **dummy_kwargs,
                    export_options=torch.onnx.ExportOptions(dynamic_shapes=True),
                )
                onnx_model = onnx_program.model_proto
            else:
                # NOTE: Usually validation is done in io_config.py, but because
                # dynamic_shapes has nested complexity, and it can't be validated multiple
                # times like others, we validate it here.
                io_config.dynamic_shapes, dummy_inputs, dummy_kwargs = _validate_dynamic_shapes(
                    io_config.dynamic_shapes, dummy_inputs, dummy_kwargs, pytorch_model
                )

                # there might be multiple files created during export, so we need to track the dir
                # if there are other processes writing to the same dir, we might end up deleting files created by
                # other processes
                with tempfile.TemporaryDirectory(dir=tempdir, prefix="olive_tmp") as tmp_dir:
                    tmp_dir_path = Path(tmp_dir)
                    tmp_model_path = resolve_onnx_path(tmp_dir_path)

                    onnx_program = torch.onnx.export(  # pylint: disable=unexpected-keyword-arg,no-value-for-parameter
                        pytorch_model,
                        dummy_inputs,
                        tmp_model_path,  # needed for fallback=True
                        kwargs=dummy_kwargs,
                        opset_version=config.target_opset,
                        input_names=io_config.input_names,
                        output_names=io_config.output_names,
                        dynamic_axes=io_config.dynamic_axes,
                        dynamic_shapes=io_config.dynamic_shapes,
                        dynamo=True,
                        fallback=True,
                        optimize=config.optimize,
                        report=logger.isEnabledFor(logging.DEBUG),
                    )
                    assert onnx_program is not None
                    onnx_model = onnx_program.model_proto
        else:
            # there might be multiple files created during export, so we need to track the dir
            # if there are other processes writing to the same dir, we might end up deleting files created by
            # other processes
            with tempfile.TemporaryDirectory(dir=tempdir, prefix="olive_tmp") as tmp_dir:
                tmp_dir_path = Path(tmp_dir)
                tmp_model_path = resolve_onnx_path(tmp_dir_path)

                torch.onnx.export(
                    pytorch_model,
                    dummy_inputs,
                    tmp_model_path,
                    export_params=True,
                    opset_version=config.target_opset,
                    input_names=io_config.input_names,
                    output_names=io_config.output_names,
                    dynamic_axes=io_config.dynamic_axes,
                )
                onnx_model = onnx.load(tmp_model_path)
                # the model is loaded into memory, so it's safe to delete previously exported file(s)

            # Workaround as described under IoConfig.string_to_int_dim_params: change numeric dim_param to dim_value
            if io_config.string_to_int_dim_params:
                for tensor in onnx_model.graph.output:
                    for dim_proto in tensor.type.tensor_type.shape.dim:
                        if (
                            dim_proto.HasField("dim_param")
                            and dim_proto.dim_param in io_config.string_to_int_dim_params
                        ):
                            dim_value = int(dim_proto.dim_param)
                            dim_proto.Clear()
                            dim_proto.dim_value = dim_value

        # Reset to CPU so the resource consumed on GPU could be free.
        if use_gpu:
            pytorch_model.to("cpu")

            if torch.cuda.is_available():
                torch.cuda.empty_cache()

        return onnx_model

    @staticmethod
>>>>>>> 86bd63ec
    def _prepare_hf_model(
        model: HfModelHandler, device: str, torch_dtype: Optional[torch.dtype] = None
    ) -> HfModelHandler:
        """Prepare the HfModelHandler for conversion.

        This method handles the following cases:
        1. HfModelHandler with no load kwargs
            - no need to change the model
        2. HfModelHandler with load kwargs
            - update load_kwargs.torch_dtype if torch_dtype is specified
            - if torch_dtype not specified, make sure the load kwargs specify a dtype that is supported for
                conversion on the specified device
            - if quantization_method == "bitsandbytes" and load_in_4bit is True
                - remove quantization config from the load kwargs
                - find quantized modules and add them to the model attributes
                - the onnx model must be quantized using OnnxBnb4Quantization pass after conversion
        """
        from olive.common.hf.peft import is_peft_model

        if not model.load_kwargs:
            return model

        model_attributes = deepcopy(model.model_attributes or {})
        load_kwargs = model.load_kwargs
        model_dtype = load_kwargs.get_torch_dtype()
        new_load_kwargs = deepcopy(load_kwargs.dict())

        if torch_dtype and torch_dtype != model_dtype:
            # if the load kwargs specify a different dtype, update the load kwargs
            logger.debug(
                "Changing torch_dtype in load kwargs from %s to %s.",
                load_kwargs.get_torch_dtype(),
                torch_dtype,
            )
            new_load_kwargs["torch_dtype"] = torch_dtype
            model_attributes["torch_dtype"] = str(torch_dtype).replace("torch.", "")

        if load_kwargs.quantization_method == "bitsandbytes" and load_kwargs.quantization_config["load_in_4bit"]:
            logger.debug(
                "Bitsandbytes 4bit quantization is not supported for conversion. The quantization config is removed"
                " from the load kwargs. Use OnnxBnb4Quantization pass after conversion to quantize the"
                " model."
            )
            new_load_kwargs["quantization_method"] = None
            new_load_kwargs["quantization_config"] = None
            model_attributes["quantization_config"] = load_kwargs.quantization_config
            if "quantized_modules" not in model_attributes:
                # find and add quantized modules to the model attributes
                # the QLoRA pass already adds quantized_modules to the model attributes, so this will not be
                # executed if the model was generated by QLoRA
                quantized_model = model.load_model(cache_model=False)

                # if PeftModel, need to unload adapter before finding quantized modules
                if is_peft_model(quantized_model):
                    quantized_model = quantized_model.unload()

                import bitsandbytes as bnb

                model_attributes["quantized_modules"] = find_submodules(quantized_model, bnb.nn.Linear4bit)

        model_config = model.to_json()["config"]
        model_config["load_kwargs"] = new_load_kwargs
        model_config["model_attributes"] = model_attributes
        return HfModelHandler(**model_config)

    def _convert_model_on_device(
        self,
        model: Union[HfModelHandler, PyTorchModelHandler],
        config: type[BasePassConfig],
        output_model_path: str,
        device: str,
        torch_dtype: Optional[torch.dtype] = None,
    ) -> ONNXModelHandler:
        """Convert an HfModelHandler or PyTorchModelHandler to an ONNXModelHandler."""
        # prepare the model for conversion
        if isinstance(model, HfModelHandler):
            # optimum export config needs the loaded model to get io_config so we create a new model handler
            # which will be used to load the model and get the io_config
            model = self._prepare_hf_model(model, device, torch_dtype)

        # load the model
        pytorch_model = model.load_model(cache_model=False)
        pytorch_model.eval()

        # get dummy inputs
        dummy_inputs = _get_dummy_inputs(model, config)
        io_config = model.io_config

        model_attributes = deepcopy(model.model_attributes or {})

        # add split information if present
        split_assignments = model_attributes.get("split_assignments")
        if split_assignments:
            split_assignment_encoded = ";".join([f"{k}={v}" for k, v in split_assignments.items()])
        else:
            split_assignment_encoded = None

        output_model_path = resolve_onnx_path(output_model_path)

<<<<<<< HEAD
        ir_model = _export_pytorch_model(
            pytorch_model,
            dummy_inputs,
            io_config=io_config,
            config=config,
            device=device,
            dynamo=config.use_dynamo_exporter,
            torch_dtype=torch_dtype,
=======
    @staticmethod
    def _get_dummy_inputs(
        model: Union[HfModelHandler, PyTorchModelHandler], config: type[BasePassConfig]
    ) -> Union[dict, tuple]:
        """Get dummy inputs for the model."""
        return model.get_dummy_inputs(
            filter_hook=(
                model.merge_kv_cache_hook if config.use_dynamo_exporter else model.merge_kv_cache_to_tuple_hook
            ),
            filter_hook_kwargs={
                "past_kv_names": config.past_key_value_name,
            },
>>>>>>> 86bd63ec
        )
        if split_assignment_encoded:
            ir_model.metadata_props["split_assignments"] = split_assignment_encoded
        output_model = ir_model_to_olive_model(ir_model, output_model_path, config)

        output_model.model_attributes = model_attributes
        return output_model

    def _convert_distributed_model_on_device(
        self,
        model: DistributedHfModelHandler,
        config: type[BasePassConfig],
        output_model_path: str,
        device: str,
        torch_dtype: Optional[torch.dtype] = None,
    ) -> DistributedOnnxModelHandler:
        """Convert a DistributedHfModel to a DistributedOnnxModel."""
        pass_config = config
        model_config = model.to_json()["config"]
        world_size = model.num_ranks
        output_model_path = str(Path(output_model_path).with_suffix(""))
        use_gpu = torch.device(device) != torch.device("cpu")

        params = [
            (
                pass_config,
                model_config,
                torch.device("cuda", rank) if use_gpu else torch.device("cpu"),
                torch_dtype,
                rank,
                output_model_path,
            )
            for rank in range(world_size)
        ]

        max_parallel_jobs = min(world_size, config.parallel_jobs or multiprocessing.cpu_count())
        if max_parallel_jobs <= 1:
            results = [_export_ranked_model(_) for _ in params]
        else:
            context = multiprocessing.get_context("spawn")
            with context.Pool(processes=max_parallel_jobs) as pool:
                results = pool.map(_export_ranked_model, params)

        if world_size != sum(results):
            raise RuntimeError("Failed to convert models")

        return DistributedOnnxModelHandler(
            model_path=output_model_path,
            model_name_pattern=DistributedOnnxModelHandler.DEFAULT_RANKED_MODEL_NAME_FORMAT,
            num_ranks=world_size,
            model_attributes=model.model_attributes,
        )


class OnnxOpVersionConversion(Pass):
    # TODO(justinchuby): Rework this pass using the IR
    @classmethod
    def _default_config(cls, accelerator_spec: AcceleratorSpec) -> dict[str, PassConfigParam]:
        latest_opset_version = onnx.defs.onnx_opset_version()

        config = {
            "target_opset": PassConfigParam(
                type_=int,
                default_value=latest_opset_version,
                description="The version of the default (ai.onnx) opset to target. Default: latest opset version.",
            ),
        }
        config.update(get_external_data_config())
        return config

    def _run_for_config(
        self, model: ONNXModelHandler, config: type[BasePassConfig], output_model_path: str
    ) -> ONNXModelHandler:
        output_model_path = resolve_onnx_path(output_model_path)
        # since external data is saved in a separate file, we need to load the model to get the opset version
        model_proto = onnx.load(model.model_path, load_external_data=False)

        model_opset_version = model_proto.opset_import[0].version
        if model_opset_version == config.target_opset:
            logger.info("Model is already in target opset version %s.", config.target_opset)
            return model

        converted_model_proto = onnx.version_converter.convert_version(model_proto, config.target_opset)
        # copy the external data of original model to the new model
        dst_init_map = {init.name: init for init in converted_model_proto.graph.initializer}
        for src_init in model_proto.graph.initializer:
            if (
                src_init.name in dst_init_map
                and src_init.HasField("data_location")
                and src_init.data_location == onnx.TensorProto.EXTERNAL
            ):
                dst_init_map[src_init.name].CopyFrom(src_init)
        onnx.external_data_helper.load_external_data_for_model(
            converted_model_proto, str(Path(model.model_path).resolve().parent)
        )
        return model_proto_to_olive_model(converted_model_proto, output_model_path, config)


def _validate_dynamic_shapes(dynamic_shapes, dummy_inputs, dummy_kwargs, model):
    """Validate dynamic_shapes.

    This function validates two things:

    (1) To have a valid format of dynamic_shapes, we need to make sure the axes are converted to int.
        It was string in the JSON format.
    (2) To make sure the dynamic_shapes is in the same tree structure as dummy_inputs.

    :param dynamic_shapes: the dynamic_shapes to validate
    :param dummy_inputs: the dummy_inputs to align the dynamic_shapes format

    :return: the validated dynamic_shapes
    """
    if not dynamic_shapes:
        return dynamic_shapes, dummy_inputs, dummy_kwargs

    from torch.utils import _pytree

    flat_dynamic_shapes, _ = get_the_flattened_and_tree_spec(dynamic_shapes)

    # dict: {axis: axis_name} -> {int(axis): axis_name}
    # list/tuple: [axis_name] -> [axis_name]
    new_dynamic_shapes = [
        {int(k): v for k, v in axes.items()} if isinstance(axes, dict) else axes for axes in flat_dynamic_shapes
    ]

    # The input can only be either args or kwargs according to line 237.
    if len(dummy_inputs) == 0:
        # dummy_inputs is empty, so it must be kwargs
        _, tree_structure = get_the_flattened_and_tree_spec(dummy_kwargs, leave_is_str=False)
        unflatten_dynamic_shapes = _pytree.tree_unflatten(new_dynamic_shapes, tree_structure)

        # NOTE: dynamic_shapes need to follow the same model.forward signature when it's referring to kwargs.
        param_order = list(inspect.signature(model.forward).parameters)
        # Sort io_config.dynamic_shapes based on this order
        unflatten_dynamic_shapes = collections.OrderedDict(
            sorted(unflatten_dynamic_shapes.items(), key=lambda item: param_order.index(item[0]))
        )
        dummy_kwargs = collections.OrderedDict(
            sorted(dummy_kwargs.items(), key=lambda item: param_order.index(item[0]))
        )
        return unflatten_dynamic_shapes, dummy_inputs, dummy_kwargs
    # If dynamic_shapes and dummy_inputs are both list/tuple, we don't need to sort.
    # dummy_inputs is args
    _, tree_structure = get_the_flattened_and_tree_spec(dummy_inputs, leave_is_str=False)
    unflatten_dynamic_shapes = _pytree.tree_unflatten(new_dynamic_shapes, tree_structure)
    return unflatten_dynamic_shapes, dummy_inputs, dummy_kwargs<|MERGE_RESOLUTION|>--- conflicted
+++ resolved
@@ -450,175 +450,6 @@
         return self._convert_model_on_device(model, config, output_model_path, device, torch_dtype)
 
     @staticmethod
-<<<<<<< HEAD
-=======
-    @torch.no_grad()
-    def _export_pytorch_model(
-        pytorch_model: torch.nn.Module,
-        dummy_inputs,
-        io_config,
-        config: type[BasePassConfig],
-        device: Union[str, torch.device],
-        torch_dtype: Optional[torch.dtype] = None,
-        tempdir: Optional[Union[Path, str]] = None,
-    ) -> onnx.ModelProto:
-        """Export a torch.nn.Module to ONNX and return the loaded ONNX model.
-
-        :param pytorch_model: the torch.nn.Module to export
-        :param dummy_inputs: the dummy inputs to the model. Can be None if using dynamo_exporter
-        :param io_config: the io_config for the model. This consists of the input and output names, and dynamic axes
-        :param config: the config for the pass
-        :param device: the device to use for conversion
-        :param torch_dtype: the dtype to cast the model to before conversion
-        :param tempdir: directory to use for temporary files
-        :param dynamic: whether to export the model with dynamic axes/shapes
-        """
-        from olive.common.hf.peft import make_export_compatible_peft
-        from olive.common.hf.quant import make_export_compatible_quant
-
-        device = torch.device(device)
-        use_gpu = device != torch.device("cpu")
-        if use_gpu and torch.cuda.is_available():
-            torch.cuda.empty_cache()
-
-        logger.debug("Converting model on device %s with dtype %s.", device, torch_dtype)
-        pytorch_model.to(device)
-
-        dummy_inputs = tensor_data_to_dtype(dummy_inputs, torch_dtype)
-        dummy_inputs = tensor_data_to_device(dummy_inputs, device)
-
-        if isinstance(pytorch_model, torch.jit.RecursiveScriptModule):
-            pytorch_model = TraceModelWrapper(pytorch_model)
-        pytorch_model = make_export_compatible_peft(pytorch_model, merge_weights=config.merge_adapter_weights)
-        pytorch_model = make_export_compatible_quant(pytorch_model)
-        # cast to dtype, want all modules including lora layers and quant linears in the same dtype
-        if torch_dtype:
-            pytorch_model = pytorch_model.to(torch_dtype)
-
-        # Apply any necessary patches
-        OnnxConversion._patch_model_if_necessary(pytorch_model)
-
-        # get input and output names, and dynamic axes
-        assert io_config is not None, "Cannot get io_config for the model."
-        io_config = validate_config(io_config, IoConfig)
-        # If dynamic is False, set dynamic_axes and dynamic_shapes to None
-        if not config.dynamic:
-            io_config.dynamic_axes = None
-            io_config.dynamic_shapes = None
-
-        onnx_model = None
-        if config.use_dynamo_exporter:
-            # Take the "release" version so that dev builds like 2.5.0dev1234 are treated as 2.5.0
-            torch_version = version.parse(torch.__version__).release
-            if torch_version < version.parse("2.7.0").release and io_config.dynamic_shapes is not None:
-                logger.warning(
-                    "Dynamic shape support in torch.onnx.export(..., dynamo=True) requires "
-                    "PyTorch version 2.7.0 or later. "
-                    "Please upgrade to PyTorch 2.7.0 or newer if you need dynamic shapes.",
-                )
-            # The "legacy dynamo" is the torch.onnx_dynamo_export API
-            legacy_dynamo_supported_version = version.parse("2.2.0").release
-            # The new "dynamo" api is torch.onnx.export with dynamo=True
-            dynamo_supported_version = version.parse("2.7.0").release
-            if torch_version < legacy_dynamo_supported_version:
-                raise ImportError(
-                    f"torch.onnx.export(..., dynamo=True) is not available for torch version {torch_version}. "
-                    "Please upgrade your torch version to 2.7.0 or above."
-                )
-            from torch._dynamo import config as dynamo_config
-
-            dynamo_config.capture_scalar_outputs = True
-            if isinstance(dummy_inputs, dict):
-                dummy_kwargs = dummy_inputs
-                dummy_inputs = ()
-            else:
-                dummy_kwargs = {}
-                dummy_inputs = tuple(dummy_inputs)
-
-            if torch_version < dynamo_supported_version:
-                onnx_program = torch.onnx.dynamo_export(
-                    pytorch_model,
-                    *dummy_inputs,
-                    **dummy_kwargs,
-                    export_options=torch.onnx.ExportOptions(dynamic_shapes=True),
-                )
-                onnx_model = onnx_program.model_proto
-            else:
-                # NOTE: Usually validation is done in io_config.py, but because
-                # dynamic_shapes has nested complexity, and it can't be validated multiple
-                # times like others, we validate it here.
-                io_config.dynamic_shapes, dummy_inputs, dummy_kwargs = _validate_dynamic_shapes(
-                    io_config.dynamic_shapes, dummy_inputs, dummy_kwargs, pytorch_model
-                )
-
-                # there might be multiple files created during export, so we need to track the dir
-                # if there are other processes writing to the same dir, we might end up deleting files created by
-                # other processes
-                with tempfile.TemporaryDirectory(dir=tempdir, prefix="olive_tmp") as tmp_dir:
-                    tmp_dir_path = Path(tmp_dir)
-                    tmp_model_path = resolve_onnx_path(tmp_dir_path)
-
-                    onnx_program = torch.onnx.export(  # pylint: disable=unexpected-keyword-arg,no-value-for-parameter
-                        pytorch_model,
-                        dummy_inputs,
-                        tmp_model_path,  # needed for fallback=True
-                        kwargs=dummy_kwargs,
-                        opset_version=config.target_opset,
-                        input_names=io_config.input_names,
-                        output_names=io_config.output_names,
-                        dynamic_axes=io_config.dynamic_axes,
-                        dynamic_shapes=io_config.dynamic_shapes,
-                        dynamo=True,
-                        fallback=True,
-                        optimize=config.optimize,
-                        report=logger.isEnabledFor(logging.DEBUG),
-                    )
-                    assert onnx_program is not None
-                    onnx_model = onnx_program.model_proto
-        else:
-            # there might be multiple files created during export, so we need to track the dir
-            # if there are other processes writing to the same dir, we might end up deleting files created by
-            # other processes
-            with tempfile.TemporaryDirectory(dir=tempdir, prefix="olive_tmp") as tmp_dir:
-                tmp_dir_path = Path(tmp_dir)
-                tmp_model_path = resolve_onnx_path(tmp_dir_path)
-
-                torch.onnx.export(
-                    pytorch_model,
-                    dummy_inputs,
-                    tmp_model_path,
-                    export_params=True,
-                    opset_version=config.target_opset,
-                    input_names=io_config.input_names,
-                    output_names=io_config.output_names,
-                    dynamic_axes=io_config.dynamic_axes,
-                )
-                onnx_model = onnx.load(tmp_model_path)
-                # the model is loaded into memory, so it's safe to delete previously exported file(s)
-
-            # Workaround as described under IoConfig.string_to_int_dim_params: change numeric dim_param to dim_value
-            if io_config.string_to_int_dim_params:
-                for tensor in onnx_model.graph.output:
-                    for dim_proto in tensor.type.tensor_type.shape.dim:
-                        if (
-                            dim_proto.HasField("dim_param")
-                            and dim_proto.dim_param in io_config.string_to_int_dim_params
-                        ):
-                            dim_value = int(dim_proto.dim_param)
-                            dim_proto.Clear()
-                            dim_proto.dim_value = dim_value
-
-        # Reset to CPU so the resource consumed on GPU could be free.
-        if use_gpu:
-            pytorch_model.to("cpu")
-
-            if torch.cuda.is_available():
-                torch.cuda.empty_cache()
-
-        return onnx_model
-
-    @staticmethod
->>>>>>> 86bd63ec
     def _prepare_hf_model(
         model: HfModelHandler, device: str, torch_dtype: Optional[torch.dtype] = None
     ) -> HfModelHandler:
@@ -718,7 +549,6 @@
 
         output_model_path = resolve_onnx_path(output_model_path)
 
-<<<<<<< HEAD
         ir_model = _export_pytorch_model(
             pytorch_model,
             dummy_inputs,
@@ -727,20 +557,6 @@
             device=device,
             dynamo=config.use_dynamo_exporter,
             torch_dtype=torch_dtype,
-=======
-    @staticmethod
-    def _get_dummy_inputs(
-        model: Union[HfModelHandler, PyTorchModelHandler], config: type[BasePassConfig]
-    ) -> Union[dict, tuple]:
-        """Get dummy inputs for the model."""
-        return model.get_dummy_inputs(
-            filter_hook=(
-                model.merge_kv_cache_hook if config.use_dynamo_exporter else model.merge_kv_cache_to_tuple_hook
-            ),
-            filter_hook_kwargs={
-                "past_kv_names": config.past_key_value_name,
-            },
->>>>>>> 86bd63ec
         )
         if split_assignment_encoded:
             ir_model.metadata_props["split_assignments"] = split_assignment_encoded
@@ -748,6 +564,63 @@
 
         output_model.model_attributes = model_attributes
         return output_model
+
+    @staticmethod
+    def _export_ranked_model(params):
+        """Export one rank of a DistributedHfModel to ONNX and save the model to the output path.
+
+        :param params: a tuple of (pass_config, model_config, world_size, device, local_rank, output_dirpath)
+            pass_config: the config for the pass
+            model_config: the config for the DistributedHfModel
+            device: the device to use for conversion
+            torch_dtype: the dtype to cast the model to before conversion
+            local_rank: the rank of the current process as well as the rank of the model to be converted
+            output_dirpath: the path to the directory to save the model. The .onnx model will be saved in this
+                directory with the name specified by DistributedOnnxModel.DEFAULT_RANKED_MODEL_NAME_FORMAT
+        """
+        pass_config, model_config, device, torch_dtype, local_rank, output_dirpath, tempdir = params
+
+        model_type = model_config.get("model_attributes", {}).get("model_type")
+
+        if model_type == "llama":
+            from olive.passes.pytorch.tensor_parallel_llama2 import (
+                replace_llama2_tensor_parallel_layers as replace_tensor_parallel_layers,
+            )
+            from olive.passes.pytorch.tensor_parallel_llama2 import (
+                restore_llama2_tensor_parallel_layers as restore_tensor_parallel_layers,
+            )
+        else:
+            raise ValueError("Unsupported model type '{model_type}' for conversion pass")
+
+        output_filename = DistributedOnnxModelHandler.DEFAULT_RANKED_MODEL_NAME_FORMAT.format(local_rank)
+        output_filepath = resolve_onnx_path(output_dirpath, output_filename)
+
+        try:
+            restore_args = replace_tensor_parallel_layers()
+
+            input_model = DistributedHfModelHandler(**model_config)
+
+            olive_pytorch_model = input_model.load_model(local_rank)
+            dummy_inputs = OnnxConversion._get_dummy_inputs(olive_pytorch_model, pass_config)
+            io_config = None if pass_config.use_dynamo_exporter else olive_pytorch_model.io_config
+            pytorch_model = olive_pytorch_model.prepare_session(rank=local_rank)
+
+            ranked_onnx_modelproto = OnnxConversion._export_pytorch_model(
+                pytorch_model,
+                dummy_inputs,
+                io_config,
+                pass_config,
+                device,
+                torch_dtype,
+                tempdir,
+            )
+
+            # save the model to the output path
+            model_proto_to_olive_model(ranked_onnx_modelproto, output_filepath, pass_config)
+        finally:
+            restore_tensor_parallel_layers(restore_args)  # pylint: disable=used-before-assignment
+
+        return 1  # Return 1 for success.
 
     def _convert_distributed_model_on_device(
         self,
