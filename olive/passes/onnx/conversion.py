# -------------------------------------------------------------------------
# Copyright (c) Microsoft Corporation. All rights reserved.
# Licensed under the MIT License.
# --------------------------------------------------------------------------
import collections
import functools
import inspect
import logging
import multiprocessing
import tempfile
from copy import deepcopy
from pathlib import Path
from typing import Any, Optional, Union

import onnx
import torch
import transformers
from onnxscript import ir, version_converter
from packaging import version
from transformers.modeling_utils import PreTrainedModel

from olive.common.config_utils import get_the_flattened_and_tree_spec, validate_config
from olive.common.utils import find_submodules, resolve_torch_dtype, tensor_data_to_device, tensor_data_to_dtype
from olive.hardware import AcceleratorSpec
from olive.model import (
    DistributedHfModelHandler,
    DistributedOnnxModelHandler,
    HfModelHandler,
    ONNXModelHandler,
    PyTorchModelHandler,
)
from olive.model.config import IoConfig
from olive.model.utils import resolve_onnx_path
from olive.passes import Pass
from olive.passes.onnx.common import get_external_data_config, ir_model_to_olive_model
from olive.passes.pass_config import BasePassConfig, PassConfigParam, get_user_script_data_config

logger = logging.getLogger(__name__)


def _torch_is_older_than(version_str: str) -> bool:
    torch_version = version.parse(torch.__version__).release
    return torch_version < version.parse(version_str).release


class TraceModelWrapper(torch.nn.Module):
    def __init__(self, model: torch.nn.Module):
        super().__init__()
        self.model = model

    def forward(self, *input_data, **input_dict):
        if isinstance(self.model(*input_data, **input_dict), dict):
            return list(self.model(*input_data, **input_dict).values())
        return self.model(*input_data, **input_dict)


def _patch_model_if_necessary(pytorch_model: torch.nn.Module):
    if not isinstance(pytorch_model, PreTrainedModel):
        return

    transformers_version = version.parse(transformers.__version__)
    if transformers_version < version.parse("4.45"):
        return

    orig_forward_name = "forward" if hasattr(pytorch_model, "forward") else "call"
    orig_forward = getattr(pytorch_model, orig_forward_name)
    signature = inspect.signature(orig_forward)

    logits_to_keep_name = "logits_to_keep" if transformers_version >= version.parse("4.49") else "num_logits_to_keep"
    # num_logits_to_keep was added in transformers 4.45 and isn't added as inputs when exporting the model
    logits_to_keep_index = (
        list(signature.parameters.keys()).index(logits_to_keep_name)
        if logits_to_keep_name in signature.parameters
        else None
    )
    pkv_index = (
        list(signature.parameters.keys()).index("past_key_values")
        if "past_key_values" in signature.parameters
        else None
    )

    @functools.wraps(orig_forward)
    def patched_forward(*args, **kwargs):
        from transformers.cache_utils import DynamicCache, EncoderDecoderCache

        args = list(args) if args else []
        kwargs = kwargs or {}

        if logits_to_keep_name in kwargs or (logits_to_keep_index is not None and len(args) <= logits_to_keep_index):
            kwargs[logits_to_keep_name] = 0
        elif logits_to_keep_index is not None:
            args[logits_to_keep_index] = 0

        if (
            pkv_index
            and pkv_index < len(args)  # pkv is in args
            and isinstance(args[pkv_index], (list, tuple))
            and isinstance(args[pkv_index][0], (list, tuple))
        ):
            if len(args[pkv_index][0]) == 2:
                args[pkv_index] = DynamicCache.from_legacy_cache(args[pkv_index])
            elif len(args[pkv_index][0]) == 4:
                args[pkv_index] = EncoderDecoderCache.from_legacy_cache(args[pkv_index])
            else:
                raise ValueError(
                    f"past_key_values should have either 2 or 4 elements, but it has {len(args[pkv_index][0])} elements"
                )
        elif (
            "past_key_values" in kwargs  # pkv is in kwargs
            and isinstance(kwargs["past_key_values"], (list, tuple))
            and isinstance(kwargs["past_key_values"][0], (list, tuple))
        ):
            if len(kwargs["past_key_values"][0]) == 2:
                kwargs["past_key_values"] = DynamicCache.from_legacy_cache(kwargs["past_key_values"])
            elif len(kwargs["past_key_values"][0]) == 4:
                kwargs["past_key_values"] = EncoderDecoderCache.from_legacy_cache(kwargs["past_key_values"])
            else:
                raise ValueError(
                    "past_key_values should have either 2 or 4 elements, "
                    f"but it has {len(kwargs['past_key_values'][0])} elements"
                )

        outputs = orig_forward(*args, **kwargs)

        if isinstance(outputs.get("past_key_values"), (DynamicCache, EncoderDecoderCache)):
            outputs["past_key_values"] = outputs["past_key_values"].to_legacy_cache()

        return outputs

    setattr(pytorch_model, orig_forward_name, patched_forward)
    logger.debug("PyTorch model patched for transformers v%s.", transformers.__version__)


@torch.no_grad()
def _export_pytorch_model(
    pytorch_model: torch.nn.Module,
    dummy_inputs,
    io_config,
    config: type[BasePassConfig],
    device: Union[str, torch.device],
    dynamo: bool,
    torch_dtype: Optional[torch.dtype] = None,
) -> ir.Model:
    """Export a torch.nn.Module to ONNX and return the loaded ONNX model.

    :param pytorch_model: the torch.nn.Module to export
    :param dummy_inputs: the dummy inputs to the model. Can be None if using dynamo_exporter
    :param io_config: the io_config for the model. This consists of the input and output names, and dynamic axes
    :param config: the config for the pass
    :param device: the device to use for conversion
    :param dynamo: whether to use the dynamo=True option for export
    :param torch_dtype: the dtype to cast the model to before conversion
    :param tempdir: directory to use for temporary files
    """
    from olive.common.hf.peft import make_export_compatible_peft
    from olive.common.hf.quant import make_export_compatible_quant

    device = torch.device(device)
    use_gpu = device != torch.device("cpu")
    if use_gpu and torch.cuda.is_available():
        torch.cuda.empty_cache()

    logger.debug("Converting model on device %s with dtype %s.", device, torch_dtype)
    pytorch_model.to(device)

    dummy_inputs = tensor_data_to_dtype(dummy_inputs, torch_dtype)
    dummy_inputs = tensor_data_to_device(dummy_inputs, device)

    if isinstance(pytorch_model, torch.jit.RecursiveScriptModule):
        pytorch_model = TraceModelWrapper(pytorch_model)
    pytorch_model = make_export_compatible_peft(pytorch_model, merge_weights=config.merge_adapter_weights)
    pytorch_model = make_export_compatible_quant(pytorch_model)
    # cast to dtype, want all modules including lora layers and quant linears in the same dtype
    if torch_dtype:
        pytorch_model = pytorch_model.to(torch_dtype)

    # Apply any necessary patches
    _patch_model_if_necessary(pytorch_model)

    # get input and output names, and dynamic axes
    assert io_config is not None, "Cannot get io_config for the model."
    io_config = validate_config(io_config, IoConfig)
    # If dynamic is False, set dynamic_axes and dynamic_shapes to None
    if not config.dynamic:
        io_config.dynamic_axes = None
        io_config.dynamic_shapes = None

    # Create tempdir for the case when fallback or dynamo=False is used. This is because when fallback
    # is taken, the old export always writes a model to the disk. When that happens we need to
    # load the model back into IR and load all the external tensor to memory
    with tempfile.TemporaryDirectory(prefix="olive_tmp") as tmp_dir:
        tmp_model_path = resolve_onnx_path(tmp_dir)

        if dynamo:
            # Take the "release" version so that dev builds like 2.5.0dev1234 are treated as 2.5.0
            if _torch_is_older_than("2.7.0") and (
                io_config.dynamic_axes is not None or io_config.dynamic_shapes is not None
            ):
                logger.warning(
                    "We recommend PyTorch version 2.7.0 or later for dynamic_shapes support. "
                    "Please upgrade to PyTorch 2.7.0 or newer if you need dynamic shapes.",
                )
            # The new "dynamo" api is torch.onnx.export with dynamo=True
            if _torch_is_older_than("2.6.0"):
                raise RuntimeError(
                    f"torch.onnx.export(..., dynamo=True) is not available for torch version {torch.__version__}. "
                    "Please upgrade PyTorch to 2.6.0 or above."
                )

            if isinstance(dummy_inputs, dict):
                dummy_kwargs = dummy_inputs
                dummy_inputs = ()
            else:
                dummy_kwargs = {}
                dummy_inputs = tuple(dummy_inputs)

            # NOTE: Usually validation is done in io_config.py, but because
            # dynamic_shapes has nested complexity, and it can't be validated multiple
            # times like others, we validate it here.
            io_config.dynamic_shapes, dummy_inputs, dummy_kwargs = _validate_dynamic_shapes(
                io_config.dynamic_shapes, dummy_inputs, dummy_kwargs, pytorch_model
            )
            onnx_program = torch.onnx.export(  # pylint: disable=unexpected-keyword-arg,no-value-for-parameter
                pytorch_model,
                dummy_inputs,
                tmp_model_path,  # needed for fallback=True
                kwargs=dummy_kwargs,
                opset_version=config.target_opset,
                input_names=io_config.input_names,
                output_names=io_config.output_names,
                dynamic_axes=io_config.dynamic_axes,
                dynamic_shapes=io_config.dynamic_shapes,
                dynamo=True,
                fallback=True,
                optimize=config.optimize,
                report=logger.isEnabledFor(logging.DEBUG),
            )
            assert onnx_program is not None
            model = onnx_program.model
            # We can run load_to_model on all models: If the model is from dynamo=True,
            # there is no external tensor so nothing will happen; if the model is from
            # fallback, the external tensors will be loaded into memory so the tempdir
            # can be removed.
            ir.external_data.load_to_model(model)
        else:
            torch.onnx.export(
                pytorch_model,
                dummy_inputs,
                tmp_model_path,
                export_params=True,
                opset_version=config.target_opset,
                input_names=io_config.input_names,
                output_names=io_config.output_names,
                dynamic_axes=io_config.dynamic_axes,
            )
            model = ir.load(tmp_model_path)
            # After the line below, the model is loaded into memory, so it's safe to
            # delete previously exported file(s)
            ir.external_data.load_to_model(model)

            # Workaround as described under IoConfig.string_to_int_dim_params: change numeric dim_param to dim_value
            if io_config.string_to_int_dim_params:
                string_to_int_dim_params = set(io_config.string_to_int_dim_params)
                for output in model.graph.outputs:
                    new_shape = []
                    # Create a new shape only when any dimension was changed
                    changed = False
                    for dim in output.shape:
                        if isinstance(dim, ir.SymbolicDim) and dim.value in string_to_int_dim_params:
                            new_shape.append(int(dim.value))
                            changed = True
                        else:
                            new_shape.append(dim)
                    if changed:
                        output.shape = ir.Shape(new_shape)

    # Reset to CPU so the resource consumed on GPU could be free.
    if use_gpu:
        pytorch_model.to("cpu")

        if torch.cuda.is_available():
            torch.cuda.empty_cache()

    return model


def _get_dummy_inputs(
    model: Union[HfModelHandler, PyTorchModelHandler], config: type[BasePassConfig]
) -> Union[dict, Any]:
    """Get dummy inputs for the model."""
    return model.get_dummy_inputs(
        filter_hook=(model.merge_kv_cache_hook if config.use_dynamo_exporter else model.merge_kv_cache_to_tuple_hook),
        filter_hook_kwargs={
            "past_kv_names": config.past_key_value_name,
        },
    )


def _export_ranked_model(params):
    """Export one rank of a DistributedHfModel to ONNX and save the model to the output path.

    :param params: a tuple of (pass_config, model_config, world_size, device, local_rank, output_dirpath)
        pass_config: the config for the pass
        model_config: the config for the DistributedHfModel
        device: the device to use for conversion
        torch_dtype: the dtype to cast the model to before conversion
        local_rank: the rank of the current process as well as the rank of the model to be converted
        output_dirpath: the path to the directory to save the model. The .onnx model will be saved in this
            directory with the name specified by DistributedOnnxModel.DEFAULT_RANKED_MODEL_NAME_FORMAT
    """
    pass_config, model_config, device, torch_dtype, local_rank, output_dirpath = params

    model_type = model_config.get("model_attributes", {}).get("model_type")

    if model_type == "llama":
        from olive.passes.pytorch.tensor_parallel_llama2 import (
            replace_llama2_tensor_parallel_layers as replace_tensor_parallel_layers,
        )
        from olive.passes.pytorch.tensor_parallel_llama2 import (
            restore_llama2_tensor_parallel_layers as restore_tensor_parallel_layers,
        )
    else:
        raise ValueError(f"Unsupported model type '{model_type}' for conversion pass")

    output_filename = DistributedOnnxModelHandler.DEFAULT_RANKED_MODEL_NAME_FORMAT.format(local_rank)
    output_filepath = resolve_onnx_path(output_dirpath, output_filename)

    restore_args = replace_tensor_parallel_layers()
    try:
        input_model = DistributedHfModelHandler(**model_config)

        olive_pytorch_model = input_model.load_model(local_rank)
        dummy_inputs = _get_dummy_inputs(olive_pytorch_model, pass_config)
        io_config = None if pass_config.use_dynamo_exporter else olive_pytorch_model.io_config
        pytorch_model = olive_pytorch_model.prepare_session(rank=local_rank)

        ranked_onnx_model = _export_pytorch_model(
            pytorch_model,
            dummy_inputs,
            io_config,
            pass_config,
            device,
            dynamo=False,
            torch_dtype=torch_dtype,
        )

        # save the model to the output path
        ir_model_to_olive_model(ranked_onnx_model, output_filepath, pass_config)
    finally:
        restore_tensor_parallel_layers(restore_args)

    return 1  # Return 1 for success.


def _prepare_hf_model(model: HfModelHandler, device: str, torch_dtype: Optional[torch.dtype] = None) -> HfModelHandler:
    """Prepare the HfModelHandler for conversion.

    This method handles the following cases:
    1. HfModelHandler with no load kwargs
        - no need to change the model
    2. HfModelHandler with load kwargs
        - update load_kwargs.torch_dtype if torch_dtype is specified
        - if torch_dtype not specified, make sure the load kwargs specify a dtype that is supported for
            conversion on the specified device
        - if quantization_method == "bitsandbytes" and load_in_4bit is True
            - remove quantization config from the load kwargs
            - find quantized modules and add them to the model attributes
            - the onnx model must be quantized using OnnxBnb4Quantization pass after conversion
    """
    from olive.common.hf.peft import is_peft_model

    if not model.load_kwargs:
        return model

    model_attributes = deepcopy(model.model_attributes or {})
    load_kwargs = model.load_kwargs
    model_dtype = load_kwargs.get_torch_dtype()
    new_load_kwargs = deepcopy(load_kwargs.dict())

    if torch_dtype and torch_dtype != model_dtype:
        # if the load kwargs specify a different dtype, update the load kwargs
        logger.debug(
            "Changing torch_dtype in load kwargs from %s to %s.",
            load_kwargs.get_torch_dtype(),
            torch_dtype,
        )
        new_load_kwargs["torch_dtype"] = torch_dtype
        model_attributes["torch_dtype"] = str(torch_dtype).replace("torch.", "")

    if load_kwargs.quantization_method == "bitsandbytes" and load_kwargs.quantization_config["load_in_4bit"]:
        logger.debug(
            "Bitsandbytes 4bit quantization is not supported for conversion. The quantization config is removed"
            " from the load kwargs. Use OnnxBnb4Quantization pass after conversion to quantize the"
            " model."
        )
        new_load_kwargs["quantization_method"] = None
        new_load_kwargs["quantization_config"] = None
        model_attributes["quantization_config"] = load_kwargs.quantization_config
        if "quantized_modules" not in model_attributes:
            # find and add quantized modules to the model attributes
            # the QLoRA pass already adds quantized_modules to the model attributes, so this will not be
            # executed if the model was generated by QLoRA
            quantized_model = model.load_model(cache_model=False)

            # if PeftModel, need to unload adapter before finding quantized modules
            if is_peft_model(quantized_model):
                quantized_model = quantized_model.unload()

            import bitsandbytes as bnb

            model_attributes["quantized_modules"] = find_submodules(quantized_model, bnb.nn.Linear4bit)

    model_config = model.to_json()["config"]
    model_config["load_kwargs"] = new_load_kwargs
    model_config["model_attributes"] = model_attributes
    return HfModelHandler(**model_config)


class OnnxConversion(Pass):
    """Convert a PyTorch model to ONNX model using torch.onnx.export on CPU."""

    @classmethod
    def _default_config(cls, accelerator_spec: AcceleratorSpec) -> dict[str, PassConfigParam]:
        return {
            **get_user_script_data_config(),
            **get_external_data_config(),
            "target_opset": PassConfigParam(
                type_=int, default_value=20, description="The version of the default (ai.onnx) opset to target."
            ),
            "use_dynamo_exporter": PassConfigParam(
                type_=bool, default_value=False, description="Whether to use dynamo_export API to export ONNX model."
            ),
            "past_key_value_name": PassConfigParam(
                type_=str,
                default_value="past_key_values",
                description=(
                    "The arguments name to point to past key values. For model loaded from huggingface, "
                    "it is 'past_key_values'. Basically, it is used only when `use_dynamo_exporter` is True."
                ),
            ),
            "device": PassConfigParam(
                type_=str,
                description=(
                    "The device to use for conversion, e.g., 'cuda' or 'cpu'. If not specified, will use 'cpu' for"
                    " PyTorch model and 'cuda' for DistributedHfModel."
                ),
            ),
            "torch_dtype": PassConfigParam(
                type_=str,
                description=(
                    "The dtype to cast the model to before conversion, e.g., 'float32' or 'float16'. If not specified,"
                    " will use the model as is."
                ),
            ),
            "parallel_jobs": PassConfigParam(
                type_=int,
                default=multiprocessing.cpu_count(),
                required=False,
                description="Number of parallel jobs. Defaulted to number of CPUs. Set it to 0 to disable.",
            ),
            "merge_adapter_weights": PassConfigParam(
                type_=bool,
                default_value=False,
                description=(
                    "Whether to merge adapter weights before conversion. "
                    "After merging, the model structure is consistent with base model. "
                    "That is useful if you cannot run conversion for some fine-tuned "
                    "models with adapter weights"
                ),
            ),
            "save_metadata_for_token_generation": PassConfigParam(
                type_=bool,
                default_value=False,
                description=(
                    "Whether to save metadata for token generation or not. "
                    "Includes config.json, generation_config.json, and tokenizer related files."
                ),
            ),
            "optimize": PassConfigParam(
                type_=bool,
                default_value=True,
                description="Whether to export the model with constant folding and redundancies elimination.",
            ),
            "dynamic": PassConfigParam(
                type_=bool, default_value=True, description="Whether to export the model with dynamic axes/shapes."
            ),
        }

    def _run_for_config(
        self,
        model: Union[DistributedHfModelHandler, HfModelHandler, PyTorchModelHandler],
        config: type[BasePassConfig],
        output_model_path: str,
    ) -> Union[DistributedOnnxModelHandler, ONNXModelHandler]:
        output_model = self._run_for_config_internal(model, config, output_model_path)

        if isinstance(model, HfModelHandler):
            output_model.model_attributes = model_attributes = output_model.model_attributes or {}
            model_attributes["hf_task"] = model.task
            model_attributes["type"] = model.model_type

            if config.save_metadata_for_token_generation:
                # output_model can only be an ONNXModelHandler
                output_dir = output_model.change_model_path_to_dir()
                model_attributes["additional_files"] = additional_files = model_attributes.get("additional_files", [])
                # quantization config is already popped from the model and included in model_attributes
                # don't want the information to be saved in metadata (issues with generation config save)
                additional_files.extend(model.save_metadata(str(output_dir), exclude_load_keys=["quantization_config"]))

        return output_model

    def _run_for_config_internal(
        self,
        model: Union[DistributedHfModelHandler, HfModelHandler, PyTorchModelHandler],
        config: type[BasePassConfig],
        output_model_path: str,
    ) -> Union[DistributedOnnxModelHandler, ONNXModelHandler]:
        # get the device to use for conversion
        # default to "cpu" for PyTorchModelHandler and "cuda" for DistributedHfModel
        device = config.device or "cpu"
        # get the dtype to use for conversion
        torch_dtype = resolve_torch_dtype(config.torch_dtype) if config.torch_dtype else None
        if torch_dtype == torch.float16 and device == "cpu":
            logger.debug(
                "Converting model to float16 on CPU. This might fail for some models. If the conversion fails or model"
                " is incorrect, try converting the model on GPU or convert in float32 and use"
                " OrtTransformerOptimization/OnnxFloatToFloat16 pass after this pass."
            )

        if isinstance(model, DistributedHfModelHandler):
            if not config.device:
                device = "cuda"
            return self._convert_distributed_model_on_device(model, config, output_model_path, device, torch_dtype)

        return self._convert_model_on_device(model, config, output_model_path, device, torch_dtype)

<<<<<<< HEAD
=======
    @staticmethod
    @torch.no_grad()
    def _export_pytorch_model(
        pytorch_model: torch.nn.Module,
        dummy_inputs,
        io_config,
        config: type[BasePassConfig],
        device: Union[str, torch.device],
        torch_dtype: Optional[torch.dtype] = None,
        tempdir: Optional[Union[Path, str]] = None,
    ) -> onnx.ModelProto:
        """Export a torch.nn.Module to ONNX and return the loaded ONNX model.

        :param pytorch_model: the torch.nn.Module to export
        :param dummy_inputs: the dummy inputs to the model. Can be None if using dynamo_exporter
        :param io_config: the io_config for the model. This consists of the input and output names, and dynamic axes
        :param config: the config for the pass
        :param device: the device to use for conversion
        :param torch_dtype: the dtype to cast the model to before conversion
        :param tempdir: directory to use for temporary files
        :param dynamic: whether to export the model with dynamic axes/shapes
        """
        from olive.common.hf.peft import make_export_compatible_peft
        from olive.common.hf.quant import make_export_compatible_quant

        device = torch.device(device)
        use_gpu = device != torch.device("cpu")
        if use_gpu and torch.cuda.is_available():
            torch.cuda.empty_cache()

        logger.debug("Converting model on device %s with dtype %s.", device, torch_dtype)
        pytorch_model.to(device)

        dummy_inputs = tensor_data_to_dtype(dummy_inputs, torch_dtype)
        dummy_inputs = tensor_data_to_device(dummy_inputs, device)

        if isinstance(pytorch_model, torch.jit.RecursiveScriptModule):
            pytorch_model = TraceModelWrapper(pytorch_model)
        pytorch_model = make_export_compatible_peft(pytorch_model, merge_weights=config.merge_adapter_weights)
        pytorch_model = make_export_compatible_quant(pytorch_model, config.use_dynamo_exporter)
        # cast to dtype, want all modules including lora layers and quant linears in the same dtype
        if torch_dtype:
            pytorch_model = pytorch_model.to(torch_dtype)

        # Apply any necessary patches
        OnnxConversion._patch_model_if_necessary(pytorch_model)

        # get input and output names, and dynamic axes
        assert io_config is not None, "Cannot get io_config for the model."
        io_config = validate_config(io_config, IoConfig)
        # If dynamic is False, set dynamic_axes and dynamic_shapes to None
        if not config.dynamic:
            io_config.dynamic_axes = None
            io_config.dynamic_shapes = None

        onnx_model = None
        if config.use_dynamo_exporter:
            # Take the "release" version so that dev builds like 2.5.0dev1234 are treated as 2.5.0
            torch_version = version.parse(torch.__version__).release
            if torch_version < version.parse("2.7.0").release and io_config.dynamic_shapes is not None:
                logger.warning(
                    "Dynamic shape support in torch.onnx.export(..., dynamo=True) requires "
                    "PyTorch version 2.7.0 or later. "
                    "Please upgrade to PyTorch 2.7.0 or newer if you need dynamic shapes.",
                )
            # The "legacy dynamo" is the torch.onnx_dynamo_export API
            legacy_dynamo_supported_version = version.parse("2.2.0").release
            # The new "dynamo" api is torch.onnx.export with dynamo=True
            dynamo_supported_version = version.parse("2.7.0").release
            if torch_version < legacy_dynamo_supported_version:
                raise ImportError(
                    f"torch.onnx.export(..., dynamo=True) is not available for torch version {torch_version}. "
                    "Please upgrade your torch version to 2.7.0 or above."
                )
            from torch._dynamo import config as dynamo_config

            dynamo_config.capture_scalar_outputs = True
            if isinstance(dummy_inputs, dict):
                dummy_kwargs = dummy_inputs
                dummy_inputs = ()
            else:
                dummy_kwargs = {}
                dummy_inputs = tuple(dummy_inputs)

            if torch_version < dynamo_supported_version:
                onnx_program = torch.onnx.dynamo_export(
                    pytorch_model,
                    *dummy_inputs,
                    **dummy_kwargs,
                    export_options=torch.onnx.ExportOptions(dynamic_shapes=True),
                )
                onnx_model = onnx_program.model_proto
            else:
                # NOTE: Usually validation is done in io_config.py, but because
                # dynamic_shapes has nested complexity, and it can't be validated multiple
                # times like others, we validate it here.
                io_config.dynamic_shapes, dummy_inputs, dummy_kwargs = _validate_dynamic_shapes(
                    io_config.dynamic_shapes, dummy_inputs, dummy_kwargs, pytorch_model
                )
                # there might be multiple files created during export, so we need to track the dir
                # if there are other processes writing to the same dir, we might end up deleting files created by
                # other processes
                with tempfile.TemporaryDirectory(dir=tempdir, prefix="olive_tmp") as tmp_dir:
                    tmp_dir_path = Path(tmp_dir)
                    tmp_model_path = resolve_onnx_path(tmp_dir_path)
                    onnx_program = torch.onnx.export(  # pylint: disable=unexpected-keyword-arg,no-value-for-parameter
                        pytorch_model,
                        dummy_inputs,
                        tmp_model_path,  # needed for fallback=True
                        kwargs=dummy_kwargs,
                        opset_version=config.target_opset,
                        input_names=io_config.input_names,
                        output_names=io_config.output_names,
                        dynamic_axes=io_config.dynamic_axes,
                        dynamic_shapes=io_config.dynamic_shapes,
                        dynamo=True,
                        fallback=True,
                        optimize=config.optimize,
                        report=logger.isEnabledFor(logging.DEBUG),
                    )
                    assert onnx_program is not None
                    onnx_model = onnx_program.model_proto
        else:
            # there might be multiple files created during export, so we need to track the dir
            # if there are other processes writing to the same dir, we might end up deleting files created by
            # other processes
            with tempfile.TemporaryDirectory(dir=tempdir, prefix="olive_tmp") as tmp_dir:
                tmp_dir_path = Path(tmp_dir)
                tmp_model_path = resolve_onnx_path(tmp_dir_path)

                torch.onnx.export(
                    pytorch_model,
                    dummy_inputs,
                    tmp_model_path,
                    export_params=True,
                    opset_version=config.target_opset,
                    input_names=io_config.input_names,
                    output_names=io_config.output_names,
                    dynamic_axes=io_config.dynamic_axes,
                )
                onnx_model = onnx.load(tmp_model_path)
                # the model is loaded into memory, so it's safe to delete previously exported file(s)

            # Workaround as described under IoConfig.string_to_int_dim_params: change numeric dim_param to dim_value
            if io_config.string_to_int_dim_params:
                for tensor in onnx_model.graph.output:
                    for dim_proto in tensor.type.tensor_type.shape.dim:
                        if (
                            dim_proto.HasField("dim_param")
                            and dim_proto.dim_param in io_config.string_to_int_dim_params
                        ):
                            dim_value = int(dim_proto.dim_param)
                            dim_proto.Clear()
                            dim_proto.dim_value = dim_value

        # Reset to CPU so the resource consumed on GPU could be free.
        if use_gpu:
            pytorch_model.to("cpu")

            if torch.cuda.is_available():
                torch.cuda.empty_cache()

        return onnx_model

    @staticmethod
    def _prepare_hf_model(
        model: HfModelHandler, device: str, torch_dtype: Optional[torch.dtype] = None
    ) -> HfModelHandler:
        """Prepare the HfModelHandler for conversion.

        This method handles the following cases:
        1. HfModelHandler with no load kwargs
            - no need to change the model
        2. HfModelHandler with load kwargs
            - update load_kwargs.torch_dtype if torch_dtype is specified
            - if torch_dtype not specified, make sure the load kwargs specify a dtype that is supported for
                conversion on the specified device
            - if quantization_method == "bitsandbytes" and load_in_4bit is True
                - remove quantization config from the load kwargs
                - find quantized modules and add them to the model attributes
                - the onnx model must be quantized using OnnxBnb4Quantization pass after conversion
        """
        from olive.common.hf.peft import is_peft_model

        if not model.load_kwargs:
            return model

        model_attributes = deepcopy(model.model_attributes or {})
        load_kwargs = model.load_kwargs
        model_dtype = load_kwargs.get_torch_dtype()
        new_load_kwargs = deepcopy(load_kwargs.dict())

        if torch_dtype and torch_dtype != model_dtype:
            # if the load kwargs specify a different dtype, update the load kwargs
            logger.debug(
                "Changing torch_dtype in load kwargs from %s to %s.",
                load_kwargs.get_torch_dtype(),
                torch_dtype,
            )
            new_load_kwargs["torch_dtype"] = torch_dtype
            model_attributes["torch_dtype"] = str(torch_dtype).replace("torch.", "")

        if load_kwargs.quantization_method == "bitsandbytes" and load_kwargs.quantization_config["load_in_4bit"]:
            logger.debug(
                "Bitsandbytes 4bit quantization is not supported for conversion. The quantization config is removed"
                " from the load kwargs. Use OnnxBnb4Quantization pass after conversion to quantize the"
                " model."
            )
            new_load_kwargs["quantization_method"] = None
            new_load_kwargs["quantization_config"] = None
            model_attributes["quantization_config"] = load_kwargs.quantization_config
            if "quantized_modules" not in model_attributes:
                # find and add quantized modules to the model attributes
                # the QLoRA pass already adds quantized_modules to the model attributes, so this will not be
                # executed if the model was generated by QLoRA
                quantized_model = model.load_model(cache_model=False)

                # if PeftModel, need to unload adapter before finding quantized modules
                if is_peft_model(quantized_model):
                    quantized_model = quantized_model.unload()

                import bitsandbytes as bnb

                model_attributes["quantized_modules"] = find_submodules(quantized_model, bnb.nn.Linear4bit)

        model_config = model.to_json()["config"]
        model_config["load_kwargs"] = new_load_kwargs
        model_config["model_attributes"] = model_attributes
        return HfModelHandler(**model_config)

    @staticmethod
    def _patch_model_if_necessary(pytorch_model: torch.nn.Module):
        if not isinstance(pytorch_model, PreTrainedModel):
            return

        transformers_version = version.parse(transformers.__version__)
        if transformers_version < version.parse("4.45"):
            return

        orig_forward_name = "forward" if hasattr(pytorch_model, "forward") else "call"
        orig_forward = getattr(pytorch_model, orig_forward_name)
        signature = inspect.signature(orig_forward)

        logits_to_keep_name = (
            "logits_to_keep" if transformers_version >= version.parse("4.49") else "num_logits_to_keep"
        )
        # num_logits_to_keep was added in transformers 4.45 and isn't added as inputs when exporting the model
        logits_to_keep_index = (
            list(signature.parameters.keys()).index(logits_to_keep_name)
            if logits_to_keep_name in signature.parameters
            else None
        )
        pkv_index = (
            list(signature.parameters.keys()).index("past_key_values")
            if "past_key_values" in signature.parameters
            else None
        )

        @functools.wraps(orig_forward)
        def patched_forward(*args, **kwargs):
            from transformers.cache_utils import DynamicCache, EncoderDecoderCache

            args = list(args) if args else []
            kwargs = kwargs or {}

            if logits_to_keep_name in kwargs or (
                logits_to_keep_index is not None and len(args) <= logits_to_keep_index
            ):
                kwargs[logits_to_keep_name] = 0
            elif logits_to_keep_index is not None:
                args[logits_to_keep_index] = 0

            if (
                pkv_index
                and pkv_index < len(args)  # pkv is in args
                and isinstance(args[pkv_index], (list, tuple))
                and isinstance(args[pkv_index][0], (list, tuple))
            ):
                if len(args[pkv_index][0]) == 2:
                    args[pkv_index] = DynamicCache.from_legacy_cache(args[pkv_index])
                elif len(args[pkv_index][0]) == 4:
                    args[pkv_index] = EncoderDecoderCache.from_legacy_cache(args[pkv_index])
                else:
                    raise ValueError(
                        "past_key_values should have either 2 or 4 elements, "
                        f"but it has {len(args[pkv_index][0])} elements"
                    )
            elif (
                "past_key_values" in kwargs  # pkv is in kwargs
                and isinstance(kwargs["past_key_values"], (list, tuple))
                and isinstance(kwargs["past_key_values"][0], (list, tuple))
            ):
                if len(kwargs["past_key_values"][0]) == 2:
                    kwargs["past_key_values"] = DynamicCache.from_legacy_cache(kwargs["past_key_values"])
                elif len(kwargs["past_key_values"][0]) == 4:
                    kwargs["past_key_values"] = EncoderDecoderCache.from_legacy_cache(kwargs["past_key_values"])
                else:
                    raise ValueError(
                        "past_key_values should have either 2 or 4 elements, "
                        f"but it has {len(kwargs['past_key_values'][0])} elements"
                    )

            outputs = orig_forward(*args, **kwargs)

            if isinstance(outputs.get("past_key_values"), (DynamicCache, EncoderDecoderCache)):
                outputs["past_key_values"] = outputs["past_key_values"].to_legacy_cache()

            return outputs

        setattr(pytorch_model, orig_forward_name, patched_forward)
        logger.debug("PyTorch model patched for transformers v%s.", transformers.__version__)

>>>>>>> c8718cd1
    def _convert_model_on_device(
        self,
        model: Union[HfModelHandler, PyTorchModelHandler],
        config: type[BasePassConfig],
        output_model_path: str,
        device: str,
        torch_dtype: Optional[torch.dtype] = None,
    ) -> ONNXModelHandler:
        """Convert an HfModelHandler or PyTorchModelHandler to an ONNXModelHandler."""
        # prepare the model for conversion
        if isinstance(model, HfModelHandler):
            # optimum export config needs the loaded model to get io_config so we create a new model handler
            # which will be used to load the model and get the io_config
            model = _prepare_hf_model(model, device, torch_dtype)

        # load the model
        pytorch_model = model.load_model(cache_model=False)
        pytorch_model.eval()

        # get dummy inputs
        dummy_inputs = _get_dummy_inputs(model, config)
        io_config = model.io_config

        model_attributes = deepcopy(model.model_attributes or {})

        # add split information if present
        split_assignments = model_attributes.get("split_assignments")
        if split_assignments:
            split_assignment_encoded = ";".join([f"{k}={v}" for k, v in split_assignments.items()])
        else:
            split_assignment_encoded = None

        output_model_path = resolve_onnx_path(output_model_path)

        ir_model = _export_pytorch_model(
            pytorch_model,
            dummy_inputs,
            io_config=io_config,
            config=config,
            device=device,
            dynamo=config.use_dynamo_exporter,
            torch_dtype=torch_dtype,
        )
        if split_assignment_encoded:
            ir_model.metadata_props["split_assignments"] = split_assignment_encoded
        output_model = ir_model_to_olive_model(ir_model, output_model_path, config)

        output_model.model_attributes = model_attributes
        return output_model

    def _convert_distributed_model_on_device(
        self,
        model: DistributedHfModelHandler,
        config: type[BasePassConfig],
        output_model_path: str,
        device: str,
        torch_dtype: Optional[torch.dtype] = None,
    ) -> DistributedOnnxModelHandler:
        """Convert a DistributedHfModel to a DistributedOnnxModel."""
        pass_config = config
        model_config = model.to_json()["config"]
        world_size = model.num_ranks
        output_model_path = str(Path(output_model_path).with_suffix(""))
        use_gpu = torch.device(device) != torch.device("cpu")

        params = [
            (
                pass_config,
                model_config,
                torch.device("cuda", rank) if use_gpu else torch.device("cpu"),
                torch_dtype,
                rank,
                output_model_path,
            )
            for rank in range(world_size)
        ]

        max_parallel_jobs = min(world_size, config.parallel_jobs or multiprocessing.cpu_count())
        if max_parallel_jobs <= 1:
            results = [_export_ranked_model(_) for _ in params]
        else:
            context = multiprocessing.get_context("spawn")
            with context.Pool(processes=max_parallel_jobs) as pool:
                results = pool.map(_export_ranked_model, params)

        if world_size != sum(results):
            raise RuntimeError("Failed to convert models")

        return DistributedOnnxModelHandler(
            model_path=output_model_path,
            model_name_pattern=DistributedOnnxModelHandler.DEFAULT_RANKED_MODEL_NAME_FORMAT,
            num_ranks=world_size,
            model_attributes=model.model_attributes,
        )


class OnnxOpVersionConversion(Pass):
    @classmethod
    def _default_config(cls, accelerator_spec: AcceleratorSpec) -> dict[str, PassConfigParam]:
        latest_opset_version = onnx.defs.onnx_opset_version()

        config = {
            "target_opset": PassConfigParam(
                type_=int,
                default_value=latest_opset_version,
                description="The version of the default (ai.onnx) opset to target. Default: latest opset version.",
            ),
        }
        config.update(get_external_data_config())
        return config

    def _run_for_config(
        self, model: ONNXModelHandler, config: type[BasePassConfig], output_model_path: str
    ) -> ONNXModelHandler:
        output_model_path = resolve_onnx_path(output_model_path)
        model_ir = model.load_ir_model()
        version_converter.convert_version(model_ir, config.target_opset, fallback=True)
        return ir_model_to_olive_model(model_ir, output_model_path, config)


def _validate_dynamic_shapes(dynamic_shapes, dummy_inputs, dummy_kwargs, model):
    """Validate dynamic_shapes.

    This function validates two things:

    (1) To have a valid format of dynamic_shapes, we need to make sure the axes are converted to int.
        It was string in the JSON format.
    (2) To make sure the dynamic_shapes is in the same tree structure as dummy_inputs.

    :param dynamic_shapes: the dynamic_shapes to validate
    :param dummy_inputs: the dummy_inputs to align the dynamic_shapes format

    :return: the validated dynamic_shapes
    """
    if not dynamic_shapes:
        return dynamic_shapes, dummy_inputs, dummy_kwargs

    from torch.utils import _pytree

    # Align tree spec only for not transformers.Cache.
    if len(dummy_inputs) == 0:
        for k, v in dummy_kwargs.items():
            if not isinstance(v, transformers.Cache):
                input_tree_spec = _pytree.tree_flatten(v)[1]
                flatten_dynamic_shapes = get_the_flattened_and_tree_spec(dynamic_shapes[k], leaf_is_str=False)[0]
                dynamic_shapes[k] = _pytree.tree_unflatten(flatten_dynamic_shapes, input_tree_spec)
    else:
        for i, v in enumerate(dummy_inputs):
            if not isinstance(v, transformers.Cache):
                input_tree_spec = _pytree.tree_flatten(v)[1]
                flatten_dynamic_shapes = get_the_flattened_and_tree_spec(dynamic_shapes[i], leaf_is_str=False)[0]
                dynamic_shapes[i] = _pytree.tree_unflatten(flatten_dynamic_shapes, input_tree_spec)

    # The input can only be either args or kwargs according to line 237.
    if len(dummy_inputs) == 0:
        # NOTE: dynamic_shapes need to follow the same model.forward signature when it's referring to kwargs.
        param_order = list(inspect.signature(model.forward).parameters)
        # Sort io_config.dynamic_shapes based on this order
        dynamic_shapes = collections.OrderedDict(
            sorted(dynamic_shapes.items(), key=lambda item: param_order.index(item[0]))
        )
        dummy_kwargs = collections.OrderedDict(
            sorted(dummy_kwargs.items(), key=lambda item: param_order.index(item[0]))
        )
        return dynamic_shapes, dummy_inputs, dummy_kwargs
    # If dynamic_shapes and dummy_inputs are both list/tuple, we don't need to sort.
    # dummy_inputs is args
    return dynamic_shapes, dummy_inputs, dummy_kwargs<|MERGE_RESOLUTION|>--- conflicted
+++ resolved
@@ -169,7 +169,7 @@
     if isinstance(pytorch_model, torch.jit.RecursiveScriptModule):
         pytorch_model = TraceModelWrapper(pytorch_model)
     pytorch_model = make_export_compatible_peft(pytorch_model, merge_weights=config.merge_adapter_weights)
-    pytorch_model = make_export_compatible_quant(pytorch_model)
+    pytorch_model = make_export_compatible_quant(pytorch_model, config.use_dynamo_exporter)
     # cast to dtype, want all modules including lora layers and quant linears in the same dtype
     if torch_dtype:
         pytorch_model = pytorch_model.to(torch_dtype)
@@ -534,321 +534,6 @@
 
         return self._convert_model_on_device(model, config, output_model_path, device, torch_dtype)
 
-<<<<<<< HEAD
-=======
-    @staticmethod
-    @torch.no_grad()
-    def _export_pytorch_model(
-        pytorch_model: torch.nn.Module,
-        dummy_inputs,
-        io_config,
-        config: type[BasePassConfig],
-        device: Union[str, torch.device],
-        torch_dtype: Optional[torch.dtype] = None,
-        tempdir: Optional[Union[Path, str]] = None,
-    ) -> onnx.ModelProto:
-        """Export a torch.nn.Module to ONNX and return the loaded ONNX model.
-
-        :param pytorch_model: the torch.nn.Module to export
-        :param dummy_inputs: the dummy inputs to the model. Can be None if using dynamo_exporter
-        :param io_config: the io_config for the model. This consists of the input and output names, and dynamic axes
-        :param config: the config for the pass
-        :param device: the device to use for conversion
-        :param torch_dtype: the dtype to cast the model to before conversion
-        :param tempdir: directory to use for temporary files
-        :param dynamic: whether to export the model with dynamic axes/shapes
-        """
-        from olive.common.hf.peft import make_export_compatible_peft
-        from olive.common.hf.quant import make_export_compatible_quant
-
-        device = torch.device(device)
-        use_gpu = device != torch.device("cpu")
-        if use_gpu and torch.cuda.is_available():
-            torch.cuda.empty_cache()
-
-        logger.debug("Converting model on device %s with dtype %s.", device, torch_dtype)
-        pytorch_model.to(device)
-
-        dummy_inputs = tensor_data_to_dtype(dummy_inputs, torch_dtype)
-        dummy_inputs = tensor_data_to_device(dummy_inputs, device)
-
-        if isinstance(pytorch_model, torch.jit.RecursiveScriptModule):
-            pytorch_model = TraceModelWrapper(pytorch_model)
-        pytorch_model = make_export_compatible_peft(pytorch_model, merge_weights=config.merge_adapter_weights)
-        pytorch_model = make_export_compatible_quant(pytorch_model, config.use_dynamo_exporter)
-        # cast to dtype, want all modules including lora layers and quant linears in the same dtype
-        if torch_dtype:
-            pytorch_model = pytorch_model.to(torch_dtype)
-
-        # Apply any necessary patches
-        OnnxConversion._patch_model_if_necessary(pytorch_model)
-
-        # get input and output names, and dynamic axes
-        assert io_config is not None, "Cannot get io_config for the model."
-        io_config = validate_config(io_config, IoConfig)
-        # If dynamic is False, set dynamic_axes and dynamic_shapes to None
-        if not config.dynamic:
-            io_config.dynamic_axes = None
-            io_config.dynamic_shapes = None
-
-        onnx_model = None
-        if config.use_dynamo_exporter:
-            # Take the "release" version so that dev builds like 2.5.0dev1234 are treated as 2.5.0
-            torch_version = version.parse(torch.__version__).release
-            if torch_version < version.parse("2.7.0").release and io_config.dynamic_shapes is not None:
-                logger.warning(
-                    "Dynamic shape support in torch.onnx.export(..., dynamo=True) requires "
-                    "PyTorch version 2.7.0 or later. "
-                    "Please upgrade to PyTorch 2.7.0 or newer if you need dynamic shapes.",
-                )
-            # The "legacy dynamo" is the torch.onnx_dynamo_export API
-            legacy_dynamo_supported_version = version.parse("2.2.0").release
-            # The new "dynamo" api is torch.onnx.export with dynamo=True
-            dynamo_supported_version = version.parse("2.7.0").release
-            if torch_version < legacy_dynamo_supported_version:
-                raise ImportError(
-                    f"torch.onnx.export(..., dynamo=True) is not available for torch version {torch_version}. "
-                    "Please upgrade your torch version to 2.7.0 or above."
-                )
-            from torch._dynamo import config as dynamo_config
-
-            dynamo_config.capture_scalar_outputs = True
-            if isinstance(dummy_inputs, dict):
-                dummy_kwargs = dummy_inputs
-                dummy_inputs = ()
-            else:
-                dummy_kwargs = {}
-                dummy_inputs = tuple(dummy_inputs)
-
-            if torch_version < dynamo_supported_version:
-                onnx_program = torch.onnx.dynamo_export(
-                    pytorch_model,
-                    *dummy_inputs,
-                    **dummy_kwargs,
-                    export_options=torch.onnx.ExportOptions(dynamic_shapes=True),
-                )
-                onnx_model = onnx_program.model_proto
-            else:
-                # NOTE: Usually validation is done in io_config.py, but because
-                # dynamic_shapes has nested complexity, and it can't be validated multiple
-                # times like others, we validate it here.
-                io_config.dynamic_shapes, dummy_inputs, dummy_kwargs = _validate_dynamic_shapes(
-                    io_config.dynamic_shapes, dummy_inputs, dummy_kwargs, pytorch_model
-                )
-                # there might be multiple files created during export, so we need to track the dir
-                # if there are other processes writing to the same dir, we might end up deleting files created by
-                # other processes
-                with tempfile.TemporaryDirectory(dir=tempdir, prefix="olive_tmp") as tmp_dir:
-                    tmp_dir_path = Path(tmp_dir)
-                    tmp_model_path = resolve_onnx_path(tmp_dir_path)
-                    onnx_program = torch.onnx.export(  # pylint: disable=unexpected-keyword-arg,no-value-for-parameter
-                        pytorch_model,
-                        dummy_inputs,
-                        tmp_model_path,  # needed for fallback=True
-                        kwargs=dummy_kwargs,
-                        opset_version=config.target_opset,
-                        input_names=io_config.input_names,
-                        output_names=io_config.output_names,
-                        dynamic_axes=io_config.dynamic_axes,
-                        dynamic_shapes=io_config.dynamic_shapes,
-                        dynamo=True,
-                        fallback=True,
-                        optimize=config.optimize,
-                        report=logger.isEnabledFor(logging.DEBUG),
-                    )
-                    assert onnx_program is not None
-                    onnx_model = onnx_program.model_proto
-        else:
-            # there might be multiple files created during export, so we need to track the dir
-            # if there are other processes writing to the same dir, we might end up deleting files created by
-            # other processes
-            with tempfile.TemporaryDirectory(dir=tempdir, prefix="olive_tmp") as tmp_dir:
-                tmp_dir_path = Path(tmp_dir)
-                tmp_model_path = resolve_onnx_path(tmp_dir_path)
-
-                torch.onnx.export(
-                    pytorch_model,
-                    dummy_inputs,
-                    tmp_model_path,
-                    export_params=True,
-                    opset_version=config.target_opset,
-                    input_names=io_config.input_names,
-                    output_names=io_config.output_names,
-                    dynamic_axes=io_config.dynamic_axes,
-                )
-                onnx_model = onnx.load(tmp_model_path)
-                # the model is loaded into memory, so it's safe to delete previously exported file(s)
-
-            # Workaround as described under IoConfig.string_to_int_dim_params: change numeric dim_param to dim_value
-            if io_config.string_to_int_dim_params:
-                for tensor in onnx_model.graph.output:
-                    for dim_proto in tensor.type.tensor_type.shape.dim:
-                        if (
-                            dim_proto.HasField("dim_param")
-                            and dim_proto.dim_param in io_config.string_to_int_dim_params
-                        ):
-                            dim_value = int(dim_proto.dim_param)
-                            dim_proto.Clear()
-                            dim_proto.dim_value = dim_value
-
-        # Reset to CPU so the resource consumed on GPU could be free.
-        if use_gpu:
-            pytorch_model.to("cpu")
-
-            if torch.cuda.is_available():
-                torch.cuda.empty_cache()
-
-        return onnx_model
-
-    @staticmethod
-    def _prepare_hf_model(
-        model: HfModelHandler, device: str, torch_dtype: Optional[torch.dtype] = None
-    ) -> HfModelHandler:
-        """Prepare the HfModelHandler for conversion.
-
-        This method handles the following cases:
-        1. HfModelHandler with no load kwargs
-            - no need to change the model
-        2. HfModelHandler with load kwargs
-            - update load_kwargs.torch_dtype if torch_dtype is specified
-            - if torch_dtype not specified, make sure the load kwargs specify a dtype that is supported for
-                conversion on the specified device
-            - if quantization_method == "bitsandbytes" and load_in_4bit is True
-                - remove quantization config from the load kwargs
-                - find quantized modules and add them to the model attributes
-                - the onnx model must be quantized using OnnxBnb4Quantization pass after conversion
-        """
-        from olive.common.hf.peft import is_peft_model
-
-        if not model.load_kwargs:
-            return model
-
-        model_attributes = deepcopy(model.model_attributes or {})
-        load_kwargs = model.load_kwargs
-        model_dtype = load_kwargs.get_torch_dtype()
-        new_load_kwargs = deepcopy(load_kwargs.dict())
-
-        if torch_dtype and torch_dtype != model_dtype:
-            # if the load kwargs specify a different dtype, update the load kwargs
-            logger.debug(
-                "Changing torch_dtype in load kwargs from %s to %s.",
-                load_kwargs.get_torch_dtype(),
-                torch_dtype,
-            )
-            new_load_kwargs["torch_dtype"] = torch_dtype
-            model_attributes["torch_dtype"] = str(torch_dtype).replace("torch.", "")
-
-        if load_kwargs.quantization_method == "bitsandbytes" and load_kwargs.quantization_config["load_in_4bit"]:
-            logger.debug(
-                "Bitsandbytes 4bit quantization is not supported for conversion. The quantization config is removed"
-                " from the load kwargs. Use OnnxBnb4Quantization pass after conversion to quantize the"
-                " model."
-            )
-            new_load_kwargs["quantization_method"] = None
-            new_load_kwargs["quantization_config"] = None
-            model_attributes["quantization_config"] = load_kwargs.quantization_config
-            if "quantized_modules" not in model_attributes:
-                # find and add quantized modules to the model attributes
-                # the QLoRA pass already adds quantized_modules to the model attributes, so this will not be
-                # executed if the model was generated by QLoRA
-                quantized_model = model.load_model(cache_model=False)
-
-                # if PeftModel, need to unload adapter before finding quantized modules
-                if is_peft_model(quantized_model):
-                    quantized_model = quantized_model.unload()
-
-                import bitsandbytes as bnb
-
-                model_attributes["quantized_modules"] = find_submodules(quantized_model, bnb.nn.Linear4bit)
-
-        model_config = model.to_json()["config"]
-        model_config["load_kwargs"] = new_load_kwargs
-        model_config["model_attributes"] = model_attributes
-        return HfModelHandler(**model_config)
-
-    @staticmethod
-    def _patch_model_if_necessary(pytorch_model: torch.nn.Module):
-        if not isinstance(pytorch_model, PreTrainedModel):
-            return
-
-        transformers_version = version.parse(transformers.__version__)
-        if transformers_version < version.parse("4.45"):
-            return
-
-        orig_forward_name = "forward" if hasattr(pytorch_model, "forward") else "call"
-        orig_forward = getattr(pytorch_model, orig_forward_name)
-        signature = inspect.signature(orig_forward)
-
-        logits_to_keep_name = (
-            "logits_to_keep" if transformers_version >= version.parse("4.49") else "num_logits_to_keep"
-        )
-        # num_logits_to_keep was added in transformers 4.45 and isn't added as inputs when exporting the model
-        logits_to_keep_index = (
-            list(signature.parameters.keys()).index(logits_to_keep_name)
-            if logits_to_keep_name in signature.parameters
-            else None
-        )
-        pkv_index = (
-            list(signature.parameters.keys()).index("past_key_values")
-            if "past_key_values" in signature.parameters
-            else None
-        )
-
-        @functools.wraps(orig_forward)
-        def patched_forward(*args, **kwargs):
-            from transformers.cache_utils import DynamicCache, EncoderDecoderCache
-
-            args = list(args) if args else []
-            kwargs = kwargs or {}
-
-            if logits_to_keep_name in kwargs or (
-                logits_to_keep_index is not None and len(args) <= logits_to_keep_index
-            ):
-                kwargs[logits_to_keep_name] = 0
-            elif logits_to_keep_index is not None:
-                args[logits_to_keep_index] = 0
-
-            if (
-                pkv_index
-                and pkv_index < len(args)  # pkv is in args
-                and isinstance(args[pkv_index], (list, tuple))
-                and isinstance(args[pkv_index][0], (list, tuple))
-            ):
-                if len(args[pkv_index][0]) == 2:
-                    args[pkv_index] = DynamicCache.from_legacy_cache(args[pkv_index])
-                elif len(args[pkv_index][0]) == 4:
-                    args[pkv_index] = EncoderDecoderCache.from_legacy_cache(args[pkv_index])
-                else:
-                    raise ValueError(
-                        "past_key_values should have either 2 or 4 elements, "
-                        f"but it has {len(args[pkv_index][0])} elements"
-                    )
-            elif (
-                "past_key_values" in kwargs  # pkv is in kwargs
-                and isinstance(kwargs["past_key_values"], (list, tuple))
-                and isinstance(kwargs["past_key_values"][0], (list, tuple))
-            ):
-                if len(kwargs["past_key_values"][0]) == 2:
-                    kwargs["past_key_values"] = DynamicCache.from_legacy_cache(kwargs["past_key_values"])
-                elif len(kwargs["past_key_values"][0]) == 4:
-                    kwargs["past_key_values"] = EncoderDecoderCache.from_legacy_cache(kwargs["past_key_values"])
-                else:
-                    raise ValueError(
-                        "past_key_values should have either 2 or 4 elements, "
-                        f"but it has {len(kwargs['past_key_values'][0])} elements"
-                    )
-
-            outputs = orig_forward(*args, **kwargs)
-
-            if isinstance(outputs.get("past_key_values"), (DynamicCache, EncoderDecoderCache)):
-                outputs["past_key_values"] = outputs["past_key_values"].to_legacy_cache()
-
-            return outputs
-
-        setattr(pytorch_model, orig_forward_name, patched_forward)
-        logger.debug("PyTorch model patched for transformers v%s.", transformers.__version__)
-
->>>>>>> c8718cd1
     def _convert_model_on_device(
         self,
         model: Union[HfModelHandler, PyTorchModelHandler],
@@ -882,7 +567,6 @@
             split_assignment_encoded = None
 
         output_model_path = resolve_onnx_path(output_model_path)
-
         ir_model = _export_pytorch_model(
             pytorch_model,
             dummy_inputs,
