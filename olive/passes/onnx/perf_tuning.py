--- conflicted
+++ resolved
@@ -8,13 +8,8 @@
 from pathlib import Path
 from typing import Any, Callable, Dict, List, Union
 
-<<<<<<< HEAD
 import torch
 from torch.utils.data import Dataset
-=======
-import onnxruntime as ort
-import psutil
->>>>>>> 6c90b3e2
 
 from olive.evaluator.evaluation import evaluate_latency
 from olive.evaluator.metric import LatencySubType, Metric, MetricType
