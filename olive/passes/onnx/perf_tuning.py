# -------------------------------------------------------------------------
# Copyright (c) Microsoft Corporation. All rights reserved.
# Licensed under the MIT License.
# --------------------------------------------------------------------------
import copy
import itertools
import logging
from pathlib import Path
from typing import Any, Callable, Dict, Union

from olive.evaluator.metric import LatencySubType, Metric, MetricType, joint_metric_key
from olive.evaluator.metric_config import get_properties_from_metric_type
from olive.hardware.accelerator import AcceleratorLookup, AcceleratorSpec
from olive.model import ONNXModel
from olive.passes import Pass
from olive.passes.pass_config import PassConfigParam

logger = logging.getLogger(__name__)


def generate_tuning_combos(model, config):
    import onnxruntime as ort

    providers_list = (
        config.providers_list
        if config.providers_list
        else AcceleratorLookup.get_execution_providers_for_device(config.device)
    )
    execution_mode_list = (
        config.execution_mode_list
        if config.execution_mode_list
        else [ort.ExecutionMode.ORT_SEQUENTIAL.value, ort.ExecutionMode.ORT_PARALLEL.value]
    )
    opt_level_list = config.opt_level_list if config.opt_level_list else [99]

    io_bind_list = [True, False] if config.io_bind else [False]

    tuning_combos = itertools.product(providers_list, execution_mode_list, opt_level_list, io_bind_list)
    yield from tuning_combos


def valid_config(tuning_combos):
    # the order of combos: "provider", "execution_mode", "ort_opt_level", "io_bind"

    # Parallel execution mode does not support the CUDA Execution Provider.
    # So ORT will make the execution mode sequential when it uses the CUDA Execution Provider.

    # if the first combo is CPUExecutionProvider, then the io_bind should not be True
    if tuning_combos[0] == "CPUExecutionProvider" and tuning_combos[3]:
        logger.info("[Skipped] Because EPs is CPUExecutionProvider, the io_bind should not be True")
        return False
    return True


def tune_onnx_model(model, config):
    latency_user_config = {}
    # which should be the same as the config in the metric
    config_dict = config.dict()
    for eval_config in get_properties_from_metric_type(MetricType.LATENCY):
        if eval_config in config_dict:
            latency_user_config[eval_config] = config_dict.get(eval_config)
    latency_sub_types = [{"name": LatencySubType.AVG}]
    latency_metric = Metric(
        name="latency", type=MetricType.LATENCY, sub_types=latency_sub_types, user_config=latency_user_config
    )

    pretuning_inference_result = get_benchmark(model, latency_metric, config)

    tuning_results = []
    for tuning_combo in generate_tuning_combos(model, config):
        tuning_item = ["provider", "execution_mode", "ort_opt_level", "io_bind"]
        logger.info("Run tuning for: {}".format(list(zip(tuning_item, tuning_combo))))
        if not valid_config(tuning_combo):
            continue
        tuning_results.extend(threads_num_tuning(model, latency_metric, config, tuning_combo))

    for tuning_result in tuning_results:
        logger.debug("Tuning result: {}".format(tuning_result["latency_ms"]))

    best_result = parse_tuning_result(*tuning_results, pretuning_inference_result)
    logger.info("Best result: {}".format(best_result))
    if best_result.get("test_name") != "pretuning":
        optimized_model = copy.copy(model)
        optimized_model.inference_settings = {
            "execution_provider": best_result.get("execution_provider"),
            "session_options": best_result.get("session_options"),
        }

        return optimized_model
    else:
        return model


def threads_num_tuning(model, latency_metric, config, tuning_combo):
    tuning_results = []
    provider = tuning_combo[0]
    execution_mode = tuning_combo[1]
    ort_opt_level = tuning_combo[2]
    io_bind = tuning_combo[3]

    test_params = dict()
    if provider == "TensorrtExecutionProvider":
        test_params["execution_provider"] = [
            (
                "TensorrtExecutionProvider",
                {"trt_fp16_enable": config.trt_fp16_enable},
            )
        ]
    else:
        test_params["execution_provider"] = [(provider, dict())]
    test_params["session_options"] = {
        "execution_mode": execution_mode,
        "graph_optimization_level": ort_opt_level,
        "extra_session_config": config.extra_session_config,
    }
    # params starts with _ are not used in inference setting, we need add special handling for io_bind
    test_params["_io_bind"] = io_bind
    try:
        for inter in config.inter_thread_num_list:
            test_params["session_options"]["inter_op_num_threads"] = inter
            for intra in config.intra_thread_num_list:
                test_params["session_options"]["intra_op_num_threads"] = intra
                threads_num_binary_search(model, latency_metric, config, test_params, tuning_results)
    except Exception:
        logging.error("Optimization failed for tuning combo {}".format(tuning_combo))
        pass

    return tuning_results


def threads_num_binary_search(model, latency_metric, config, test_params, tuning_results):
    import onnxruntime as ort
    import psutil

    if test_params["session_options"].get("extra_session_config"):
        extra_session_config = test_params["session_options"].get("extra_session_config")
        if extra_session_config.get("session.intra_op_thread_affinities"):
            affinity_str = extra_session_config.get("session.intra_op_thread_affinities")
            test_params["session_options"]["intra_op_num_threads"] = get_thread_affinity_nums(affinity_str) + 1
            threads_names = ["inter_op_num_threads"]
    elif test_params["session_options"].get("execution_mode") == ort.ExecutionMode.ORT_SEQUENTIAL:
        threads_names = ["intra_op_num_threads"]
    else:
        threads_names = ["inter_op_num_threads", "intra_op_num_threads"]
    best_latency = None

    if test_params["session_options"].get("inter_op_num_threads") and test_params["session_options"].get(
        "intra_op_num_threads"
    ):
        test_result = get_benchmark(model, latency_metric, config, test_params)
        tuning_results.append(test_result)
        best_latency = test_result["latency_ms"]
    else:
        for threads_name in threads_names:
            thread_num = test_params["session_options"].get(threads_name)
            if thread_num:
                upper_threads_num = thread_num
                lower_threads_num = thread_num
            else:
                upper_threads_num = config.cpu_cores or psutil.cpu_count(logical=False)
                lower_threads_num = 1

            best_threads_num = lower_threads_num
            current_threads_num = lower_threads_num
            test_params["session_options"][threads_name] = current_threads_num

            test_result = get_benchmark(model, latency_metric, config, test_params)
            tuning_results.append(test_result)

            best_latency = test_result["latency_ms"]

            current_threads_num = upper_threads_num

            while lower_threads_num < upper_threads_num:
                test_params["session_options"][threads_name] = current_threads_num

                test_result = get_benchmark(model, latency_metric, config, test_params)
                tuning_results.append(test_result)

                mid_threads_num = lower_threads_num + (upper_threads_num - lower_threads_num) // 2
                if best_latency and best_latency < test_result["latency_ms"]:
                    upper_threads_num = mid_threads_num
                    current_threads_num = upper_threads_num
                else:
                    lower_threads_num = mid_threads_num + 1
                    best_threads_num = current_threads_num
                    current_threads_num = lower_threads_num

            test_params["session_options"][threads_name] = best_threads_num


def generate_test_name(test_params):
    if test_params:
        test_name = "_".join(["_".join([str(v) for v in i]) for i in test_params.items()])
    else:
        test_name = "pretuning"
    return test_name


def get_benchmark(model, latency_metric, config, test_params=None):
    from olive.evaluator.olive_evaluator import OliveEvaluatorFactory

    test_result = {}
    session_name = generate_test_name(test_params)
    test_result["test_name"] = session_name

    if test_params:
        # params starts with _ are not used in inference setting, we need add special handling for io_bind
        io_bind = test_params.pop("_io_bind", False)
        latency_metric.user_config.io_bind = io_bind

        latency_metric.user_config.inference_settings = {"onnx": test_params}
        test_result["execution_provider"] = test_params.get("execution_provider")
        test_result["session_options"] = test_params.get("session_options").copy()
        test_result["io_bind"] = io_bind

        # add the io_bind back to test_params
        test_params["_io_bind"] = io_bind
    evaluator = OliveEvaluatorFactory.create_evaluator_for_model(model)
<<<<<<< HEAD
    joint_key = joint_metric_key(latency_metric.name, latency_metric.sub_types[0].name)
    test_result["latency_ms"] = evaluator.evaluate(model, [latency_metric], config.device)[joint_key].value
=======
    test_result["latency_ms"] = evaluator.evaluate(model, [latency_metric], config.device, config.providers_list)[
        latency_metric.name
    ]
>>>>>>> 3abdb393
    return test_result


def parse_tuning_result(*tuning_results):
    best_result = min(tuning_results, key=lambda x: x["latency_ms"])
    return best_result


def get_thread_affinity_nums(affinity_str):
    affinities = affinity_str.split(";")
    return len(affinities)


class OrtPerfTuning(Pass):
    """Optimize ONNX Runtime inference settings."""

    _requires_user_script = True
    _requires_data_config = True

    @staticmethod
    def _default_config(accelerator_spec: AcceleratorSpec) -> Dict[str, PassConfigParam]:
        return {
            "data_dir": PassConfigParam(
                type_=Union[Path, str], is_path=True, description="Directory of sample inference data."
            ),
            "dataloader_func": PassConfigParam(
                type_=Union[Callable, str],
                is_object=True,
                description="Dataloader function to load data from given data_dir with given batch size.",
            ),
            "batch_size": PassConfigParam(type_=int, description="Batch size for inference."),
            "input_names": PassConfigParam(
                type_=list, default_value=None, description="Input names list for ONNX model."
            ),
            "input_shapes": PassConfigParam(
                type_=list, default_value=None, description="Input shapes list for ONNX model."
            ),
            "input_types": PassConfigParam(
                type_=list, default_value=None, description="Input types list for ONNX model."
            ),
            "device": PassConfigParam(
                type_=str, default_value="cpu", description="Device selected for tuning process."
            ),
            "cpu_cores": PassConfigParam(
                type_=int, default_value=None, description="CPU cores used for thread tuning."
            ),
            "io_bind": PassConfigParam(
                type_=bool,
                default_value=False,
                description="Whether enable IOBinding Search for ONNX Runtime inference.",
            ),
            "providers_list": PassConfigParam(
                type_=list,
                default_value=None,
                description="Execution providers framework list to execute the ONNX models.",
            ),
            "execution_mode_list": PassConfigParam(
                type_=list, default_value=None, description="Parallelism list between operators."
            ),
            "opt_level_list": PassConfigParam(
                type_=list, default_value=None, description="Optimization level list for ONNX model."
            ),
            "trt_fp16_enable": PassConfigParam(
                type_=bool, default_value=False, description="Whether enable FP16 mode for TensorRT execution provider."
            ),
            "intra_thread_num_list": PassConfigParam(
                type_=list, default_value=[None], description="List of intra thread number for test."
            ),
            "inter_thread_num_list": PassConfigParam(
                type_=list, default_value=[None], description="List of inter thread number for test."
            ),
            "extra_session_config": PassConfigParam(
                type_=Dict[str, Any],
                default_value=None,
                description="Extra customized session options during tuning process.",
            ),
        }

    def _run_for_config(self, model: ONNXModel, config: Dict[str, Any], output_model_path: str) -> ONNXModel:
        if "providers_list" not in config:
            # add the provider to the config if user doesn't provide the execution providers
            config["providers_list"] = [self._accelerator_spec.execution_provider]

        if "device" not in config:
            config["device"] = self._accelerator_spec.accelerator_type

        config = self._config_class(**config)
        # TODO: decide on whether to ignore the output_model_path
        # if we want to ignore it, we can just return the model
        # otherwise save or symlink the original model to the output_model_path
        return tune_onnx_model(model, config)<|MERGE_RESOLUTION|>--- conflicted
+++ resolved
@@ -217,14 +217,9 @@
         # add the io_bind back to test_params
         test_params["_io_bind"] = io_bind
     evaluator = OliveEvaluatorFactory.create_evaluator_for_model(model)
-<<<<<<< HEAD
     joint_key = joint_metric_key(latency_metric.name, latency_metric.sub_types[0].name)
-    test_result["latency_ms"] = evaluator.evaluate(model, [latency_metric], config.device)[joint_key].value
-=======
-    test_result["latency_ms"] = evaluator.evaluate(model, [latency_metric], config.device, config.providers_list)[
-        latency_metric.name
-    ]
->>>>>>> 3abdb393
+    test_result["latency_ms"] = evaluator.evaluate(
+        model, [latency_metric], config.device, config.providers_list)[joint_key].value
     return test_result
 
 
