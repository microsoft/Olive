--- conflicted
+++ resolved
@@ -211,13 +211,8 @@
 
         # add the io_bind back to test_params
         test_params["_io_bind"] = io_bind
-<<<<<<< HEAD
-    for sub_type in latency_metric.sub_types:
-        test_result["latency_ms"] = evaluate_latency(model, latency_metric, config.device)[sub_type.name].value
-=======
     evaluator = OliveEvaluatorFactory.create_evaluator_for_model(model)
-    test_result["latency_ms"] = evaluator.evaluate(model, [latency_metric], config.device)[latency_metric.name]
->>>>>>> ff269f7d
+    test_result["latency_ms"] = evaluator.evaluate(model, [latency_metric], config.device)[latency_metric.name].value
     return test_result
 
 
