# -------------------------------------------------------------------------
# Copyright (c) Microsoft Corporation. All rights reserved.
# Licensed under the MIT License.
# --------------------------------------------------------------------------
import logging
import tempfile
from copy import deepcopy
from pathlib import Path
from shutil import copyfile
from typing import Any, Callable, Dict, Union

import onnx

from olive.common.utils import hash_string
from olive.data.config import DataConfig
from olive.model import ONNXModel
from olive.passes import Pass
from olive.passes.onnx.common import get_external_data_config, model_proto_to_olive_model
from olive.passes.pass_config import PassConfigParam
from olive.strategy.search_parameter import Boolean, Categorical, Conditional, ConditionalDefault

logger = logging.getLogger(__name__)

# common config for both static and dynamic quantization
_onnx_quantization_config = {
    "weight_type": PassConfigParam(
        type_=str,
        default_value="QInt8",
        searchable_values=Categorical(["QInt8", "QUInt8"]),
        description="""
            Data type for quantizing weights which is used both in dynamic
            and static quantization. 'QInt8' for signed 8-bit integer,
            'QUInt8' for unsigned 8-bit integer.
        """,
    ),
    "op_types_to_quantize": PassConfigParam(
        type_=list,
        default_value=None,
        description="""
            List of operator types to quantize. If None, all quantizable.
        """,
    ),
    "nodes_to_quantize": PassConfigParam(
        type_=list,
        default_value=None,
        description="""
            List of node names to quantize. If None, all quantizable.
        """,
    ),
    "nodes_to_exclude": PassConfigParam(
        type_=list,
        default_value=None,
        description="""
            List of node names to exclude from quantization. If None, all quantizable.
        """,
    ),
    "per_channel": PassConfigParam(
        type_=bool,
        default_value=False,
        searchable_values=Boolean(),
        description="""
            Quantize weights per channel.
            Tips: When to use reduce_range and per-channel quantization:
            https://onnxruntime.ai/docs/performance/quantization.html#when-to-use-reduce-range-and-per-channel-quantization
        """,
    ),
    "reduce_range": PassConfigParam(
        type_=bool,
        default_value=False,
        searchable_values=Boolean(),
        description="""
            Quantize weights with 7-bits. It may improve the accuracy for
            some models running on non-VNNI machine, especially for per-channel mode.
            Tips: When to use reduce_range and per-channel quantization:
            https://onnxruntime.ai/docs/performance/quantization.html#when-to-use-reduce-range-and-per-channel-quantization
        """,
    ),
    "optimize_model": PassConfigParam(
        type_=bool,
        default_value=False,
        searchable_values=Boolean(),
        description="""
            Deprecating Soon in ONNX! Optimize model before quantization. NOT recommended, optimization will
            change the computation graph, making debugging of quantization loss difficult.
        """,
    ),
    "quant_preprocess": PassConfigParam(
        type_=bool,
        default_value=True,
        searchable_values=Boolean(),
        description="""
            Shape inference and model optimization, in preparation for quantization.
            https://onnxruntime.ai/docs/performance/quantization.html#pre-processing
        """,
    ),
}

_exposed_extra_options_config = {
    "extra.Sigmoid.nnapi": PassConfigParam(type_=bool, default_value=False, description=""),
    "ActivationSymmetric": PassConfigParam(
        type_=bool, default_value=False, description="symmetrize calibration data for activations"
    ),
    "WeightSymmetric": PassConfigParam(
        type_=bool, default_value=True, description="symmetrize calibration data for weights"
    ),
    "EnableSubgraph": PassConfigParam(
        type_=bool,
        default_value=False,
        description="If enabled, subgraph will be quantized. Dynamic mode currently is supported.",
    ),
    "ForceQuantizeNoInputCheck": PassConfigParam(
        type_=bool,
        default_value=False,
        description="""
            By default, some latent operators like maxpool, transpose, do not quantize if their input is not
            quantized already. Setting to True to force such operator always quantize input and so generate
            quantized output. Also the True behavior could be disabled per node using the nodes_to_exclude.
        """,
    ),
    "MatMulConstBOnly": PassConfigParam(
        type_=bool,
        default_value=ConditionalDefault(parents=("quant_mode",), support={("dynamic",): True, ("static",): False}),
        description="If enabled, only MatMul with const B will be quantized.",
    ),
}

_extra_options_config = {
    "extra_options": PassConfigParam(
        type_=dict,
        default_value=None,
        description=f"""
            Key value pair dictionary for `extra_options` in quantization. Please refer to
            https://github.com/microsoft/onnxruntime/blob/main/onnxruntime/python/tools/quantization/quantize.py
            for details about the supported options. If an option is one of
            {list(_exposed_extra_options_config.keys())}, it will be overwritten by the corresponding config parameter
            value.
        """,
    ),
}

# static quantization specific config
_static_dataloader_config = {
    "data_dir": PassConfigParam(
        type_=Union[Path, str],
        is_path=True,
        description="""
            Path to the directory containing the dataset.
            For local data, it is required if quant_mode is 'static'.
        """,
    ),
    "batch_size": PassConfigParam(
        type_=int,
        default_value=1,
        description="""
            Batch size for calibration, required if quant_mode is 'static'.
        """,
    ),
    # TODO: remove this option once we have a data config ready
    "dataloader_func": PassConfigParam(
        type_=Union[Callable, str],
        required=False,
        is_object=True,
        description="""
            Function/function name to generate dataloader for calibration,
            required if quant_mode is 'static'
        """,
    ),
    "data_config": PassConfigParam(
        type_=Union[DataConfig, str],
        required=False,
        description="""
            Data config for calibration, required if quant_mode is 'static'.
            If not provided, a default DataConfig will be used.
        """,
    ),
}

_static_optional_config = {
    "calibrate_method": PassConfigParam(
        type_=str,
        default_value="MinMax",
        searchable_values=Categorical(["MinMax", "Entropy", "Percentile"]),
        description="""
            Current calibration methods supported are MinMax and Entropy,
            Please use CalibrationMethod.MinMax or CalibrationMethod.Entropy as options.
        """,
    ),
    "quant_format": PassConfigParam(
        type_=str,
        default_value="QDQ",
        searchable_values=Categorical(["QOperator", "QDQ"]),
        description="""
            QOperator format quantizes the model with quantized operators directly.
            QDQ format quantize the model by inserting QuantizeLinear/DeQuantizeLinear on the tensor.
        """,
    ),
    "activation_type": PassConfigParam(
        type_=str,
        default_value="QInt8",
        # the search space is conditional on quant_format and weight_type
        # the equivalent joint search space for (quant_format, weight_type, activation) is
        # {(QDQ, QInt8, QInt8), (QDQ, QUInt8, QUInt8), (QOperator, QUInt8, QUInt8)}
        searchable_values=Conditional(
            parents=("quant_format", "weight_type"),
            support={
                ("QDQ", "QInt8"): Categorical(["QInt8"]),
                ("QDQ", "QUInt8"): Categorical(["QUInt8"]),
                ("QOperator", "QUInt8"): Categorical(["QUInt8"]),
                # invalid choice for QOperator, QInt8
                ("QOperator", "QInt8"): Conditional.get_invalid_choice(),
            },
        ),
        description="""
            Quantization data type of activation. Please refer to
            https://onnxruntime.ai/docs/performance/quantization.html for more details on data type selection
        """,
    ),
}


class OnnxQuantization(Pass):
    """
    Quantize ONNX model with onnxruntime where we can search for
    best parameters for static/dynamic quantization at same time.
    """

    _requires_user_script = True

    def _initialize(self):
        super()._initialize()
        self.tmp_dir = tempfile.TemporaryDirectory()

    @staticmethod
    def _default_config() -> Dict[str, PassConfigParam]:
        config = {
            "quant_mode": PassConfigParam(
                type_=str,
                default_value="static",
                searchable_values=Categorical(["dynamic", "static"]),
                description="""
                    Onnx Quantization mode. 'dynamic' for dynamic quantization,
                    'static' for static quantization.
                """,
            )
        }

        # common quantization config
        config.update(deepcopy(_onnx_quantization_config))

        # static quantization config
        config.update(deepcopy(_static_dataloader_config))
        static_optional_config = deepcopy(_static_optional_config)
        for _, value in static_optional_config.items():
            # default value is conditional on quant_mode
            # if quant_mode is static, use the default value in static_optional_config
            # if quant_mode is dynamic, set default value as ignored. dynamic quantization doesn't use this parameter
            value.default_value = ConditionalDefault(
                parents=("quant_mode",),
                support={("static",): value.default_value, ("dynamic",): ConditionalDefault.get_ignored_choice()},
            )
            if isinstance(value.searchable_values, Categorical):
                # ignore the parameter if quant_mode is dynamic
                # if quant_mode is static, use the searchable_values in static_optional_config by making it conditional
                value.searchable_values = Conditional(
                    parents=("quant_mode",),
                    support={("static",): value.searchable_values},
                    default=Conditional.get_ignored_choice(),
                )
            elif isinstance(value.searchable_values, Conditional):
                # ignore the parameter if quant_mode is dynamic
                # if quant_mode is static, use the searchable_values in static_optional_config by expanding the parents
                value.searchable_values = Conditional(
                    parents=("quant_mode",) + value.searchable_values.parents,
                    support={
                        ("static",) + key: value.searchable_values.support[key]
                        for key in value.searchable_values.support
                    },
                    default=Conditional.get_ignored_choice(),
                )
        config.update(static_optional_config)

        # exposed extra options config
        config.update(deepcopy(_exposed_extra_options_config))
        config.update(deepcopy(_extra_options_config))

        # external data config
        config.update(get_external_data_config())
        return config

    def validate_search_point(self, search_point: Dict[str, Any]) -> bool:
        config = self.config_at_search_point(search_point)
        if config["quant_mode"] == "static":
            if (
                config["weight_type"] == "QInt8"
                and config["activation_type"] == "QInt8"
                and config["quant_format"] == "QOperator"
            ):
                logger.info("QOperator is not supported for QInt8 activation and weight.")
                return False
            if config["weight_type"] != config["activation_type"]:
                logger.info("Weight type and activation type must be the same.")
                return False
            if config["EnableSubgraph"] is True:
                logger.info("EnabaleSubgraph is not supported for static quantization.")
                return False
        return True

    def _run_for_config(self, model: ONNXModel, config: Dict[str, Any], output_model_path: str) -> ONNXModel:
        from onnxruntime.quantization import QuantFormat, QuantType, quantize_dynamic, quantize_static
        from onnxruntime.quantization.calibrate import CalibrationMethod

        # start with a copy of the config
        run_config = deepcopy(config)
        is_static = run_config["quant_mode"] == "static"

        output_model_path = ONNXModel.resolve_path(output_model_path)

        # extra config
        extra_options = deepcopy(config["extra_options"]) if config["extra_options"] else {}
        # keys in extra_options that are already exposed
        intersection = set(extra_options.keys()).intersection(set(_exposed_extra_options_config.keys()))
        if intersection:
            message = (
                f"Extra config keys {intersection} are already exposed in the pass config. They will be overwritten by"
                " the corresponding pass config parameter values."
            )
            logger.warning(message)
        for key in _exposed_extra_options_config:
            extra_options[key] = run_config[key]
            del run_config[key]

        # preprocess the model
        # we hash the entire path of the input model to ensure we are not accidentally using a preprocessed model
        # from a different model
        preprocessed_temp_model_path = (
            Path(self.tmp_dir.name) / f"{hash_string(str(Path(model.model_path).resolve()))}_preprocessed.onnx"
        )
        if run_config["quant_preprocess"]:
            if not preprocessed_temp_model_path.exists():
                # overwrite the model path with the preprocessed model path
                logger.info("Preprocessing model for quantization")
                model = self._quant_preprocess(model, preprocessed_temp_model_path)
            else:
                logger.info("Already processed model for quantization, skipping preprocessing")
                model = ONNXModel(preprocessed_temp_model_path, model.name)

        # keys not needed for quantization
        to_delete = ["quant_mode", "script_dir", "user_script", "quant_preprocess"]
        to_delete += list(get_external_data_config().keys())

        # update string values to enum values
        if is_static:
            to_delete += list(_static_dataloader_config.keys())
            run_config.update(
                {
                    "calibrate_method": CalibrationMethod[run_config["calibrate_method"]],
                    "quant_format": QuantFormat[run_config["quant_format"]],
                    "activation_type": QuantType[run_config["activation_type"]],
                    "weight_type": QuantType[run_config["weight_type"]],
                    "extra_options": extra_options,
                }
            )
        else:
            to_delete += list(_static_dataloader_config.keys())
            to_delete += list(_static_optional_config.keys())
            run_config.update(
                {
                    "weight_type": QuantType[run_config["weight_type"]],
                    "extra_options": extra_options,
                }
            )
        # remove keys not needed for quantization
        for key in to_delete:
            if key in run_config:
                del run_config[key]

        # to be safe, run the quantizer with use_external_data_format set to `True` and
        # `model_output` to a temporary directory
        # reload the model and save to output_model_path using the external data config
        # TODO: don't default to use_external_data_format=True if the loading and saving model makes
        # the pass inefficient
        tmp_dir = tempfile.TemporaryDirectory(prefix="olive_tmp")
        tmp_dir_path = Path(tmp_dir.name)
        tmp_model_path = str(tmp_dir_path / Path(output_model_path).name)

        if is_static:
            # get the dataloader
            # TODO: only use data config
            if self._user_module_loader.user_module:
                dataloader = self._user_module_loader.call_object(
                    self._fixed_params["dataloader_func"],
                    self._fixed_params["data_dir"],
                    self._fixed_params["batch_size"],
                )
            elif self._fixed_params["data_config"]:
                dc_cls = DataConfig(**self._fixed_params["data_config"])
                dataloader = dc_cls.to_data_container().create_calibration_dataloader()
            quantize_static(
                model_input=model.model_path,
                model_output=tmp_model_path,
                calibration_data_reader=dataloader,
                use_external_data_format=True,
                **run_config,
            )
        else:
            quantize_dynamic(
                model_input=model.model_path, model_output=tmp_model_path, use_external_data_format=True, **run_config
            )

        # load the model
        onnx_model = onnx.load(tmp_model_path)
        # the model is loaded into memory, so it's safe to delete previously exported files
        tmp_dir.cleanup()

        # save the model to the output path and return the model
        return model_proto_to_olive_model(onnx_model, output_model_path, config, model.name)

    def _quant_preprocess(self, model: ONNXModel, output_model_path: str) -> ONNXModel:
        from onnxruntime.quantization.preprocess import quant_pre_process

        try:
            quant_pre_process(input_model_path=model.model_path, output_model_path=output_model_path, auto_merge=True)
        except Exception as e:
            logger.warning(f"failed to run quantization preprocessing with error of {e}")
            copyfile(model.model_path, output_model_path)

        return ONNXModel(output_model_path, model.name)


class OnnxDynamicQuantization(OnnxQuantization):
    """ONNX Dynamic Quantization Pass"""

    _requires_user_script = False

    @staticmethod
    def _default_config() -> Dict[str, PassConfigParam]:
        config = {
            "quant_mode": PassConfigParam(type_=str, default_value="dynamic", description="dynamic quantization mode")
        }
        # common quantization config
        config.update(deepcopy(_onnx_quantization_config))
        # exposed extra options config
        config.update(deepcopy(_exposed_extra_options_config))
        config.update(deepcopy(_extra_options_config))
        # external data config
        config.update(get_external_data_config())
        return config


class OnnxStaticQuantization(OnnxQuantization):
    """ONNX Static Quantization Pass"""

    _requires_user_script = True

    @staticmethod
    def _default_config() -> Dict[str, PassConfigParam]:
        config = {
            "quant_mode": PassConfigParam(type_=str, default_value="static", description="static quantization mode")
        }
        # common quantization config
        config.update(deepcopy(_onnx_quantization_config))
        # static quantization specific config
        config.update(deepcopy(_static_dataloader_config))
        config.update(deepcopy(_static_optional_config))
        # exposed extra options config
        config.update(deepcopy(_exposed_extra_options_config))
        config.update(deepcopy(_extra_options_config))
        # external data config
        config.update(get_external_data_config())
<<<<<<< HEAD
        return config


_inc_quantization_config = {
    "device": PassConfigParam(
        type_=str,
        default_value="cpu",
        description="""
            Intel® Neural Compressor quantization device. Support 'cpu' and 'gpu'.
        """,
    ),
    "backend": PassConfigParam(
        type_=str,
        default_value="default",
        description="""
            Backend for model execution. Support 'default', 'onnxrt_trt_ep', 'onnxrt_cuda_ep'
        """,
    ),
    "domain": PassConfigParam(
        type_=str,
        default_value="auto",
        description="""
            Model domain. Support 'auto', 'cv', 'object_detection', 'nlp' and 'recommendation_system'.
            Intel® Neural Compressor Adaptor will use specific quantization settings for different domains
            automatically, and explicitly specified quantization settings will override the automatic setting.
            If users set domain as auto, automatic detection for domain will be executed.
        """,
    ),
    "recipes": PassConfigParam(
        type_=dict,
        default_value={},
        description="""
            Recipes for Intel® Neural Compressor quantiztaion, support list is as below.
                'smooth_quant': whether do smooth quant
                'smooth_quant_args': parameters for smooth_quant
                'fast_bias_correction': whether do fast bias correction
                'weight_correction': whether do weight correction
                'gemm_to_matmul': whether convert gemm to matmul and add, only valid for onnx models
                'graph_optimization_level': support 'DISABLE_ALL', 'ENABLE_BASIC', 'ENABLE_EXTENDED', 'ENABLE_ALL'
                                        only valid for onnx models
                'first_conv_or_matmul_quantization': whether quantize the first conv or matmul
                'last_conv_or_matmul_quantization': whether quantize the last conv or matmul
                'pre_post_process_quantization': whether quantize the ops in preprocess and postprocess
                'add_qdq_pair_to_weight': whether add QDQ pair for weights, only vaild for onnxrt_trt_ep
                'optypes_to_exclude_output_quant': don't quantize output of specified optypes
                'dedicated_qdq_pair': whether dedicate QDQ pair, only vaild for onnxrt_trt_ep
        """,
    ),
    "reduce_range": PassConfigParam(
        type_=bool,
        default_value=False,
        searchable_values=Boolean(),
        description="""
            Whether use 7 bit to quantization.
        """,
    ),
    "quant_level": PassConfigParam(
        type_=str,
        default_value="auto",
        description="""
            Intel® Neural Compressor allows users to choose different tuning processes by specifying
            the quantization level (quant_level). Currently 3 quant_levels are supported.
            0 is conservative strategy, 1 is basic or user-specified strategy,
            auto (default) is the combination of 0 and 1.
            Please refer to
            https://github.com/intel/neural-compressor/blob/master/docs/source/tuning_strategies.md#tuning-process
            https://github.com/intel/neural-compressor/blob/master/docs/source/tuning_strategies.md#tuning-algorithms
            for more details
        """,
    ),
    "excluded_precisions": PassConfigParam(
        type_=list,
        default_value=[],
        description="""
            Precisions to be excluded, Default value is empty list.
            Intel® Neural Compressor enable the mixed precision with
            fp32 + bf16(only when device is 'gpu' and backend is 'onnxrt_cuda_ep') + int8 by default.
            If you want to disable bf16 data type, you can specify excluded_precisions = ['bf16'].
        """,
    ),
    "use_distributed_tuning": PassConfigParam(
        type_=bool,
        default_value=False,
        description="""
            Intel® Neural Compressor provides distributed tuning to speed up the tuning
            process by leveraging the multi-node cluster. Prerequisites: A working MPI
            implementation and installed mpi4py.
        """,
    ),
}

_inc_static_optional_config = {
    "quant_format": PassConfigParam(
        type_=str,
        default_value="QOperator",
        searchable_values=Categorical(["QOperator", "QDQ"]),
        description="""
            Quantization format. Support 'QDQ' and 'QOperator'.
        """,
    ),
    "calibration_sampling_size": PassConfigParam(
        type_=Union[list, int],
        default_value=[100],
        description="""
            Number of calibration sample.
        """,
    ),
}


class IncQuantization(Pass):
    """
    Quantize ONNX model with Intel® Neural Compressor.
    """

    _requires_user_script = True

    def _initialize(self):
        super()._initialize()

    @staticmethod
    def _default_config() -> Dict[str, PassConfigParam]:
        config = {
            "approach": PassConfigParam(
                type_=str,
                default_value="static",
                searchable_values=Categorical(["dynamic", "static"]),
                description="""
                Intel® Neural Compressor Quantization mode. 'dynamic' for dynamic quantization,
                'static' for static quantization.
            """,
            )
        }

        # common quantization config
        config.update(deepcopy(_inc_quantization_config))

        # static quantization config
        config.update(deepcopy(_static_dataloader_config))
        inc_static_optional_config = deepcopy(_inc_static_optional_config)
        for _, value in inc_static_optional_config.items():
            # default value of quant_format is conditional on approach
            if isinstance(value.searchable_values, Categorical):
                # ignore the parameter quant_format if approach is dynamic, if approach is static,
                # use the searchable_values in inc_static_optional_config by making it conditional
                value.searchable_values = Conditional(
                    parents=("approach",),
                    support={("static",): value.searchable_values},
                    default=Categorical(["default"]),
                )
            elif isinstance(value.searchable_values, Conditional):
                # ignore the parameter quant_format if approach is dynamic, if approach is static,
                # use the searchable_values in inc_static_optional_config by expanding the parents
                value.searchable_values = Conditional(
                    parents=("approach",) + value.searchable_values.parents,
                    support={
                        ("static",) + key: value.searchable_values.support[key]
                        for key in value.searchable_values.support
                    },
                    default=Categorical(["default"]),
                )
        config.update(inc_static_optional_config)
        return config

    def _run_for_config(self, model: ONNXModel, config: Dict[str, Any], output_model_path: str) -> ONNXModel:

        try:
            from neural_compressor import PostTrainingQuantConfig, quantization
        except ImportError:
            raise ImportError("Please install neural-compressor to use Intel® Neural Compressor quantization")

        # start with a copy of the config
        run_config = deepcopy(config)
        is_static = run_config["approach"] == "static"

        # add onnx extension if not present
        if Path(output_model_path).suffix != ".onnx":
            output_model_path += ".onnx"

        # keys not needed for quantization
        to_delete = ["script_dir", "user_script", "data_dir", "batch_size", "dataloader_func", "data_config"]
        for key in to_delete:
            if key in run_config:
                del run_config[key]

        config = PostTrainingQuantConfig(**run_config)
        inc_calib_dataloader = (
            self._user_module_loader.call_object(
                self._fixed_params["dataloader_func"], self._fixed_params["data_dir"], self._fixed_params["batch_size"]
            )
            if is_static
            else None
        )
        inc_model = model.load_model()
        q_model = quantization.fit(inc_model, config, calib_dataloader=inc_calib_dataloader)
        q_model.save(output_model_path)

        return ONNXModel(output_model_path, model.name)


class IncDynamicQuantization(IncQuantization):
    """Intel® Neural Compressor Dynamic Quantization Pass"""

    _requires_user_script = False

    @staticmethod
    def _default_config() -> Dict[str, Any]:
        config = {
            "approach": PassConfigParam(type_=str, default_value="dynamic", description="dynamic quantization mode")
        }
        # common quantization config
        config.update(deepcopy(_inc_quantization_config))
        return config


class IncStaticQuantization(IncQuantization):
    """Intel® Neural Compressor Static Quantization Pass"""

    _requires_user_script = True

    @staticmethod
    def _default_config() -> Dict[str, Any]:
        config = {
            "approach": PassConfigParam(type_=str, default_value="static", description="static quantization mode")
        }
        # common quantization config
        config.update(deepcopy(_inc_quantization_config))
        # static quantization specific config
        config.update(deepcopy(_static_dataloader_config))
        config.update(deepcopy(_inc_static_optional_config))
=======
>>>>>>> 11baae26
        return config<|MERGE_RESOLUTION|>--- conflicted
+++ resolved
@@ -467,237 +467,4 @@
         config.update(deepcopy(_extra_options_config))
         # external data config
         config.update(get_external_data_config())
-<<<<<<< HEAD
-        return config
-
-
-_inc_quantization_config = {
-    "device": PassConfigParam(
-        type_=str,
-        default_value="cpu",
-        description="""
-            Intel® Neural Compressor quantization device. Support 'cpu' and 'gpu'.
-        """,
-    ),
-    "backend": PassConfigParam(
-        type_=str,
-        default_value="default",
-        description="""
-            Backend for model execution. Support 'default', 'onnxrt_trt_ep', 'onnxrt_cuda_ep'
-        """,
-    ),
-    "domain": PassConfigParam(
-        type_=str,
-        default_value="auto",
-        description="""
-            Model domain. Support 'auto', 'cv', 'object_detection', 'nlp' and 'recommendation_system'.
-            Intel® Neural Compressor Adaptor will use specific quantization settings for different domains
-            automatically, and explicitly specified quantization settings will override the automatic setting.
-            If users set domain as auto, automatic detection for domain will be executed.
-        """,
-    ),
-    "recipes": PassConfigParam(
-        type_=dict,
-        default_value={},
-        description="""
-            Recipes for Intel® Neural Compressor quantiztaion, support list is as below.
-                'smooth_quant': whether do smooth quant
-                'smooth_quant_args': parameters for smooth_quant
-                'fast_bias_correction': whether do fast bias correction
-                'weight_correction': whether do weight correction
-                'gemm_to_matmul': whether convert gemm to matmul and add, only valid for onnx models
-                'graph_optimization_level': support 'DISABLE_ALL', 'ENABLE_BASIC', 'ENABLE_EXTENDED', 'ENABLE_ALL'
-                                        only valid for onnx models
-                'first_conv_or_matmul_quantization': whether quantize the first conv or matmul
-                'last_conv_or_matmul_quantization': whether quantize the last conv or matmul
-                'pre_post_process_quantization': whether quantize the ops in preprocess and postprocess
-                'add_qdq_pair_to_weight': whether add QDQ pair for weights, only vaild for onnxrt_trt_ep
-                'optypes_to_exclude_output_quant': don't quantize output of specified optypes
-                'dedicated_qdq_pair': whether dedicate QDQ pair, only vaild for onnxrt_trt_ep
-        """,
-    ),
-    "reduce_range": PassConfigParam(
-        type_=bool,
-        default_value=False,
-        searchable_values=Boolean(),
-        description="""
-            Whether use 7 bit to quantization.
-        """,
-    ),
-    "quant_level": PassConfigParam(
-        type_=str,
-        default_value="auto",
-        description="""
-            Intel® Neural Compressor allows users to choose different tuning processes by specifying
-            the quantization level (quant_level). Currently 3 quant_levels are supported.
-            0 is conservative strategy, 1 is basic or user-specified strategy,
-            auto (default) is the combination of 0 and 1.
-            Please refer to
-            https://github.com/intel/neural-compressor/blob/master/docs/source/tuning_strategies.md#tuning-process
-            https://github.com/intel/neural-compressor/blob/master/docs/source/tuning_strategies.md#tuning-algorithms
-            for more details
-        """,
-    ),
-    "excluded_precisions": PassConfigParam(
-        type_=list,
-        default_value=[],
-        description="""
-            Precisions to be excluded, Default value is empty list.
-            Intel® Neural Compressor enable the mixed precision with
-            fp32 + bf16(only when device is 'gpu' and backend is 'onnxrt_cuda_ep') + int8 by default.
-            If you want to disable bf16 data type, you can specify excluded_precisions = ['bf16'].
-        """,
-    ),
-    "use_distributed_tuning": PassConfigParam(
-        type_=bool,
-        default_value=False,
-        description="""
-            Intel® Neural Compressor provides distributed tuning to speed up the tuning
-            process by leveraging the multi-node cluster. Prerequisites: A working MPI
-            implementation and installed mpi4py.
-        """,
-    ),
-}
-
-_inc_static_optional_config = {
-    "quant_format": PassConfigParam(
-        type_=str,
-        default_value="QOperator",
-        searchable_values=Categorical(["QOperator", "QDQ"]),
-        description="""
-            Quantization format. Support 'QDQ' and 'QOperator'.
-        """,
-    ),
-    "calibration_sampling_size": PassConfigParam(
-        type_=Union[list, int],
-        default_value=[100],
-        description="""
-            Number of calibration sample.
-        """,
-    ),
-}
-
-
-class IncQuantization(Pass):
-    """
-    Quantize ONNX model with Intel® Neural Compressor.
-    """
-
-    _requires_user_script = True
-
-    def _initialize(self):
-        super()._initialize()
-
-    @staticmethod
-    def _default_config() -> Dict[str, PassConfigParam]:
-        config = {
-            "approach": PassConfigParam(
-                type_=str,
-                default_value="static",
-                searchable_values=Categorical(["dynamic", "static"]),
-                description="""
-                Intel® Neural Compressor Quantization mode. 'dynamic' for dynamic quantization,
-                'static' for static quantization.
-            """,
-            )
-        }
-
-        # common quantization config
-        config.update(deepcopy(_inc_quantization_config))
-
-        # static quantization config
-        config.update(deepcopy(_static_dataloader_config))
-        inc_static_optional_config = deepcopy(_inc_static_optional_config)
-        for _, value in inc_static_optional_config.items():
-            # default value of quant_format is conditional on approach
-            if isinstance(value.searchable_values, Categorical):
-                # ignore the parameter quant_format if approach is dynamic, if approach is static,
-                # use the searchable_values in inc_static_optional_config by making it conditional
-                value.searchable_values = Conditional(
-                    parents=("approach",),
-                    support={("static",): value.searchable_values},
-                    default=Categorical(["default"]),
-                )
-            elif isinstance(value.searchable_values, Conditional):
-                # ignore the parameter quant_format if approach is dynamic, if approach is static,
-                # use the searchable_values in inc_static_optional_config by expanding the parents
-                value.searchable_values = Conditional(
-                    parents=("approach",) + value.searchable_values.parents,
-                    support={
-                        ("static",) + key: value.searchable_values.support[key]
-                        for key in value.searchable_values.support
-                    },
-                    default=Categorical(["default"]),
-                )
-        config.update(inc_static_optional_config)
-        return config
-
-    def _run_for_config(self, model: ONNXModel, config: Dict[str, Any], output_model_path: str) -> ONNXModel:
-
-        try:
-            from neural_compressor import PostTrainingQuantConfig, quantization
-        except ImportError:
-            raise ImportError("Please install neural-compressor to use Intel® Neural Compressor quantization")
-
-        # start with a copy of the config
-        run_config = deepcopy(config)
-        is_static = run_config["approach"] == "static"
-
-        # add onnx extension if not present
-        if Path(output_model_path).suffix != ".onnx":
-            output_model_path += ".onnx"
-
-        # keys not needed for quantization
-        to_delete = ["script_dir", "user_script", "data_dir", "batch_size", "dataloader_func", "data_config"]
-        for key in to_delete:
-            if key in run_config:
-                del run_config[key]
-
-        config = PostTrainingQuantConfig(**run_config)
-        inc_calib_dataloader = (
-            self._user_module_loader.call_object(
-                self._fixed_params["dataloader_func"], self._fixed_params["data_dir"], self._fixed_params["batch_size"]
-            )
-            if is_static
-            else None
-        )
-        inc_model = model.load_model()
-        q_model = quantization.fit(inc_model, config, calib_dataloader=inc_calib_dataloader)
-        q_model.save(output_model_path)
-
-        return ONNXModel(output_model_path, model.name)
-
-
-class IncDynamicQuantization(IncQuantization):
-    """Intel® Neural Compressor Dynamic Quantization Pass"""
-
-    _requires_user_script = False
-
-    @staticmethod
-    def _default_config() -> Dict[str, Any]:
-        config = {
-            "approach": PassConfigParam(type_=str, default_value="dynamic", description="dynamic quantization mode")
-        }
-        # common quantization config
-        config.update(deepcopy(_inc_quantization_config))
-        return config
-
-
-class IncStaticQuantization(IncQuantization):
-    """Intel® Neural Compressor Static Quantization Pass"""
-
-    _requires_user_script = True
-
-    @staticmethod
-    def _default_config() -> Dict[str, Any]:
-        config = {
-            "approach": PassConfigParam(type_=str, default_value="static", description="static quantization mode")
-        }
-        # common quantization config
-        config.update(deepcopy(_inc_quantization_config))
-        # static quantization specific config
-        config.update(deepcopy(_static_dataloader_config))
-        config.update(deepcopy(_inc_static_optional_config))
-=======
->>>>>>> 11baae26
         return config