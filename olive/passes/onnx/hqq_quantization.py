# -------------------------------------------------------------------------
# Copyright (c) Microsoft Corporation. All rights reserved.
# Licensed under the MIT License.
# --------------------------------------------------------------------------
import logging
from pathlib import Path
from typing import Optional

import onnx_ir as ir
import torch
import onnx_ir as ir
from olive.constants import MSFT_DOMAIN, OpType
from olive.hardware.accelerator import AcceleratorSpec
from olive.model import ONNXModelHandler
from olive.model.utils import resolve_onnx_path
from olive.passes import Pass
from olive.passes.onnx.common import (
    get_external_data_config,
    ir_model_to_olive_model,
    model_has_adapters,
)
from olive.passes.pass_config import BasePassConfig, PassConfigParam

logger = logging.getLogger(__name__)


class OnnxHqqQuantization(Pass):
    """Quantize ONNX models with HQQ algorithm."""

    @classmethod
    def _default_config(cls, accelerator_spec: AcceleratorSpec) -> dict[str, PassConfigParam]:
        return {
            "block_size": PassConfigParam(
                type_=int,
                default_value=128,
                description="Block size for quantization. Default value is 128.",
            ),
            "axis": PassConfigParam(
                type_=int,
                default_value=0,
                description="Axis to quantize. Default value is 0.",
            ),
            "nodes_to_exclude": PassConfigParam(
                type_=list,
                default_value=None,
                description="List of node names to exclude from quantization.",
            ),
            "nodes_to_include": PassConfigParam(
                type_=list,
                default_value=None,
                description="List of node names to include in quantization.",
            ),
            **get_external_data_config(),
        }

    def _run_for_config(
        self, model: ONNXModelHandler, config: type[BasePassConfig], output_model_path: str
    ) -> ONNXModelHandler:
        if model_has_adapters(model.model_path):
            logger.info(
                "HQQ quantization is not supported for models with adapters. Returning the model without quantization."
            )
            return model
        output_model_path = resolve_onnx_path(output_model_path, Path(model.model_path).name)
        ir_model = model.load_ir_model()
        ir_model.graph.opset_imports[MSFT_DOMAIN] = 1
        self._quantize_model(ir_model, config.block_size, config.axis, config.nodes_to_exclude, config.nodes_to_include)
        return ir_model_to_olive_model(ir_model, output_model_path, config)

    def _quantize_model(
        self,
<<<<<<< HEAD
        model: ir.Model,
=======
        ir_model: ir.Model,
>>>>>>> 30aa1f93
        block_size: int = 128,
        axis: int = 0,
        nodes_to_exclude: Optional[list[str]] = None,
        nodes_to_include: Optional[list[str]] = None,
    ):
        nodes_to_exclude = nodes_to_exclude or []
        nodes_to_include = nodes_to_include or []

<<<<<<< HEAD
        model.graph.sort()
        graph = model.graph

        node: ir.Node
=======
        ir_model.graph.sort()
        for node in ir.traversal.RecursiveGraphIterator(ir_model.graph):
            node_name = node.name
>>>>>>> 30aa1f93

        for node in ir.traversal.RecursiveGraphIterator(model.graph):
            if node.name in nodes_to_exclude:
                logger.debug("exclude to quantize %s as specified by nodes_to_exclude...", node_name)
                continue

<<<<<<< HEAD
            elif node.op_type == str(OpType.MatMul) and (node.name in nodes_to_include or len(nodes_to_include) == 0):
                logger.debug("quantize node %s", node.name)
                if not node.inputs[0].is_initializer():
                    continue
                node_initializer: ir.TensorProtocol = node.inputs[0].const_value
                quantized_nodes, initializers = node_quantizer.quantize(node, node_initializer)
                initialized_values = []

                if quantized_nodes[0].op_type == str(OpType.MatMulNBits):
                    for initializer in initializers:
                        value = ir.Value(
                            name=initializer.name,
                            const_value=ir.tensor(initializer),
                        )
                        initialized_values.append(value)
                        node.graph.register_initializer(value)

                    node_output = node.output[0]
                    new_node_output = quantized_nodes[0].output[0]
                    ir.convenience.replace_nodes_and_values(
                        node.graph, node.predecessors()[0], [node], [quantized_nodes], [node_output], [new_node_output]
                    )

            else:
                logger.debug("skip to quantize %s ...", node_name)
        return model
=======
            elif node.op_type == str(OpType.MatMul) and (node_name in nodes_to_include or not nodes_to_include):
                if not node.inputs[1].is_initializer():
                    logger.debug("skip to quantize %s as it has no initializer", node_name)
                    continue

                quantized_node, initializer_graph = self._quantize(node, block_size, axis)

                if quantized_node.op_type == OpType.MatMulNBits:
                    registered = {}
                    for input_value in quantized_node.inputs:
                        if input_value.const_value is not None:
                            if input_value.name not in registered:
                                initializer_graph.register_initializer(input_value)
                                registered[input_value.name] = input_value
                            else:
                                logger.debug(
                                    "Found duplicated initializer %s, replace all uses with the first one.",
                                    input_value.name,
                                )
                                ir.convenience.replace_all_uses_with(input_value, registered[input_value.name])

                    ir.convenience.replace_nodes_and_values(
                        node.graph, node, [node], [quantized_node], node.outputs, quantized_node.outputs
                    )
            else:
                logger.debug("skip to quantize %s ...", node_name)

    def _quantize(self, node: ir.Node, block_size: int, axis: int) -> tuple[ir.Node, ir.Graph]:
        """Quantize the weight of the target node and return the new nodes.

        Target node:        QOperator node:
        MatMul              MatMulNBits
        If the node is target node with fp32 or fp16 const weight, quantize the weight to int4 and
        return the new nodes.
        return the corresponding QOperator nodes.
        """
        logger.debug("Start quantizing %s ...", node.name)

        if node.op_type == OpType.MatMul:
            return self._quantize_matmul(node, block_size, axis)
        else:
            logger.error("Unsupported op %s for weight-only quantization.", node.op_type)
            return node, node.graph

    def _quantize_matmul(self, node: ir.Node, block_size: int, axis: int) -> tuple[ir.Node, ir.Graph]:
        """Quantize weight B of MatMul node to int4.

        Currently only support 2D constant matrix and axis 0 blockwise quantization.
        """
        node_initializer = node.inputs[1]
        b_ndarray = node_initializer.const_value.numpy()

        if len(b_ndarray.shape) != 2:
            logger.info("MatMul weight is not 2D. Skip to quantize")
            return node, node.graph  # can only process 2-D matrix

        quantizer = HqqQuantizer(block_size=block_size, axis=axis)
        packed, scales, zero_points = quantizer.quantize_internal_numpy(b_ndarray)

        b_quant = ir.Value(name=node_initializer.name + "_Q4", const_value=ir.tensor(packed))
        scales_tensor = ir.Value(name=node_initializer.name + "_scales", const_value=ir.tensor(scales))
        zero_points_tensor = ir.Value(name=node_initializer.name + "_zero_points", const_value=ir.tensor(zero_points))

        node_inputs = [node.inputs[0], b_quant, scales_tensor, zero_points_tensor]

        kwargs = {}
        rows, cols = b_ndarray.shape
        kwargs["K"] = rows
        kwargs["N"] = cols
        kwargs["bits"] = 4
        kwargs["block_size"] = block_size

        node.outputs[0].name = node.outputs[0].name + "_Q4"

        return ir.node(
            domain=MSFT_DOMAIN,
            op_type=str(OpType.MatMulNBits),
            inputs=node_inputs,
            name=node.name + "_Q4" if node.name else "",
            attributes=kwargs,
        ), node_initializer.graph
>>>>>>> 30aa1f93


class HqqQuantizer:
    """HQQ Quantizer class for quantizing ONNX models."""

    def __init__(
        self,
        block_size: int,
        axis: int,
    ):
        self.block_size = block_size
        self.axis = axis

    def quantize_internal_numpy(self, b_ndarray):
        """Convert numpy array to torch, quantize, and return numpy arrays."""
        b_array_torch = torch.from_numpy(b_ndarray)
        if torch.cuda.is_available():
            b_array_torch = b_array_torch.cuda()

        quant_weight_torch, scales_torch, zero_points_torch = self.quantize_internal(
            b_array_torch.T, group_size=self.block_size
        )
        quant_weight_torch = quant_weight_torch.contiguous()
        scales_torch = scales_torch.contiguous()
        zero_points_torch = zero_points_torch.contiguous()

        packed_torch = torch.zeros(
            (quant_weight_torch.shape[0], quant_weight_torch.shape[1] // 2),
            dtype=torch.uint8,
            device=quant_weight_torch.device,
        )
        self.pack_on_row_fast_248bit(packed_torch, quant_weight_torch)
        scales = scales_torch
        zero_points = zero_points_torch

        # reshape to the predefined shape in MatmulNbits
        scales = scales.reshape(-1)
        zero_points = zero_points.reshape(-1)
        rows, cols = b_array_torch.shape
        block_size = self.block_size
        blob_size = block_size // 2
        k_blocks = (rows + block_size - 1) // block_size
        packed_torch = packed_torch.reshape(cols, k_blocks, blob_size)

        return packed_torch, scales, zero_points

    # Proximal solver || weight - dequantize(quantize(weight))||_p^p
    @staticmethod
    def optimize_weights(tensor, scale, zero, min_max: list[int], axis: int = 0):
        lp_norm = 0.7
        beta = 1e1
        kappa = 1.01
        iters = 20

        dtype = torch.float16 if tensor.is_cuda else torch.float32
        w_f = tensor.to(dtype)
        scale = scale.to(dtype)
        zero = zero.to(dtype)

        def shrink_op(x, beta, p=lp_norm):
            if p == 1:
                # Formula: sign(x) * max(abs(x) - 1/beta, 0)
                return torch.sign(x) * torch.nn.functional.relu(torch.abs(x) - 1.0 / beta)
            else:
                # Formula: sign(x) * max(abs(x) - (1/beta) * abs(x)^(p-1), 0)
                return torch.sign(x) * torch.nn.functional.relu(
                    torch.abs(x) - (1.0 / beta) * torch.pow(torch.abs(x) + 1e-8, p - 1)
                )

        best_error = 1e4
        for _ in range(iters):
            w_q = torch.round(w_f * scale + zero).clamp(min_max[0], min_max[1])
            w_r = (w_q - zero) / scale
            w_e = shrink_op(w_f - w_r, beta)
            zero = torch.mean(w_q - (w_f - w_e) * scale, axis=axis, keepdim=True)
            beta *= kappa

            current_error = float(torch.abs(w_f - w_r).mean())
            if current_error < best_error:
                best_error = current_error
            else:
                break

        del w_f, w_q, w_r, w_e

        return scale, zero

    @staticmethod
    def pack_on_row_fast_248bit(pack_tensor, ori_int_tensor):
        if pack_tensor.shape[0] == ori_int_tensor.shape[0]:
            ori_int_tensor = ori_int_tensor.T
            pack_tensor = pack_tensor.T
        compress_ratio = pack_tensor.element_size() * 8 // 4  # 4 bits
        for j in range(compress_ratio):
            pack_tensor[0:] |= ori_int_tensor[j::compress_ratio] << (4 * (j))  # 4 bits

    # from Official implementation of Half-Quadratic Quantization (HQQ)
    def quantize_internal(self, tensor, channel_wise=True, group_size=64, optimize=True, round_zero=True, axis=1):
        bits = 4  # 4 bits
        weight = tensor.float()
        ori_shape = weight.shape

        pad_len = (group_size - ori_shape[axis] % group_size) % group_size
        if axis == 1:
            weight = torch.nn.functional.pad(weight, (0, pad_len), "constant", 0)
        else:
            weight = torch.nn.functional.pad(weight, (0, 0, 0, pad_len), "constant", 0)
        shape = weight.shape

        # Reshape for grouping
        if (group_size is not None) and channel_wise:
            weight = weight.reshape([-1, group_size]) if (axis == 1) else weight.reshape([group_size, -1])

        # Get min/max values
        if channel_wise is False:
            _min, _max = weight.min(), weight.max()
            optimize = False
        else:
            _min = weight.min(axis=axis, keepdim=True)[0]
            _max = weight.max(axis=axis, keepdim=True)[0]

        max_v = 2**bits - 1
        min_v = 0
        min_max = [min_v, max_v]

        # Note: here we work with the inverse of the scale to avoid division and quantize instead via weight*scale + zero, the scale is inverted later on.
        # clamp to avoid half-precision problems
        scale = (max_v / (_max - _min)).clamp(max=2e4)
        min_max_axis = _max - _min
        if (min_max_axis == 0).sum().item() > 0:
            min_max_axis[min_max_axis == 0] = max_v
            scale = (max_v / min_max_axis).clamp(max=2e4)
        zero = -_min * scale

        if round_zero:
            zero = torch.round(zero)

        # Fine-tune weights
        if optimize:
            scale, zero = self.optimize_weights(tensor=weight, scale=scale, zero=zero, min_max=min_max, axis=axis)

        # Quantize
        # Necessary for fake quantization backprop
        w_q = torch.round(weight * scale + zero).clamp(min_max[0], min_max[1])
        w_q = w_q.reshape(shape).int()

        scale = 1.0 / scale
        if axis == 1:
            scale = scale.reshape(shape[0], -1)
            zero = zero.reshape(shape[0], -1)
        else:
            scale = scale.reshape(-1, shape[-1])
            zero = zero.reshape(-1, shape[-1])
        # cleanup
        del weight, _min, _max

<<<<<<< HEAD
        return w_q, scale.to(tensor.dtype), zero.to(tensor.dtype)

    def quantize(self, node: onnx.NodeProto, node_initializers: list[onnx.TensorProto]) -> list[onnx.NodeProto]:
        """Quantize the weight of the target node and return the new nodes.

        Target node:        QOperator node:
        MatMul              MatMulNBits
        If the node is target node with fp32 or fp16 const weight, quantize the weight to int4 and
        return the new nodes and initializers.
        """
        logger.debug("start to quantize %s ...", node.name)
        b_array = node_initializers[0].const_value.numpy()

        if len(b_array.shape) != 2:
            logger.debug("MatMul weight is not 2D. Skip to quantize")
            return [node]  # can only process 2-D matrix
        b_array_torch = torch.from_numpy(b_array)
        if torch.cuda.is_available():
            b_array_torch = b_array_torch.cuda()
        quant_weight_torch, scales_torch, zero_points_torch = self.quantize_internal(
            b_array_torch.T, group_size=self.block_size
        )
        quant_weight_torch = quant_weight_torch.contiguous()
        scales_torch = scales_torch.contiguous()
        zero_points_torch = zero_points_torch.contiguous()

        packed_torch = torch.zeros(
            (quant_weight_torch.shape[0], quant_weight_torch.shape[1] // 2),
            dtype=torch.uint8,
            device=quant_weight_torch.device,
        )
        self.pack_on_row_fast_248bit(packed_torch, quant_weight_torch)
        scales = scales_torch.cpu().numpy()
        zero_points = zero_points_torch.cpu().numpy()
        # reshape to the predefined shape in MatmulNbits
        scales = scales.reshape(-1)
        zero_points = zero_points.reshape(-1)
        rows, cols = b_array_torch.shape
        block_size = self.block_size
        blob_size = block_size // 2
        k_blocks = (rows + block_size - 1) // block_size
        packed_torch = packed_torch.reshape(cols, k_blocks, blob_size)

        b_quant = onnx.numpy_helper.from_array(packed_torch.cpu().numpy())
        b_quant.name = b_pb.name + "_Q4"
        scales_tensor = onnx.numpy_helper.from_array(scales)
        scales_tensor.name = b_pb.name + "_scales"
        zp_tensor = onnx.numpy_helper.from_array(zero_points)
        zp_tensor.name = b_pb.name + "_zero_points"

        input_names = [node.input[0], b_quant.name, scales_tensor.name, zp_tensor.name]
        initializers = [b_quant, scales_tensor, zp_tensor]

        kwargs = {}
        rows, cols = b_array.shape
        kwargs["K"] = rows
        kwargs["N"] = cols
        kwargs["bits"] = 4  # 4 bits
        kwargs["block_size"] = self.block_size

        new_output = node.output[0] + "_Q4"

        matmul_q4_node = onnx.helper.make_node(
            str(OpType.MatMulNBits),
            inputs=input_names,
            outputs=[new_output],
            name=node.name + "_Q4" if node.name else "",
            domain=MSFT_DOMAIN,
            **kwargs,
        )

        logger.debug("complete quantization of %s ...", node.name)

        return [matmul_q4_node], initializers
=======
        return w_q, scale.to(tensor.dtype), zero.to(tensor.dtype)
>>>>>>> 30aa1f93
<|MERGE_RESOLUTION|>--- conflicted
+++ resolved
@@ -69,11 +69,7 @@
 
     def _quantize_model(
         self,
-<<<<<<< HEAD
-        model: ir.Model,
-=======
         ir_model: ir.Model,
->>>>>>> 30aa1f93
         block_size: int = 128,
         axis: int = 0,
         nodes_to_exclude: Optional[list[str]] = None,
@@ -82,50 +78,15 @@
         nodes_to_exclude = nodes_to_exclude or []
         nodes_to_include = nodes_to_include or []
 
-<<<<<<< HEAD
-        model.graph.sort()
-        graph = model.graph
-
-        node: ir.Node
-=======
         ir_model.graph.sort()
         for node in ir.traversal.RecursiveGraphIterator(ir_model.graph):
             node_name = node.name
->>>>>>> 30aa1f93
 
         for node in ir.traversal.RecursiveGraphIterator(model.graph):
             if node.name in nodes_to_exclude:
                 logger.debug("exclude to quantize %s as specified by nodes_to_exclude...", node_name)
                 continue
 
-<<<<<<< HEAD
-            elif node.op_type == str(OpType.MatMul) and (node.name in nodes_to_include or len(nodes_to_include) == 0):
-                logger.debug("quantize node %s", node.name)
-                if not node.inputs[0].is_initializer():
-                    continue
-                node_initializer: ir.TensorProtocol = node.inputs[0].const_value
-                quantized_nodes, initializers = node_quantizer.quantize(node, node_initializer)
-                initialized_values = []
-
-                if quantized_nodes[0].op_type == str(OpType.MatMulNBits):
-                    for initializer in initializers:
-                        value = ir.Value(
-                            name=initializer.name,
-                            const_value=ir.tensor(initializer),
-                        )
-                        initialized_values.append(value)
-                        node.graph.register_initializer(value)
-
-                    node_output = node.output[0]
-                    new_node_output = quantized_nodes[0].output[0]
-                    ir.convenience.replace_nodes_and_values(
-                        node.graph, node.predecessors()[0], [node], [quantized_nodes], [node_output], [new_node_output]
-                    )
-
-            else:
-                logger.debug("skip to quantize %s ...", node_name)
-        return model
-=======
             elif node.op_type == str(OpType.MatMul) and (node_name in nodes_to_include or not nodes_to_include):
                 if not node.inputs[1].is_initializer():
                     logger.debug("skip to quantize %s as it has no initializer", node_name)
@@ -207,7 +168,6 @@
             name=node.name + "_Q4" if node.name else "",
             attributes=kwargs,
         ), node_initializer.graph
->>>>>>> 30aa1f93
 
 
 class HqqQuantizer:
@@ -364,81 +324,4 @@
         # cleanup
         del weight, _min, _max
 
-<<<<<<< HEAD
-        return w_q, scale.to(tensor.dtype), zero.to(tensor.dtype)
-
-    def quantize(self, node: onnx.NodeProto, node_initializers: list[onnx.TensorProto]) -> list[onnx.NodeProto]:
-        """Quantize the weight of the target node and return the new nodes.
-
-        Target node:        QOperator node:
-        MatMul              MatMulNBits
-        If the node is target node with fp32 or fp16 const weight, quantize the weight to int4 and
-        return the new nodes and initializers.
-        """
-        logger.debug("start to quantize %s ...", node.name)
-        b_array = node_initializers[0].const_value.numpy()
-
-        if len(b_array.shape) != 2:
-            logger.debug("MatMul weight is not 2D. Skip to quantize")
-            return [node]  # can only process 2-D matrix
-        b_array_torch = torch.from_numpy(b_array)
-        if torch.cuda.is_available():
-            b_array_torch = b_array_torch.cuda()
-        quant_weight_torch, scales_torch, zero_points_torch = self.quantize_internal(
-            b_array_torch.T, group_size=self.block_size
-        )
-        quant_weight_torch = quant_weight_torch.contiguous()
-        scales_torch = scales_torch.contiguous()
-        zero_points_torch = zero_points_torch.contiguous()
-
-        packed_torch = torch.zeros(
-            (quant_weight_torch.shape[0], quant_weight_torch.shape[1] // 2),
-            dtype=torch.uint8,
-            device=quant_weight_torch.device,
-        )
-        self.pack_on_row_fast_248bit(packed_torch, quant_weight_torch)
-        scales = scales_torch.cpu().numpy()
-        zero_points = zero_points_torch.cpu().numpy()
-        # reshape to the predefined shape in MatmulNbits
-        scales = scales.reshape(-1)
-        zero_points = zero_points.reshape(-1)
-        rows, cols = b_array_torch.shape
-        block_size = self.block_size
-        blob_size = block_size // 2
-        k_blocks = (rows + block_size - 1) // block_size
-        packed_torch = packed_torch.reshape(cols, k_blocks, blob_size)
-
-        b_quant = onnx.numpy_helper.from_array(packed_torch.cpu().numpy())
-        b_quant.name = b_pb.name + "_Q4"
-        scales_tensor = onnx.numpy_helper.from_array(scales)
-        scales_tensor.name = b_pb.name + "_scales"
-        zp_tensor = onnx.numpy_helper.from_array(zero_points)
-        zp_tensor.name = b_pb.name + "_zero_points"
-
-        input_names = [node.input[0], b_quant.name, scales_tensor.name, zp_tensor.name]
-        initializers = [b_quant, scales_tensor, zp_tensor]
-
-        kwargs = {}
-        rows, cols = b_array.shape
-        kwargs["K"] = rows
-        kwargs["N"] = cols
-        kwargs["bits"] = 4  # 4 bits
-        kwargs["block_size"] = self.block_size
-
-        new_output = node.output[0] + "_Q4"
-
-        matmul_q4_node = onnx.helper.make_node(
-            str(OpType.MatMulNBits),
-            inputs=input_names,
-            outputs=[new_output],
-            name=node.name + "_Q4" if node.name else "",
-            domain=MSFT_DOMAIN,
-            **kwargs,
-        )
-
-        logger.debug("complete quantization of %s ...", node.name)
-
-        return [matmul_q4_node], initializers
-=======
-        return w_q, scale.to(tensor.dtype), zero.to(tensor.dtype)
->>>>>>> 30aa1f93
+        return w_q, scale.to(tensor.dtype), zero.to(tensor.dtype)