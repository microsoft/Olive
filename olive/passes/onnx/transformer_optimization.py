--- conflicted
+++ resolved
@@ -93,15 +93,13 @@
             "force_fp32_ops": PassConfigParam(
                 type_=List[str], default_value=None, description="Operators that are forced to run in float32"
             ),
-<<<<<<< HEAD
-            "force_fp32_nodes": PassConfigParam(
-                type_=List[str], default_value=None, description="Nodes that are forced to run in float32"
-=======
             "use_gqa": PassConfigParam(
                 type_=bool,
                 default_value=False,
                 description="Replace MultiHeadAttention with GroupQueryAttention.",
->>>>>>> 649e314b
+            ),
+            "force_fp32_nodes": PassConfigParam(
+                type_=List[str], default_value=None, description="Nodes that are forced to run in float32"
             ),
         }
         config.update(get_external_data_config())
@@ -167,11 +165,8 @@
             run_config["input_int32"],
             run_config["keep_io_types"],
             run_config["force_fp32_ops"],
-<<<<<<< HEAD
+            run_config["use_gqa"],
             run_config["force_fp32_nodes"],
-=======
-            run_config["use_gqa"],
->>>>>>> 649e314b
         )
         for key in get_external_data_config():
             del run_config[key]
