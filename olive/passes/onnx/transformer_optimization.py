# -------------------------------------------------------------------------
# Copyright (c) Microsoft Corporation. All rights reserved.
# Licensed under the MIT License.
# --------------------------------------------------------------------------
from copy import deepcopy
from typing import Any, Dict, List, Union

from packaging import version

from olive.model import ONNXModel
from olive.passes import Pass
from olive.passes.onnx.common import get_external_data_config, model_proto_to_olive_model
from olive.passes.pass_config import PassConfigParam


class OrtTransformersOptimization(Pass):
    """Optimize transformer based models in scenarios where ONNX Runtime does not apply the optimization at load time.
    It is based on onnxruntime.transformers.optimizer."""

    @staticmethod
    def _default_config() -> Dict[str, PassConfigParam]:
        # TODO: add default search if supported
        from onnxruntime.transformers.fusion_options import FusionOptions

        config = {
            "model_type": PassConfigParam(
                type_=str,
                required=True,
                description=(
                    "Transformer based model type, including bert (exported by PyTorch), gpt2 (exported by PyTorch), "
                    "bert_tf (BERT exported by tf2onnx), bert_keras (BERT exported by keras2onnx), and "
                    "unet/vae/clip (stable diffusion)."
                ),
            ),
            "num_heads": PassConfigParam(type_=int, default_value=0, description="Number of attention heads."),
            "hidden_size": PassConfigParam(type_=int, default_value=0, description="Number of hidden nodes."),
            # TODO: Figure out what the expected type is
            "optimization_options": PassConfigParam(
                type_=Union[Dict[str, Any], FusionOptions],
                default_value=None,
                description="Optimization options that turn on/off some fusions.",
            ),
            "opt_level": PassConfigParam(
                type_=Any,
                default_value=None,
                description=(
                    "Graph optimization level of Onnx Runtime: "
                    "0 - disable all (default), 1 - basic, 2 - extended, 99 - all."
                ),
            ),
            "use_gpu": PassConfigParam(type_=bool, default_value=False, description="Flag for GPU inference."),
            "only_onnxruntime": PassConfigParam(
                type_=bool,
                default_value=False,
                description="Whether only use onnxruntime to optimize model, and no python fusion.",
            ),
            "float16": PassConfigParam(
                type_=bool, default_value=False, description="Whether half-precision float will be used."
            ),
            "input_int32": PassConfigParam(
                type_=bool, default_value=False, description="Whether int32 tensors will be used as input."
            ),
            "keep_io_types": PassConfigParam(
                type_=bool,
                default_value=True,
                description="Keep input and output tensors in their original data type",
            ),
            "force_fp32_ops": PassConfigParam(
                type_=List[str], default_value=None, description="Operators that are forced to run in float32"
            ),
            "target_provider": PassConfigParam(
                type_=str,
                default_value=None,
                description=(
                    "Target execution provider. This parameter will be removed when "
                    "accelerators/targets are visible to passes."
                ),
            ),
        }
        config.update(get_external_data_config())
        return config

    @staticmethod
    def _set_fusion_options(run_config: Dict[str, Any]):
        from onnxruntime.transformers.fusion_options import FusionOptions

        fusion_options = FusionOptions(run_config["model_type"])
        fusion_options.__dict__.update(run_config["optimization_options"])
        run_config["optimization_options"] = fusion_options

    @staticmethod
    def sd_model_types():
        """Returns model types in the stable diffusion pipeline recognized by the ORT transformer optimizer"""
        return ("unet", "vae", "clip")

    @staticmethod
    def _set_sd_fusion_options(run_config: Dict[str, Any], pass_config: Dict[str, Any]):
        """Configures fusion options for stable diffusion models"""
        import onnxruntime as ort

        ort_version = version.parse(ort.__version__)
        is_ort_1_13_or_older = ort_version < version.parse("1.14.0")
        # is_ort_1_14 = ort_version >= version.parse("1.14.0") and ort_version < version.parse("1.15.0")

        # default to no specific fusion options in earlier releases of ORT
        if is_ort_1_13_or_older:
            return

        is_ort_1_15_0_or_newer = ort_version >= version.parse("1.15.0")
        is_ort_1_15_1_or_newer = ort_version >= version.parse("1.15.1")

        input_model_type = run_config["model_type"]
        if not is_ort_1_15_0_or_newer and input_model_type != "unet":
            # 'vae' and 'clip' are only recognized in ORT v1.15+. earlier versions of ORT stable diffusion
            # optimization simply use "unet" for these model types.
            run_config["model_type"] = "unet"

        from onnxruntime.transformers.fusion_options import FusionOptions

        fusion_options = FusionOptions(run_config["model_type"])

        # TODO: remove dml_future when ORT 1.15.1 with future version of DML is released
        # This "provider" value is simply a way to test in-development changes without having
        # to bump the ORT version.
        dml_future = pass_config["target_provider"] == "directml_future"

        if pass_config["target_provider"] == "directml" or dml_future:
            fusion_options.enable_gelu = is_ort_1_15_0_or_newer
            fusion_options.enable_layer_norm = is_ort_1_15_0_or_newer
            fusion_options.enable_attention = is_ort_1_15_1_or_newer or dml_future
            fusion_options.use_multi_head_attention = is_ort_1_15_1_or_newer or dml_future
            fusion_options.enable_skip_layer_norm = is_ort_1_15_0_or_newer
            fusion_options.enable_embed_layer_norm = is_ort_1_15_0_or_newer
            fusion_options.enable_bias_skip_layer_norm = is_ort_1_15_0_or_newer
            fusion_options.enable_bias_gelu = is_ort_1_15_0_or_newer
            fusion_options.enable_gelu_approximation = False
            fusion_options.enable_qordered_matmul = is_ort_1_15_0_or_newer
            fusion_options.enable_shape_inference = is_ort_1_15_0_or_newer
            fusion_options.enable_gemm_fast_gelu = False
            fusion_options.enable_nhwc_conv = False
            fusion_options.enable_group_norm = is_ort_1_15_1_or_newer or dml_future
            fusion_options.enable_bias_splitgelu = is_ort_1_15_0_or_newer
            fusion_options.enable_packed_qkv = pass_config["float16"] and is_ort_1_15_0_or_newer
            fusion_options.enable_packed_kv = pass_config["float16"] and is_ort_1_15_0_or_newer
            fusion_options.enable_bias_add = is_ort_1_15_0_or_newer
        else:
            if input_model_type == "unet":
                fusion_options.enable_packed_kv = pass_config["float16"]
                fusion_options.enable_packed_qkv = pass_config["float16"] and is_ort_1_15_0_or_newer
                fusion_options.enable_bias_add = is_ort_1_15_0_or_newer

        run_config["optimization_options"] = fusion_options

    @staticmethod
    def _get_op_block_list(config: Dict[str, Any]):
        import onnxruntime as ort

        op_block_list = []

        if config["float16"]:
            if config["model_type"] in OrtTransformersOptimization.sd_model_types():
                if version.parse(ort.__version__) < version.parse("1.15.0"):
                    op_block_list += ["RandomNormalLike", "Resize", "GroupNorm"]
                else:
                    op_block_list += ["RandomNormalLike"]
            if config["force_fp32_ops"]:
                op_block_list += config["force_fp32_ops"]

        return op_block_list if len(op_block_list) > 0 else None

    @staticmethod
    def _run_without_optimization(model: ONNXModel, config: Dict[str, Any], output_model_path: str) -> ONNXModel:
        """Fallback/pass-through path that skips onnxruntime.transformers.optimizer and simply copies the model
        or converts it to FP16 without performing transformer-specific optimizations. This fallback exists so
        that a pass configuration can be used with multiple ORT versions, some of which may not support optimization.
        """

        if not config["float16"]:
            return model

        import onnx
        from onnxconverter_common import float16

        # stable diffusion unet is too large for the converter to handle with shape inference
        disable_shape_infer = config["model_type"] == "unet"

        op_block_list = OrtTransformersOptimization._get_op_block_list(config)

        model_fp32 = onnx.load(str(model.model_path))
        model_fp16 = float16.convert_float_to_float16(
            model_fp32,
            keep_io_types=config["keep_io_types"],
            op_block_list=op_block_list,
            disable_shape_infer=disable_shape_infer,
        )
        # save the model to the output path and return the model
        return model_proto_to_olive_model(model_fp16, output_model_path, config, model.name)

    def _run_for_config(self, model: ONNXModel, config: Dict[str, Any], output_model_path: str) -> ONNXModel:
        import onnxruntime as ort
        from onnxruntime.transformers import optimizer as transformers_optimizer

        # start with a copy of the config
        run_config = deepcopy(config)
        del (
            run_config["float16"],
            run_config["input_int32"],
            run_config["keep_io_types"],
            run_config["force_fp32_ops"],
            run_config["target_provider"],
        )
        for key in get_external_data_config():
            del run_config[key]

        output_model_path = ONNXModel.resolve_path(output_model_path)

        if config["model_type"] in OrtTransformersOptimization.sd_model_types():
            # stable diffusion optimization only applies to the CUDA EP in ORT 1.14 and earlier.
            if config["target_provider"] != "cuda" and version.parse(ort.__version__) < version.parse("1.15.0"):
                return self._run_without_optimization(model, config, output_model_path)

            if config["optimization_options"] is None:
<<<<<<< HEAD
                self._set_sd_fusion_options(run_config, config)
=======
                self._set_sd_fusion_options(run_config, config["float16"])
        elif config["optimization_options"]:
            self._set_fusion_options(run_config)
>>>>>>> 7c0c25ad

        optimizer = transformers_optimizer.optimize_model(input=model.model_path, **run_config)

        if config["float16"]:
            op_block_list = self._get_op_block_list(config)
            optimizer.convert_float_to_float16(keep_io_types=config["keep_io_types"], op_block_list=op_block_list)

        if config["input_int32"]:
            optimizer.change_graph_inputs_to_int32()

        # save the model to the output path and return the model
        return model_proto_to_olive_model(optimizer.model, output_model_path, config, model.name)<|MERGE_RESOLUTION|>--- conflicted
+++ resolved
@@ -220,13 +220,9 @@
                 return self._run_without_optimization(model, config, output_model_path)
 
             if config["optimization_options"] is None:
-<<<<<<< HEAD
                 self._set_sd_fusion_options(run_config, config)
-=======
-                self._set_sd_fusion_options(run_config, config["float16"])
         elif config["optimization_options"]:
             self._set_fusion_options(run_config)
->>>>>>> 7c0c25ad
 
         optimizer = transformers_optimizer.optimize_model(input=model.model_path, **run_config)
 
