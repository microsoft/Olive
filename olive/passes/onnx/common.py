--- conflicted
+++ resolved
@@ -202,8 +202,6 @@
 
     return olive_model
 
-
-<<<<<<< HEAD
 def _count_initializer_size(graph: ir.Graph) -> int:
     """Count the total size of the initializers in bytes."""
     return sum(v.const_value.nbytes for v in graph.initializers.values() if v.const_value is not None)
@@ -261,10 +259,7 @@
     return ONNXModelHandler(model_path=model_path, onnx_file_name=onnx_file_name)
 
 
-def get_external_data_file_names(model_path: Union[str, Path]) -> List[str]:
-=======
 def get_external_data_file_names(model_path: Union[str, Path]) -> list[str]:
->>>>>>> 86bd63ec
     """Get the external data file names from the model.
 
     :param model_path: Path to the model file.
