--- conflicted
+++ resolved
@@ -6,11 +6,7 @@
 from collections import defaultdict
 from copy import deepcopy
 from pathlib import Path
-<<<<<<< HEAD
-from typing import Any, Dict, Optional, Union
-=======
-from typing import Dict, Optional, Type
->>>>>>> 00415b62
+from typing import Dict, Optional, Type, Union
 
 import numpy as np
 import onnx
@@ -48,7 +44,7 @@
     ) -> CompositeModelHandler:
         model_proto = model.load_model()
 
-        split_assignments = config["split_assignments"]
+        split_assignments = config.split_assignments
         if split_assignments is None:
             for metadata_prop in model_proto.metadata_props:
                 if metadata_prop.key == "split_assignments":
