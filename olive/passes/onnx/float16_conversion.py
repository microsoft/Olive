--- conflicted
+++ resolved
@@ -23,24 +23,6 @@
     def _default_config() -> Dict[str, PassConfigParam]:
         return {
             "min_positive_val": PassConfigParam(
-<<<<<<< HEAD
-                type_=float, default=1e-7, description="Constant values will be clipped against this value"
-            ),
-            "max_finite_val": PassConfigParam(
-                type_=float, default=1e4, description="Constant values will be clipped against this value"
-            ),
-            "keep_io_types": PassConfigParam(
-                type_=bool, default=False, description="Whether model inputs/outputs should be left as float32"
-            ),
-            "disable_shape_infer": PassConfigParam(
-                type_=bool, default=False, description="Skips running onnx shape/type inference."
-            ),
-            "op_block_list": PassConfigParam(
-                type_=List[str], default=None, description="List of op types to leave as float32"
-            ),
-            "node_block_list": PassConfigParam(
-                type_=List[str], default=None, description="List of node names to leave as float32"
-=======
                 type_=float, default_value=1e-7, description="Constant values will be clipped against this value"
             ),
             "max_finite_val": PassConfigParam(
@@ -57,7 +39,6 @@
             ),
             "node_block_list": PassConfigParam(
                 type_=List[str], default_value=None, description="List of node names to leave as float32"
->>>>>>> 14baf95f
             ),
         }
 
