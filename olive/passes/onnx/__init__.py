--- conflicted
+++ resolved
@@ -12,11 +12,8 @@
 from olive.passes.onnx.perf_tuning import OrtPerfTuning
 from olive.passes.onnx.quantization import OnnxDynamicQuantization, OnnxQuantization, OnnxStaticQuantization
 from olive.passes.onnx.transformer_optimization import OrtTransformersOptimization
-<<<<<<< HEAD
 from olive.passes.onnx.onnx_sharding import OnnxModelSharding
-=======
 from olive.passes.onnx.vitis_ai_quantization import VitisAIQuantization
->>>>>>> ae07fbb5
 
 __all__ = [
     "AppendPrePostProcessingOps",
@@ -33,9 +30,6 @@
     "OnnxFloatToFloat16",
     "InsertBeamSearch",
     "OrtMixedPrecision",
-<<<<<<< HEAD
     "OnnxModelSharding"
-=======
     "VitisAIQuantization",
->>>>>>> ae07fbb5
 ]