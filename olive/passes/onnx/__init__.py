--- conflicted
+++ resolved
@@ -1,60 +1,4 @@
 # -------------------------------------------------------------------------
 # Copyright (c) Microsoft Corporation. All rights reserved.
 # Licensed under the MIT License.
-<<<<<<< HEAD
-# --------------------------------------------------------------------------
-from olive.passes.onnx.append_pre_post_processing_ops import AppendPrePostProcessingOps
-from olive.passes.onnx.auto_fusion import AutoFusion
-from olive.passes.onnx.bnb_quantization import OnnxBnb4Quantization
-from olive.passes.onnx.conversion import OnnxConversion, OnnxOpVersionConversion
-from olive.passes.onnx.dynamic_to_fixed_shape import DynamicToFixedShape
-from olive.passes.onnx.float16_conversion import OnnxFloatToFloat16
-from olive.passes.onnx.genai_model_exporter import GenAIModelExporter
-from olive.passes.onnx.inc_quantization import IncDynamicQuantization, IncQuantization, IncStaticQuantization
-from olive.passes.onnx.insert_beam_search import InsertBeamSearch
-from olive.passes.onnx.mixed_precision import OrtMixedPrecision
-from olive.passes.onnx.model_optimizer import OnnxModelOptimizer
-from olive.passes.onnx.moe_experts_distributor import MoEExpertsDistributor
-from olive.passes.onnx.optimum_conversion import OptimumConversion
-from olive.passes.onnx.optimum_merging import OptimumMerging
-from olive.passes.onnx.perf_tuning import OrtPerfTuning
-from olive.passes.onnx.qnn_preprocess import QNNPreprocess
-from olive.passes.onnx.quantization import (
-    OnnxDynamicQuantization,
-    OnnxMatMul4Quantizer,
-    OnnxQuantization,
-    OnnxStaticQuantization,
-)
-from olive.passes.onnx.transformer_optimization import OrtTransformersOptimization
-from olive.passes.onnx.vitis_ai_quantization import VitisAIQuantization
-
-__all__ = [
-    "AppendPrePostProcessingOps",
-    "AutoFusion",
-    "DynamicToFixedShape",
-    "GenAIModelExporter",
-    "IncDynamicQuantization",
-    "IncQuantization",
-    "IncStaticQuantization",
-    "InsertBeamSearch",
-    "MoEExpertsDistributor",
-    "OnnxBnb4Quantization",
-    "OnnxConversion",
-    "OnnxDynamicQuantization",
-    "OnnxFloatToFloat16",
-    "OnnxMatMul4Quantizer",
-    "OnnxModelOptimizer",
-    "OnnxOpVersionConversion",
-    "OnnxQuantization",
-    "OnnxStaticQuantization",
-    "OptimumConversion",
-    "OptimumMerging",
-    "OrtMixedPrecision",
-    "OrtPerfTuning",
-    "OrtTransformersOptimization",
-    "QNNPreprocess",
-    "VitisAIQuantization",
-]
-=======
-# --------------------------------------------------------------------------
->>>>>>> 8dbf3e3e
+# --------------------------------------------------------------------------