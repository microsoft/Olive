--- conflicted
+++ resolved
@@ -8,12 +8,9 @@
 from pathlib import Path
 from typing import Any, Callable, Dict, Union
 
-<<<<<<< HEAD
+from olive.cache import get_local_path
 from olive.evaluator.metric import joint_metric_key
 from olive.evaluator.olive_evaluator import OliveEvaluatorFactory
-=======
-from olive.cache import get_local_path
->>>>>>> a531f77b
 from olive.hardware.accelerator import AcceleratorSpec
 from olive.model import ONNXModel
 from olive.passes import Pass
@@ -101,16 +98,6 @@
             If you want to disable bf16 data type, you can specify excluded_precisions = ['bf16'].
         """,
     ),
-<<<<<<< HEAD
-    "use_distributed_tuning": PassConfigParam(
-        type_=bool,
-        default_value=False,
-        description="""
-            Intel® Neural Compressor provides distributed tuning to speed up the tuning
-            process by leveraging the multi-node cluster. Prerequisites: A working MPI
-            implementation and installed mpi4py.
-        """,
-    ),
     "tuning_criterion": PassConfigParam(
         type_=dict,
         default_value={},
@@ -119,8 +106,6 @@
             timeout, max_trials and objective.
         """,
     ),
-=======
->>>>>>> a531f77b
 }
 
 _inc_static_dataloader_config = {
@@ -216,6 +201,7 @@
 
     _requires_user_script = True
     _requires_data_config = True
+    _requires_eval_config = True
 
     def _initialize(self):
         super()._initialize()
@@ -357,8 +343,8 @@
         eval_func = None
         accuracy_metric = None
 
-        if self._evaluator is not None:
-            metrics_name = [metric.name for metric in self._evaluator.metrics]
+        if self._eval_config is not None:
+            metrics_name = [metric.name for metric in self._eval_config.metrics]
             accuracy_metric_indexs = [index for index, name in enumerate(metrics_name) if name == "accuracy"]
             if len(accuracy_metric_indexs) == 0:
                 logger.warning(
@@ -368,7 +354,7 @@
                     "quantization with accuracy aware tuning."
                 )
             else:
-                accuracy_metric = self._evaluator.metrics[accuracy_metric_indexs[0]]
+                accuracy_metric = self._eval_config.metrics[accuracy_metric_indexs[0]]
         else:
             logger.warning(
                 "'evaluator' is not set for INC Quantization Pass. "
@@ -427,6 +413,7 @@
             "dataloader_func",
             "tuning_criterion",
             "data_config",
+            "evaluator",
         ]
         to_delete += list(get_external_data_config().keys())
         for key in to_delete:
