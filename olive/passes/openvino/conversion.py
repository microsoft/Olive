# -------------------------------------------------------------------------
# Copyright (c) Microsoft Corporation. All rights reserved.
# Licensed under the MIT License.
# --------------------------------------------------------------------------
from pathlib import Path
from typing import Any, Dict, List, Tuple, Union

from olive.constants import Framework
<<<<<<< HEAD
from olive.model import ONNXModel, OpenVINOModel, PyTorchModel
=======
from olive.hardware.accelerator import AcceleratorSpec
from olive.model import ModelStorageKind, ONNXModel, OpenVINOModel, PyTorchModel
>>>>>>> 5d7e9bf8
from olive.passes import Pass
from olive.passes.pass_config import PassConfigParam


class OpenVINOConversion(Pass):
    """
    Converts PyTorch, ONNX or TensorFlow Model to OpenVino Model.
    """

    @staticmethod
    def _default_config(accelerator_spec: AcceleratorSpec) -> Dict[str, PassConfigParam]:
        return {
            "input": PassConfigParam(
                type_=List[Tuple],
                required=False,
                description=(
                    "Input can be set by passing a list of tuples. "
                    "Each tuple should contain input name and optionally input type or input shape."
                ),
            ),
            "input_shape": PassConfigParam(
                type_=List[int],
                required=False,
                description=(
                    "Input shape(s) that should be fed to an input node(s) of the model."
                    " Shape is defined as a comma-separated list of integer numbers"
                    " enclosed in parentheses or square brackets, for example [1,3,227,227]."
                ),
            ),
            "extra_config": PassConfigParam(
                type_=Dict,
                default_value=None,
                required=False,
                description=(
                    "Extra configurations for OpenVINO model conversion. extra_config can be set by"
                    " passing a dictionary where key is the parameter name, and the value is the parameter value."
                    " Please check 'mo' command usage instruction for available parameters:"
                    " https://docs.openvino.ai/latest/openvino_docs_MO_DG_Deep_Learning_Model_Optimizer_DevGuide.html"
                ),
            ),
        }

    def _run_for_config(
        self, model: Union[PyTorchModel, ONNXModel], config: Dict[str, Any], output_model_path: str
    ) -> OpenVINOModel:
        import torch

        try:
            from openvino.runtime import serialize
            from openvino.tools.mo import convert_model
        except ImportError:
            raise ImportError("Please install olive-ai[openvino] to use OpenVINO model")

        # output model always has ov_model as name stem
        model_name = "ov_model"

        model_input_param = "input_model"
        input_model = model.model_path
        if model.framework == Framework.TENSORFLOW and Path(model.model_path).is_dir():
            model_input_param = "saved_model_dir"
        if model.framework == Framework.PYTORCH:
            input_model = model.load_model()

        if config.get("extra_config") is None:
            config["extra_config"] = {}

        extra_config = config["extra_config"]
        example_input = extra_config.get("example_input")
        input_shape = config.get("input_shape")
        if example_input is None and input_shape:
            extra_config["example_input"] = torch.randn(config["input_shape"])
        args = {model_input_param: input_model, "model_name": model_name, **extra_config}

        # OpenVINO Python API document: https://docs.openvino.ai/latest/openvino_docs_MO_DG_Python_API.html
        ov_model = convert_model(**args)
        output_dir = Path(output_model_path) / model_name

        # Save as ov model
        serialize(ov_model, xml_path=str(output_dir.with_suffix(".xml")), bin_path=str(output_dir.with_suffix(".bin")))
        openvino_model = OpenVINOModel(model_path=output_model_path)

        return openvino_model<|MERGE_RESOLUTION|>--- conflicted
+++ resolved
@@ -6,12 +6,8 @@
 from typing import Any, Dict, List, Tuple, Union
 
 from olive.constants import Framework
-<<<<<<< HEAD
+from olive.hardware.accelerator import AcceleratorSpec
 from olive.model import ONNXModel, OpenVINOModel, PyTorchModel
-=======
-from olive.hardware.accelerator import AcceleratorSpec
-from olive.model import ModelStorageKind, ONNXModel, OpenVINOModel, PyTorchModel
->>>>>>> 5d7e9bf8
 from olive.passes import Pass
 from olive.passes.pass_config import PassConfigParam
 
