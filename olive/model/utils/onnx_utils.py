--- conflicted
+++ resolved
@@ -63,7 +63,6 @@
         raise ValueError(f"No .onnx file found in the model folder {model_path}.")
 
 
-<<<<<<< HEAD
 def get_custom_op_lib_path(model_dir: str, custom_op_lib: str) -> Optional[str]:
     """Get the full path to the custom op library.
 
@@ -77,7 +76,6 @@
             custom_op_lib_path.exists()
         ), f"Custom op lib {custom_op_lib} does not exist in model path directory {model_dir}."
         return str(custom_op_lib_path)
-=======
 def get_additional_file_path(model_dir: str, file_name: str) -> Optional[str]:
     """Get the full path to the additional file.
 
@@ -90,7 +88,6 @@
         file_path = model_dir / file_name
         assert file_path.exists(), f"{file_name} does not exist in model path directory {model_dir}."
         return str(file_path)
->>>>>>> 8dbf3e3e
     return None
 
 
