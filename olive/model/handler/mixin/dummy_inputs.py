# -------------------------------------------------------------------------
# Copyright (c) Microsoft Corporation. All rights reserved.
# Licensed under the MIT License.
# --------------------------------------------------------------------------
import logging

import olive.data.template as data_config_template
from olive.common.user_module_loader import UserModuleLoader

logger = logging.getLogger(__name__)


class DummyInputsMixin:
    """Provide the dummy inputs functionality for the model handler.

    the dummy data is used to evaluate the latency if user doesn't provide the data for evaluation.
    """

    def get_dummy_dataloader_from_io_config(self):
        dataloader = None
        # resolved self.io_config
        # won't use self.io_config since we don't want hf_config to be used
        resolved_io_config = self.get_user_io_config(self.io_config) or {}
        if resolved_io_config.get("input_shapes"):
            logger.debug("Using io_config.input_shapes to get dummy dataloader")
            dataloader = (
                # input_types is optional
                data_config_template.dummy_data_config_template(
                    input_shapes=resolved_io_config["input_shapes"],
                    input_types=resolved_io_config.get("input_types"),
                    input_names=resolved_io_config.get("input_names"),
                ).to_data_container()
            )
        return dataloader

    def get_dummy_dataloader_from_hf_config(self):
        dataloader = None
        if self.hf_config and self.hf_config.model_name and self.hf_config.task and self.hf_config.dataset:
            # need both model_name and task to get dummy inputs
            logger.debug("Using hf_config.dataset to get dummy dataloader")
            dataloader = data_config_template.huggingface_data_config_template(
                self.hf_config.model_name,
                self.hf_config.task,
                **self.hf_config.dataset,
            ).to_data_container()
        return dataloader

    def get_dummy_inputs(self, filter_hook=None, filter_hook_kwargs=None):
        """Return a dummy input for the model."""
        if self.dummy_inputs is not None:
            return self.dummy_inputs

        # Priority: dummy_inputs_func > io_config.input_shapes > hf_config.dataset > onnx_config
        dummy_inputs = None

        if self.dummy_inputs_func is not None:
            logger.debug("Using dummy_inputs_func to get dummy inputs")
            user_module_loader = UserModuleLoader(self.model_script, self.script_dir)
            dummy_inputs = user_module_loader.call_object(self.dummy_inputs_func, self)
            # respect user's dummy_inputs_func, no hook
        else:
            dataloader = self.get_dummy_dataloader_from_io_config() or self.get_dummy_dataloader_from_hf_config()
            if dataloader:
                dummy_inputs, _ = dataloader.get_first_batch()
            elif not self.hf_config.components:
                logger.debug("Trying hf onnx_config to get dummy inputs")
                dummy_inputs = self.get_hf_dummy_inputs()
<<<<<<< HEAD
            if filter_hook:
                dummy_inputs = filter_hook(dummy_inputs, **(filter_hook_kwargs or {}))
=======
                if dummy_inputs is not None:
                    logger.debug("Got dummy inputs from hf onnx_config")
>>>>>>> b9deebb2

        if dummy_inputs is None:
            raise ValueError(
                "Unable to get dummy inputs. Please provide dummy_inputs_func, io_config.input_shapes,"
                " hf_config.dataset, or hf_config."
            )
        return dummy_inputs<|MERGE_RESOLUTION|>--- conflicted
+++ resolved
@@ -65,13 +65,10 @@
             elif not self.hf_config.components:
                 logger.debug("Trying hf onnx_config to get dummy inputs")
                 dummy_inputs = self.get_hf_dummy_inputs()
-<<<<<<< HEAD
+                if dummy_inputs is not None:
+                    logger.debug("Got dummy inputs from hf onnx_config")
             if filter_hook:
                 dummy_inputs = filter_hook(dummy_inputs, **(filter_hook_kwargs or {}))
-=======
-                if dummy_inputs is not None:
-                    logger.debug("Got dummy inputs from hf onnx_config")
->>>>>>> b9deebb2
 
         if dummy_inputs is None:
             raise ValueError(
