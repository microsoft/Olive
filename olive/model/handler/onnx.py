--- conflicted
+++ resolved
@@ -17,11 +17,7 @@
 from olive.model.config.registry import model_handler_registry
 from olive.model.handler.base import OliveModelHandler
 from olive.model.handler.mixin import OnnxEpValidateMixin, OnnxGraphMixin
-<<<<<<< HEAD
-from olive.model.utils.onnx_utils import get_custom_op_lib_path, get_onnx_file_path
-=======
-from olive.model.utils.onnx_utils import get_additional_file_path, get_onnx_file_path
->>>>>>> 8dbf3e3e
+from olive.model.utils.onnx_utils import get_additional_file_path, get_custom_op_lib_path, get_onnx_file_path
 from olive.resource_path import OLIVE_RESOURCE_ANNOTATIONS
 
 logger = logging.getLogger(__name__)
@@ -37,17 +33,14 @@
     the mixin class OnnxGraphMixin is used to support onnx graph operations.
     """
 
-<<<<<<< HEAD
-    json_config_keys: Tuple[str, ...] = ("onnx_file_name", "inference_settings", "use_ort_extensions", "custom_op_lib")
-=======
     json_config_keys: Tuple[str, ...] = (
         "onnx_file_name",
         "inference_settings",
         "use_ort_extensions",
         "external_initializers_file_name",
         "constant_inputs_file_name",
+        "custom_op_lib"
     )
->>>>>>> 8dbf3e3e
 
     def __init__(
         self,
@@ -56,12 +49,9 @@
         inference_settings: Optional[dict] = None,
         use_ort_extensions: bool = False,
         model_attributes: Optional[Dict[str, Any]] = None,
-<<<<<<< HEAD
-        custom_op_lib: Optional[str] = None,
-=======
         external_initializers_file_name: Optional[str] = None,
         constant_inputs_file_name: Optional[str] = None,
->>>>>>> 8dbf3e3e
+        custom_op_lib: Optional[str] = None,
     ):
         super().__init__(
             framework=Framework.ONNX,
@@ -72,29 +62,19 @@
         self.inference_settings = inference_settings
         self.use_ort_extensions = use_ort_extensions
         self.onnx_file_name = onnx_file_name
-<<<<<<< HEAD
-        self.custom_op_lib = custom_op_lib
-=======
         self.external_initializers_file_name = external_initializers_file_name
         self.constant_inputs_file_name = constant_inputs_file_name
->>>>>>> 8dbf3e3e
+        self.custom_op_lib = custom_op_lib
 
         self.graph = None
         self.all_graphs: Optional[List[GraphProto]] = None
 
-<<<<<<< HEAD
-        # check for onnx file name since it will do validation
-        _ = self.model_path
-        # check for custom op lib path since it will do validation
-        _ = self.custom_op_lib_path
-=======
         # check for file names since it will automatically validate the paths
         # these call the property methods which in turn validate the paths using get_onnx_file_path
         # and get_additional_file_path
-        to_check = ["model_path", "external_initializers_path", "constant_inputs_path"]
+        to_check = ["model_path", "external_initializers_path", "constant_inputs_path", "custom_op_lib_path"]
         for attr in to_check:
             getattr(self, attr)
->>>>>>> 8dbf3e3e
 
     @property
     def model_path(self) -> str:
@@ -102,11 +82,9 @@
         return get_onnx_file_path(model_path, self.onnx_file_name) if model_path else None
 
     @property
-<<<<<<< HEAD
     def custom_op_lib_path(self) -> Optional[str]:
         model_path = super().model_path
         return get_custom_op_lib_path(model_path, self.custom_op_lib) if model_path else None
-=======
     def external_initializers_path(self) -> Optional[str]:
         model_path = super().model_path
         return get_additional_file_path(model_path, self.external_initializers_file_name) if model_path else None
@@ -115,7 +93,6 @@
     def constant_inputs_path(self) -> Optional[str]:
         model_path = super().model_path
         return get_additional_file_path(model_path, self.constant_inputs_file_name) if model_path else None
->>>>>>> 8dbf3e3e
 
     def load_model(self, rank: int = None) -> ModelProto:
         return onnx.load(self.model_path)
@@ -140,11 +117,7 @@
 
         try:
             return get_ort_inference_session(
-<<<<<<< HEAD
-                self.model_path, inference_settings, self.use_ort_extensions, device_id, self.custom_op_lib_path
-=======
-                self.model_path, inference_settings, self.use_ort_extensions, device_id, external_initializers
->>>>>>> 8dbf3e3e
+                self.model_path, inference_settings, self.use_ort_extensions, device_id, external_initializers, self.custom_op_lib_path
             )
         except OrtSessionFallbackError as e:
             raise OliveEvaluationError(e) from e
