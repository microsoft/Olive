# -------------------------------------------------------------------------
# Copyright (c) Microsoft Corporation. All rights reserved.
# Licensed under the MIT License.
# --------------------------------------------------------------------------
import logging
from pathlib import Path
from typing import Any, ClassVar, Optional, Union

import onnx
from onnx import GraphProto, ModelProto
from onnxscript import ir

from olive.common.ort_inference import OrtSessionFallbackError, get_ort_inference_session
from olive.common.utils import load_weights
from olive.constants import Framework, ModelFileFormat
from olive.exception import OliveEvaluationError
from olive.hardware.accelerator import AcceleratorLookup, Device
from olive.model.config.registry import model_handler_registry
from olive.model.handler.base import OliveModelHandler
from olive.model.handler.mixin import OnnxEpValidateMixin, OnnxGraphMixin
from olive.model.utils.onnx_utils import get_additional_file_path, get_onnx_file_path
from olive.resource_path import OLIVE_RESOURCE_ANNOTATIONS

logger = logging.getLogger(__name__)


@model_handler_registry("ONNXModel")
class ONNXModelHandler(OliveModelHandler, OnnxEpValidateMixin, OnnxGraphMixin):  # pylint: disable=too-many-ancestors
    """ONNX model handler.

    Besides the model loading functionalities, the model handler also provider the onnx graph functionality by mixin

    the mixin class OnnxEpValidateMixin is used to validate the execution providers.
    the mixin class OnnxGraphMixin is used to support onnx graph operations.
    """

    json_config_keys: tuple[str, ...] = (
        "onnx_file_name",
        "inference_settings",
        "use_ort_extensions",
        "external_initializers_file_name",
        "constant_inputs_file_name",
    )

    def __init__(
        self,
        model_path: OLIVE_RESOURCE_ANNOTATIONS = None,
        onnx_file_name: Optional[str] = None,
        inference_settings: Optional[dict] = None,
        use_ort_extensions: bool = False,
        model_attributes: Optional[dict[str, Any]] = None,
        external_initializers_file_name: Optional[str] = None,
        constant_inputs_file_name: Optional[str] = None,
    ):
        super().__init__(
            framework=Framework.ONNX,
            model_file_format=ModelFileFormat.ONNX,
            model_path=model_path,
            model_attributes=model_attributes,
        )
        self.inference_settings = inference_settings
        self.use_ort_extensions = use_ort_extensions
        self.onnx_file_name = onnx_file_name
        self.external_initializers_file_name = external_initializers_file_name
        self.constant_inputs_file_name = constant_inputs_file_name

        self.graph = None
        self.all_graphs: Optional[list[GraphProto]] = None

        # check for file names since it will automatically validate the paths
        # these call the property methods which in turn validate the paths using get_onnx_file_path
        # and get_additional_file_path
        to_check = ["model_path", "external_initializers_path", "constant_inputs_path"]
        for attr in to_check:
            getattr(self, attr)

    @property
    def model_path(self) -> str:
        model_path = super().model_path
        return get_onnx_file_path(model_path, self.onnx_file_name) if model_path else None

    @property
    def external_initializers_path(self) -> Optional[str]:
        model_path = super().model_path
        return get_additional_file_path(model_path, self.external_initializers_file_name) if model_path else None

    @property
    def constant_inputs_path(self) -> Optional[str]:
        model_path = super().model_path
        return get_additional_file_path(model_path, self.constant_inputs_file_name) if model_path else None

    def change_model_path_to_dir(self) -> Path:
        """Change the model path to the parent directory of the model file.

        This is used when we want to store more files in the same directory as the model file.
        :return: The parent directory of the model file.
        """
        model_path_resource = Path(self.get_resource("model_path"))
        if model_path_resource.is_dir():
            return model_path_resource

        self.set_resource("model_path", model_path_resource.parent)
        self.onnx_file_name = model_path_resource.name

        return model_path_resource.parent

    def load_model(self, rank: Optional[int] = None, cache_model: bool = True) -> ModelProto:
        return onnx.load(self.model_path)

    def load_ir_model(self) -> ir.Model:
        """Load the model as an ONNX IR model object."""
        return ir.load(self.model_path)

    def prepare_session(
        self,
        inference_settings: Optional[dict[str, Any]] = None,
        device: Device = Device.CPU,
<<<<<<< HEAD
        execution_providers: Optional[Union[str, List[str]]] = None,
=======
        execution_providers: Union[str, list[str]] = None,
>>>>>>> aab1ee4c
        rank: Optional[int] = None,
    ):
        # user provided inference_settings > model's inference_settings > default settings
        inference_settings = self.merge_inference_settings(inference_settings, execution_providers)
        if not inference_settings["execution_provider"]:
            # if no execution_providers are provided, use the default ones
            inference_settings["execution_provider"] = self._get_default_execution_providers(device)
            inference_settings["provider_options"] = None
        # device id for ranked model
        device_id = rank if device == Device.GPU else None
        # load external initializers if available
        external_initializers = (
            load_weights(self.external_initializers_path) if self.external_initializers_path else None
        )

        try:
            return get_ort_inference_session(
                self.model_path, inference_settings, self.use_ort_extensions, device_id, external_initializers
            )
        except OrtSessionFallbackError as e:
            raise OliveEvaluationError(e) from e

    def run_session(
        self,
        session: Any = None,
        inputs: Union[dict[str, Any], list[Any], tuple[Any, ...]] = None,
        **kwargs: dict[str, Any],
    ) -> Any:
        output_names = kwargs.pop("output_names", None)
        return session.run(output_names, inputs, **kwargs)

    def merge_inference_settings(
        self, inference_settings: Optional[dict[str, Any]] = None, execution_providers: list[str] = None
    ):
        """Merge user provided inference settings with model's inference settings.

        user provided inference_settings > model's inference_settings > eps given by arguments
        """
        inference_settings_merged = {"execution_provider": None, "provider_options": None}
        if self.inference_settings:
            # start with model's inference settings
            inference_settings_merged.update(self.inference_settings)
        if inference_settings:
            # update with user provided inference settings
            inference_settings_merged.update(inference_settings)

        if inference_settings_merged.get("execution_provider") is None:
            # use execution providers
            inference_settings_merged["execution_provider"] = execution_providers
            inference_settings_merged["provider_options"] = None

        # execution_provider should be a list
        if isinstance(inference_settings_merged["execution_provider"], (str, tuple)):
            inference_settings_merged["execution_provider"] = [inference_settings_merged["execution_provider"]]
        return inference_settings_merged

    @property
    def io_config(self):
        """Get input/output names, shapes, types of the onnx model without creating an ort session.

        This function loads the onnx model and parses the graph to get the io config.
        """
        if self._io_config:
            return self._io_config

        # save io_config
        self._io_config = self.get_graph_io_config()
        return self._io_config

    def _get_default_execution_providers(self, device: Device):
        # return available ep as ort default ep
        available_providers = AcceleratorLookup.get_execution_providers_for_device(device)
        eps = [ep for ep in available_providers if self.is_valid_ep(self.model_path, ep)]

        if not eps:
            eps.append("CPUExecutionProvider")
        return eps


@model_handler_registry("DistributedOnnxModel")
class DistributedOnnxModelHandler(OliveModelHandler, OnnxEpValidateMixin):
    json_config_keys: tuple[str, ...] = (
        "model_name_pattern",
        "num_ranks",
        "inference_settings",
        "use_ort_extensions",
    )

    EXECUTION_PROVIDERS: ClassVar[dict] = {
        "cpu": ["CPUExecutionProvider"],
        "gpu": ["CUDAExecutionProvider", "CPUExecutionProvider"],
    }

    DEFAULT_RANKED_MODEL_NAME_FORMAT: ClassVar[str] = "model_{:02d}.onnx"

    def __init__(
        self,
        model_path: OLIVE_RESOURCE_ANNOTATIONS,
        model_name_pattern: str,
        num_ranks: int,
        inference_settings: Optional[dict] = None,
        use_ort_extensions: bool = False,
        model_attributes: Optional[dict[str, Any]] = None,
    ):
        super().__init__(
            framework=Framework.ONNX,
            model_file_format=ModelFileFormat.ONNX,
            model_path=model_path,
            model_attributes=model_attributes,
        )
        self.inference_settings = inference_settings
        self.use_ort_extensions = use_ort_extensions

        self.model_name_pattern = model_name_pattern
        self.num_ranks = num_ranks

    def ranked_model_name(self, rank: int) -> str:
        return self.model_name_pattern.format(rank)

    def ranked_model_path(self, rank: int) -> Union[Path, str]:
        return Path(self.model_path) / self.ranked_model_name(rank)

    def load_model(self, rank: int = None, cache_model: bool = True) -> ONNXModelHandler:
        return ONNXModelHandler(
            self.ranked_model_path(rank),
            inference_settings=self.inference_settings,
            use_ort_extensions=self.use_ort_extensions,
            model_attributes=self.model_attributes,
        )

    def prepare_session(
        self,
        inference_settings: Optional[dict[str, Any]] = None,
        device: Device = Device.GPU,  # pylint: disable=signature-differs
        execution_providers: Union[str, list[str]] = None,
        rank: Optional[int] = 0,
    ):
        raise RuntimeError("DistributedOnnxModel doesn't have a session of its own")

    def run_session(
        self,
        session: Any = None,
        inputs: Union[dict[str, Any], list[Any], tuple[Any, ...]] = None,
        **kwargs: dict[str, Any],
    ) -> Any:
        raise RuntimeError("DistributedOnnxModel doesn't have a session of its own")

    def get_default_execution_providers_with_model(self, filepath: str, device: Device):
        # return firstly available ep as ort default ep
        available_providers = self.get_execution_providers(device)
        for ep in available_providers:
            if self.is_valid_ep(filepath, ep):
                return [ep]

        return ["CUDAExecutionProvider", "CPUExecutionProvider"]

    @staticmethod
    def get_execution_providers(device: Device):
        import onnxruntime as ort

        eps_per_device = DistributedOnnxModelHandler.EXECUTION_PROVIDERS.get(device)
        available_providers = ort.get_available_providers()
        return AcceleratorLookup.get_execution_providers(eps_per_device, available_providers)<|MERGE_RESOLUTION|>--- conflicted
+++ resolved
@@ -115,11 +115,7 @@
         self,
         inference_settings: Optional[dict[str, Any]] = None,
         device: Device = Device.CPU,
-<<<<<<< HEAD
-        execution_providers: Optional[Union[str, List[str]]] = None,
-=======
-        execution_providers: Union[str, list[str]] = None,
->>>>>>> aab1ee4c
+        execution_providers: Optional[Union[str, list[str]]] = None,
         rank: Optional[int] = None,
     ):
         # user provided inference_settings > model's inference_settings > default settings
