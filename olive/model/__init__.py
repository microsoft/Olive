--- conflicted
+++ resolved
@@ -500,19 +500,7 @@
             user_module_loader = UserModuleLoader(self.model_script, self.script_dir)
             model = user_module_loader.call_object(self.model_loader, self.model_path)
         elif self.hf_config and (self.hf_config.model_class or self.hf_config.task):
-<<<<<<< HEAD
-            input_model = self.model_path or self.hf_config.model_name
-            # input_model can be model name in huggingface model hub or local folder to model
-            # if it is local folder, try to load model with huggingface method, if failed,
-            # fallback to local file load way.
-            # TODO: what if we have model_path as local model, but hf_config is not None
-            if self.hf_config.task:
-                model = load_huggingface_model_from_task(self.hf_config.task, input_model)
-            else:
-                model = load_huggingface_model_from_model_class(self.hf_config.model_class, input_model)
-=======
             model = self.hf_config.load_model(self.model_path)
->>>>>>> 8a1ec4e7
         else:
             if self.model_file_format == ModelFileFormat.PYTORCH_ENTIRE_MODEL:
                 model = torch.load(self.model_path)
