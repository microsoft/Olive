--- conflicted
+++ resolved
@@ -12,16 +12,11 @@
 from string import Template
 from typing import TYPE_CHECKING, Union
 
-<<<<<<< HEAD
-from olive.common.utils import retry_func
-from olive.engine.footprint import get_best_candidate_node
-=======
 import pkg_resources
 
 from olive.common.constants import OS
 from olive.common.utils import retry_func, run_subprocess
 from olive.engine.output import ModelOutput, WorkflowOutput
->>>>>>> baea36c5
 from olive.engine.packaging.packaging_config import (
     AzureMLDeploymentPackagingConfig,
     DockerfilePackagingConfig,
@@ -84,15 +79,6 @@
         model_config["config"].get("inference_settings", None),
         False,
     )
-<<<<<<< HEAD
-=======
-    if packaging_config.include_runtime_packages:
-        if packaging_config.generative:
-            _package_onnxruntime_genai_runtime_dependencies(content_path, False)
-        else:
-            output_models = workflow_output.get_output_models()
-            _package_onnxruntime_runtime_dependencies(content_path, output_models, "310", False)
->>>>>>> baea36c5
 
     dockerfile_base_path = Path(__file__).parent / "Dockerfile.base"
     with open(dockerfile_base_path) as file:
@@ -315,70 +301,6 @@
 
     with tempfile.TemporaryDirectory() as temp_dir:
         tempdir = Path(temp_dir)
-
-<<<<<<< HEAD
-        for accelerator_spec, pf_footprint in pf_footprints.items():
-            footprint = footprints[accelerator_spec]
-            if pf_footprint.nodes and footprint.nodes:
-                model_rank = 1
-                input_node = footprint.get_input_node()
-                for model_id, node in pf_footprint.nodes.items():
-                    model_name = f"{output_name}_{accelerator_spec}_{model_rank}"
-                    if packaging_type == PackagingType.Zipfile:
-                        model_dir = (
-                            tempdir / "CandidateModels" / str(accelerator_spec) / f"BestCandidateModel_{model_rank}"
-                        )
-                    else:
-                        model_dir = tempdir / model_name
-
-                    model_dir.mkdir(parents=True, exist_ok=True)
-
-                    # Copy inference config
-                    inference_config_path = model_dir / "inference_config.json"
-                    inference_config = pf_footprint.get_model_inference_config(model_id) or {}
-
-                    _copy_inference_config(inference_config_path, inference_config)
-                    _copy_configurations(model_dir, footprint, model_id)
-                    _copy_metrics(model_dir, input_node, node)
-                    model_path = _save_model(
-                        pf_footprint.get_model_path(model_id),
-                        pf_footprint.get_model_type(model_id),
-                        pf_footprint.get_model_config(model_id),
-                        model_dir,
-                        inference_config,
-                        export_in_mlflow_format,
-                    )
-
-                    model_info_list = []
-                    relative_path = str(model_path.relative_to(tempdir))
-                    model_info = _get_model_info(node, model_rank, relative_path, packaging_type)
-                    model_info_list.append(model_info)
-                    _copy_model_info(model_dir, model_info)
-
-                    if packaging_type == PackagingType.AzureMLModels:
-                        _upload_to_azureml_models(
-                            azureml_client_config,
-                            model_dir,
-                            model_name,
-                            config.version,
-                            config.description,
-                            export_in_mlflow_format,
-                        )
-                    elif packaging_type == PackagingType.AzureMLData:
-                        _upload_to_azureml_data(
-                            azureml_client_config, model_dir, model_name, config.version, config.description
-                        )
-
-                    model_rank += 1
-
-        if packaging_type == PackagingType.Zipfile:
-=======
-        if packaging_type == PackagingType.Zipfile and packaging_config.include_runtime_packages:
-            if packaging_config.generative:
-                _package_onnxruntime_genai_runtime_dependencies(tempdir)
-            else:
-                output_models = workflow_output.get_output_models()
-                _package_onnxruntime_runtime_dependencies(tempdir, output_models, _get_python_version())
 
         output_model_list = workflow_output.get_output_models()
         model_rank = 1
@@ -434,7 +356,6 @@
             model_rank += 1
 
         if model_info_list and packaging_type == PackagingType.Zipfile:
->>>>>>> baea36c5
             _copy_models_rank(tempdir, model_info_list)
             _package_zipfile_model(output_dir, output_name, tempdir)
 
@@ -643,207 +564,6 @@
     return Template(command)
 
 
-<<<<<<< HEAD
-=======
-def _package_onnxruntime_genai_runtime_dependencies(save_path: Path, download_c_packages: bool = True):
-    # pylint: disable=not-an-iterable
-    installed_packages = [
-        pkg
-        for pkg in pkg_resources.working_set
-        if pkg.key.startswith("onnxruntime-genai") or pkg.project_name.startswith("onnxruntime-genai")
-    ]
-    if not installed_packages:
-        logger.warning("ONNXRuntime-GenAI package is not installed. Skip packaging runtime packages.")
-        return
-
-    DOWNLOAD_COMMAND_TEMPLATE = create_python_download_command()
-    python_download_path = save_path / "ONNXRuntimePackages" / "python"
-    python_download_path.mkdir(parents=True, exist_ok=True)
-    python_download_path = str(python_download_path)
-
-    for pkg in installed_packages:
-        pkg_name = pkg.key if pkg.key.startswith("onnxruntime-genai") else pkg.project_name
-        download_command = DOWNLOAD_COMMAND_TEMPLATE.substitute(
-            package_name=pkg_name,
-            version=pkg.version,
-            python_download_path=python_download_path,
-            python_version=f"{sys.version_info.major}.{sys.version_info.minor}",
-        )
-
-        try:
-            run_subprocess(download_command)
-        except Exception:
-            logger.exception(
-                "Failed to download %s package. Please manually download & install the required package.", pkg_name
-            )
-
-    # Download CPP && CS onnxruntime-genai packages
-    if download_c_packages:
-        ort_version = installed_packages[0].version
-        lang_list = ("cpp", "cs")
-        for language in lang_list:
-            ort_download_path = save_path / "ONNXRuntimePackages" / language
-            ort_download_path.mkdir(parents=True, exist_ok=True)
-            _download_native_onnx_packages(installed_packages, ort_version, ort_download_path)
-
-
-def _package_onnxruntime_runtime_dependencies(
-    save_path: Path, output_models: list[ModelOutput], python_version: str, download_c_packages: bool = True
-):
-    # pylint: disable=not-an-iterable
-    installed_packages = pkg_resources.working_set
-    onnxruntime_pkg = [i for i in installed_packages if i.key.startswith("onnxruntime")]
-    ort_nightly_pkg = [i for i in installed_packages if i.key.startswith("ort-nightly")]
-    is_nightly = bool(ort_nightly_pkg)
-    is_stable = bool(onnxruntime_pkg)
-
-    if not is_nightly and not is_stable:
-        logger.warning("ONNXRuntime package is not installed. Skip packaging ONNXRuntime package.")
-        return
-
-    if is_nightly and is_stable:
-        logger.warning("Both ONNXRuntime and ort-nightly packages are installed. Package ort-nightly package only.")
-
-    ort_version = ort_nightly_pkg[0].version if is_nightly else onnxruntime_pkg[0].version
-    package_name_list = set()
-    use_ort_extensions = False
-    for model_output in output_models:
-        if model_output.use_ort_extension():
-            use_ort_extensions = True
-
-        inference_settings = model_output.get_inference_config()
-        if inference_settings:
-            ep_list = inference_settings["execution_provider"]
-            for ep in ep_list:
-                pkg_tuple = get_package_name_from_ep(ep[0])
-                pkg_name = pkg_tuple[1] if is_nightly else pkg_tuple[0]
-                package_name_list.update([pkg_name])
-        else:
-            pkg_name = "ort-nightly" if is_nightly else "onnxruntime"
-            package_name_list.update([pkg_name])
-
-    try:
-        # Download Python onnxruntime package
-        NIGHTLY_PYTHON_URL = "https://aiinfra.pkgs.visualstudio.com/PublicPackages/_packaging/ORT-Nightly/pypi/simple/"
-        NIGHTLY_PYTHON_COMMAND = create_python_download_command(NIGHTLY_PYTHON_URL)
-        STABLE_PYTHON_COMMAND = create_python_download_command()
-        python_download_path = save_path / "ONNXRuntimePackages" / "python"
-        python_download_path.mkdir(parents=True, exist_ok=True)
-        python_download_path = str(python_download_path)
-        _download_ort_extensions_package(use_ort_extensions, python_download_path, python_version)
-        if is_nightly:
-            download_command_list = [
-                NIGHTLY_PYTHON_COMMAND.substitute(
-                    package_name=package_name, version=ort_version, python_download_path=python_download_path
-                )
-                for package_name in package_name_list
-            ]
-        else:
-            download_command_list = [
-                STABLE_PYTHON_COMMAND.substitute(
-                    package_name=package_name,
-                    version=ort_version,
-                    python_download_path=python_download_path,
-                    python_version=python_version,
-                )
-                for package_name in package_name_list
-            ]
-        for download_command in download_command_list:
-            run_subprocess(download_command)
-
-        # Download CPP && CS onnxruntime package
-        if download_c_packages:
-            lang_list = ("cpp", "cs")
-            for language in lang_list:
-                ort_download_path = save_path / "ONNXRuntimePackages" / language
-                ort_download_path.mkdir(parents=True, exist_ok=True)
-                if is_nightly:
-                    _skip_download_c_package(ort_download_path)
-                else:
-                    _download_native_onnx_packages(package_name_list, ort_version, ort_download_path)
-
-    except Exception:
-        logger.exception("Failed to download onnxruntime package. Please manually download onnxruntime package.")
-
-
-def _download_ort_extensions_package(use_ort_extensions: bool, download_path: str, python_version: str):
-    if use_ort_extensions:
-        try:
-            import onnxruntime_extensions
-        except ImportError:
-            logger.warning(
-                "ONNXRuntime-Extensions package is not installed. Skip packaging ONNXRuntime-Extensions package."
-            )
-            return
-        version = onnxruntime_extensions.__version__
-        # Hardcode the nightly version number for now until we have a better way to identify nightly version
-        if version.startswith("0.8.0."):
-            system = platform.system()
-            if system == OS.WINDOWS:
-                NIGHTLY_URL = "https://aiinfra.pkgs.visualstudio.com/PublicPackages/_packaging/ORT-Nightly/pypi/simple/"
-                download_command = create_python_download_command(NIGHTLY_URL).substitute(
-                    package_name="onnxruntime_extensions",
-                    version=version,
-                    python_download_path=download_path,
-                    python_version=python_version,
-                )
-                run_subprocess(download_command)
-            elif system == OS.LINUX:
-                logger.warning(
-                    "ONNXRuntime-Extensions nightly package is not available for Linux. "
-                    "Skip packaging ONNXRuntime-Extensions package. Please manually install ONNXRuntime-Extensions."
-                )
-        else:
-            download_command = create_python_download_command().substitute(
-                package_name="onnxruntime_extensions",
-                version=version,
-                python_download_path=download_path,
-                python_version=python_version,
-            )
-            run_subprocess(download_command)
-
-
-def _download_native_onnx_packages(package_name_list: set[str], ort_version: str, ort_download_path: str):
-    PACKAGE_DOWNLOAD_LINK_MAPPING = {
-        "onnxruntime": Template("https://www.nuget.org/api/v2/package/Microsoft.ML.OnnxRuntime/$ort_version"),
-        "onnxruntime-gpu": Template("https://www.nuget.org/api/v2/package/Microsoft.ML.OnnxRuntime.Gpu/$ort_version"),
-        "onnxruntime-directml": Template(
-            "https://www.nuget.org/api/v2/package/Microsoft.ML.OnnxRuntime.DirectML/$ort_version"
-        ),
-        "onnxruntime-openvino": None,
-        "onnxruntime-genai": Template(
-            "https://www.nuget.org/api/v2/package/Microsoft.ML.OnnxRuntimeGenAI.Managed/$ort_version"
-        ),
-        "onnxruntime-genai-cuda": Template(
-            "https://www.nuget.org/api/v2/package/Microsoft.ML.OnnxRuntime.OnnxRuntimeGenAI.Cuda/$ort_version"
-        ),
-        "onnxruntime-genai-directml": Template(
-            "https://www.nuget.org/api/v2/package/Microsoft.ML.OnnxRuntime.OnnxRuntimeGenAI.DirectML/$ort_version"
-        ),
-    }
-    for package_name in package_name_list:
-        download_link = PACKAGE_DOWNLOAD_LINK_MAPPING.get(package_name)
-        download_path = str(ort_download_path / f"microsoft.ml.{package_name}.{ort_version}.nupkg")
-        if download_link:
-            urllib.request.urlretrieve(download_link.substitute(ort_version=ort_version), download_path)
-        else:
-            logger.warning(
-                "Package %s is not available for packaging. Please manually install the package.", package_name
-            )
-
-
-def _skip_download_c_package(package_path: Path):
-    warning_msg = (
-        "Found ort-nightly package installed. Please manually download "
-        "ort-nightly package from https://aiinfra.visualstudio.com/PublicPackages/_artifacts/feed/ORT-Nightly"
-    )
-    logger.warning(warning_msg)
-    readme_path = package_path / "README.md"
-    with readme_path.open("w") as f:
-        f.write(warning_msg)
-
-
->>>>>>> baea36c5
 def _get_python_version():
     major_version = sys.version_info.major
     minor_version = sys.version_info.minor
