--- conflicted
+++ resolved
@@ -17,12 +17,8 @@
 from olive.engine.packaging.packaging_config import PackagingConfig
 from olive.engine.packaging.packaging_generator import generate_output_artifacts
 from olive.evaluator.metric import Metric
-<<<<<<< HEAD
 from olive.evaluator.metric_config import MetricResult, joint_metric_key
-from olive.evaluator.olive_evaluator import OliveEvaluator
-=======
 from olive.evaluator.olive_evaluator import OliveEvaluatorConfig
->>>>>>> ff269f7d
 from olive.model import ModelConfig, ModelStorageKind, OliveModel
 from olive.passes.olive_pass import Pass
 from olive.strategy.search_strategy import SearchStrategy
@@ -493,7 +489,6 @@
         if verbose and goals:
             logger.info(f"Resolving goals: {goals}")
 
-<<<<<<< HEAD
         baseline = MetricResult()
         for goal in goals.values():
             _evaluated = False
@@ -510,18 +505,6 @@
                     _evaluated = True
                     break
             if _evaluated:
-=======
-        # compute baseline for input model if needed
-        baseline = {}
-        for _, goal in goals.items():
-            if goal.type != "threshold":
-                assert self.evaluator_config is not None, "Default evaluator must be provided to resolve goals"
-                if verbose:
-                    logger.info("Computing baseline for metrics ...")
-                baseline = self._evaluate_model(
-                    input_model, input_model_id, self.evaluator_config, accelerator_spec, verbose=False
-                )
->>>>>>> ff269f7d
                 break
         if not baseline:
             logger.info("No baseline got as no goal is provided the the goal is threshold")
