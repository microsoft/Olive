# -------------------------------------------------------------------------
# Copyright (c) Microsoft Corporation. All rights reserved.
# Licensed under the MIT License.
# --------------------------------------------------------------------------
import json
import logging
import time
from collections import OrderedDict, defaultdict
from contextlib import contextmanager
from copy import deepcopy
from datetime import datetime
from pathlib import Path
from typing import TYPE_CHECKING, Any, Dict, List, Optional, Tuple, Type, Union

import olive.cache as cache_utils
from olive.common.config_utils import validate_config
from olive.common.constants import DEFAULT_WORKFLOW_ID
from olive.common.utils import hash_dict
from olive.engine.cloud_cache_helper import (
    CloudCacheHelper,
    check_model_cache,
    update_input_model_config,
    upload_model_to_cloud,
)
from olive.engine.config import FAILED_CONFIG, INVALID_CONFIG, PRUNED_CONFIGS
from olive.engine.footprint import Footprint, FootprintNodeMetric
from olive.engine.packaging.packaging_generator import generate_output_artifacts
from olive.evaluator.metric import Metric
from olive.evaluator.metric_result import MetricResult, joint_metric_key
from olive.evaluator.olive_evaluator import OliveEvaluatorConfig
from olive.exception import EXCEPTIONS_TO_RAISE, OlivePassError
from olive.hardware import AcceleratorSpec
from olive.model import ModelConfig
from olive.resource_path import ResourceType, create_resource_path
from olive.strategy.search_strategy import SearchStrategy, SearchStrategyConfig
from olive.systems.common import SystemType
from olive.systems.system_config import SystemConfig
from olive.systems.utils import create_managed_system_with_cache

if TYPE_CHECKING:
    from olive.engine.cloud_cache_helper import CloudCacheConfig
    from olive.engine.packaging.packaging_config import PackagingConfig
    from olive.passes.olive_pass import Pass
    from olive.systems.olive_system import OliveSystem

logger = logging.getLogger(__name__)


class Engine:
    """The engine executes the registered Olive Steps.

    It facilitate evaluation of the output models using provided evaluation criteria and produces output model(s).
    """

    def __init__(
        self,
        workflow_id: str = DEFAULT_WORKFLOW_ID,
        search_strategy: Optional[Union[Dict[str, Any], SearchStrategyConfig]] = None,
        host: Optional[Union[Dict[str, Any], "SystemConfig"]] = None,
        target: Optional[Union[Dict[str, Any], "SystemConfig"]] = None,
        evaluator: Optional[Union[Dict[str, Any], "OliveEvaluatorConfig"]] = None,
        cache_dir: str = ".olive-cache",
        clean_cache: bool = False,
        clean_evaluation_cache: bool = False,
        plot_pareto_frontier: bool = False,
        *,
        azureml_client_config=None,
    ):
        self.workflow_id = workflow_id
        self.no_search = False
        if not search_strategy:
            # if search strategy is None or False, disable search
            self.no_search = True
            self.search_strategy = None
        else:
            # if search strategy is provided in config, use it
            self.search_strategy = SearchStrategy(search_strategy)

        # default host
        host = host or {"type": SystemType.Local}
        self.host_config = validate_config(host, SystemConfig)
        self.host = None

        # engine target
        target = target or {"type": SystemType.Local}
        self.target_config = validate_config(target, SystemConfig)
        self.target = None

        # default evaluator
        self.evaluator_config = validate_config(evaluator, OliveEvaluatorConfig) if evaluator else None

        self.cache_dir = str(Path(cache_dir) / workflow_id)
        self.clean_cache = clean_cache
        self.clean_evaluation_cache = clean_evaluation_cache
        self.plot_pareto_frontier = plot_pareto_frontier
        self.azureml_client_config = azureml_client_config

        # dictionary of passes
        self.pass_config = OrderedDict()

        # {"pass_name": {"pass": pass, "host": host, "evaluator": evaluator, "clean_run_cache": clean_run_cache}}
        self.passes = OrderedDict()
        self.pass_flows = None
        self.pass_flows_search_spaces = None

        self.footprints = defaultdict(Footprint)

        self.cloud_cache_helper = None

        self._initialized = False

    def initialize(self, log_to_file: bool = False, log_severity_level: int = 1):
        """Initialize engine state. This should be done before running the registered passes."""
        # pylint: disable=attribute-defined-outside-init

        if self.clean_cache:
            cache_utils.clean_cache(self.cache_dir)
        if self.clean_evaluation_cache:
            cache_utils.clean_evaluation_cache(self.cache_dir)

        logger.info("Using cache directory: %s", self.cache_dir)
        self._model_cache_path, self._run_cache_path, self._evaluation_cache_path, _ = cache_utils.get_cache_sub_dirs(
            self.cache_dir
        )
        cache_utils.create_cache(self.cache_dir, self.workflow_id, log_to_file, log_severity_level)

        # initialize counters
        # we do this before cleaning pass run caches to ensure we don't reuse model numbers even if the model was
        # deleted from the cache
        self._new_model_number = 0
        # model jsons have the format <model_number>_<pass_type>-<source_model>-<pass_config_hash>.json
        # model contents are stored in <model_number>_<pass_type>-<source_model>-<pass_config_hash> folder
        # sometimes the folder is created with contents but the json is not created when the pass fails to run
        # so we check for both when determining the new model number
        model_files = list(self._model_cache_path.glob("*_*"))
        if len(model_files) > 0:
            self._new_model_number = max(int(model_file.stem.split("_")[0]) for model_file in model_files) + 1

        # clean pass run cache if requested
        # removes all run cache for pass type and all children elements
        for pass_config in self.pass_config.values():
            clean_run_cache = pass_config["clean_run_cache"]
            if clean_run_cache:
                cache_utils.clean_pass_run_cache(pass_config["type"].__name__, self.cache_dir)

        self.set_pass_flows(self.pass_flows)
        self._initialized = True

    def register(
        self,
        pass_type: Type["Pass"],
        config: Dict[str, Any] = None,
        disable_search=False,
        name: str = None,
        host: "OliveSystem" = None,
        evaluator_config: "OliveEvaluatorConfig" = None,
        clean_run_cache: bool = False,
        output_name: str = None,
    ):
        """Register a pass configuration so that it could be instantiated and executed later."""
        if name is not None:
            assert name not in self.passes, f"Pass with name {name} already registered"
        else:
            idx = 0
            while True:
                name = pass_type.__name__
                if idx > 0:
                    name = f"{name}_{idx}"
                idx += 1
                if name not in self.pass_config:
                    break

        self.pass_config[name] = {
            "type": pass_type,
            "config": config or {},
            "disable_search": disable_search,
            "host": host,
            "evaluator": evaluator_config,
            "clean_run_cache": clean_run_cache,
            "output_name": output_name,
        }

    def register_pass(
        self,
        p: "Pass",
        name: str = None,
        host: "OliveSystem" = None,
        evaluator_config: "OliveEvaluatorConfig" = None,
        output_name: str = None,
    ):
        """Register a pass instance."""
        if name is not None:
            assert name not in self.passes, f"Pass with name {name} already registered"
        else:
            idx = 0
            while True:
                name = p.__class__.__name__
                if idx > 0:
                    name = f"{name}_{idx}"
                idx += 1
                if name not in self.passes:
                    break

        if self.no_search and len(p.search_space) > 0:
            raise ValueError(f"Search strategy is None but pass {name} has search space")
        if output_name and not self.no_search:
            # In no-search mode, if output_name is provided, the output model of the pass will be saved to
            # engine's output_dir with the prefix of output_name.
            logger.debug("output_name %s for pass %s will be ignored if search strategy is None", output_name, name)

        self.passes[name] = {
            "pass": p,
            "host": host,
            "evaluator": evaluator_config,
            "output_name": output_name,
        }

    def set_pass_flows(self, pass_flows: List[List[str]] = None):
        """Construct pass flows from a list of pass names.

        Args:
            pass_flows: a list of pass names, each pass name is a string.

        """
        if not pass_flows:
            self.pass_flows = [list(self.pass_config.keys())] if self.pass_config else []
        else:
            self.pass_flows = pass_flows

    def run(
        self,
        input_model_config: ModelConfig,
        accelerator_specs: List["AcceleratorSpec"],
        data_root: str = None,
        packaging_config: Optional[Union["PackagingConfig", List["PackagingConfig"]]] = None,
        output_dir: str = None,
        output_name: str = None,
        evaluate_input_model: bool = True,
<<<<<<< HEAD
        log_to_file: bool = False,
        log_severity_level: int = 1,
=======
        cloud_cache_config: "CloudCacheConfig" = None,
>>>>>>> 97df601a
    ):
        """Run all the registered Olive passes on the input model and produce one or more candidate models.

        Args:
            input_model_config: input Olive model configuration
            accelerator_specs: list of accelerator specs
            data_root: data root for the input data
            packaging_config: packaging configuration, if packaging_config is provided, the output
                model will be packaged into a zip file.
            output_dir: output directory for the output model
            output_name: output name for the output model, if output_name is provided, the output
                model will be saved to engine's output_dir with the prefix of output_name.
            evaluate_input_model: if evaluate_input_model is True, run the evaluation on the input model.
<<<<<<< HEAD
            log_to_file: if save logs to a file.
            log_severity_level: severity level of the logger.
=======
            cloud_cache_config: Cloud model cache configuration.
>>>>>>> 97df601a

        Return:
            if search strategy is None, all passes are run in the order they were registered.
                1. Final model -> {output_dir}/{output_name}_{AcceleratorSpec}_model.onnx
                2. JSON file -> {output_dir}/{output_name}_{AcceleratorSpec}_model.json
                3. Evaluation results of the final model -> {output_dir}/{output_name}_{AcceleratorSpec}_metrics.json

            Return footprint/zip(packaging_config) of the final model and evaluation results of the final model.

            if search strategy is not None, run the search strategy to find candidate models.
            Return footprint/zip(packaging_config) of candidate models and evaluation results.

        """
        if not accelerator_specs:
            raise ValueError("No accelerator specified")

        if not self._initialized:
            self.initialize(log_to_file, log_severity_level)

        output_dir: Path = Path(output_dir) if output_dir else Path.cwd()
        output_dir.mkdir(parents=True, exist_ok=True)

        outputs = {}

        for accelerator_spec in accelerator_specs:
            logger.info("Running Olive on accelerator: %s", accelerator_spec)
            with self._create_system(accelerator_spec):
                run_result = self.run_accelerator(
                    input_model_config,
                    data_root,
                    output_dir,
                    output_name,
                    evaluate_input_model,
                    accelerator_spec,
                    cloud_cache_config,
                )

                if run_result is None:
                    continue

                outputs[accelerator_spec] = run_result

        for accelerator_spec in self.footprints:
            logger.info("Run history for %s:", accelerator_spec)
            run_history = self.footprints[accelerator_spec].summarize_run_history()
            self.dump_run_history(run_history, output_dir / f"run_history_{accelerator_spec}.txt")

        if packaging_config and self.passes:
            # TODO(trajep): should we support packaging pytorch model?
            logger.info("Package top ranked %d models as artifacts", sum(len(f.nodes) for f in outputs.values()))
            generate_output_artifacts(
                packaging_config,
                self.footprints,
                outputs,
                output_dir,
                self.azureml_client_config,
            )
        else:
            logger.info("No packaging config provided, skip packaging artifacts")

        return outputs

    def run_accelerator(
        self,
        input_model_config: ModelConfig,
        data_root: str,
        output_dir: Path,
        output_name: str,
        evaluate_input_model: bool,
        accelerator_spec: "AcceleratorSpec",
        cloud_cache_config: "CloudCacheConfig",
    ):
        # generate search space and initialize the passes for each hardware accelerator
        self.setup_passes(accelerator_spec)
        # hash the input model
        input_model_id = self._init_input_model(input_model_config)
        self.footprints[accelerator_spec].record(model_id=input_model_id)
        prefix_output_name = Engine._get_prefix_output_name(output_name, accelerator_spec)
        if cloud_cache_config.enable_cloud_cache:
            cloud_cache_config.input_model_config = deepcopy(input_model_config)

        try:
            if evaluate_input_model and not self.evaluator_config:
                logger.debug(
                    "evaluate_input_model is True but no evaluator provided in no-search mode. Skipping input model"
                    " evaluation."
                )
            elif evaluate_input_model:
                results = self._evaluate_model(
                    input_model_config, input_model_id, data_root, self.evaluator_config, accelerator_spec
                )
                logger.info("Input model evaluation results: %s", results)
                result_name = f"{prefix_output_name}_input_model_metrics"
                results_path = output_dir / f"{result_name}.json"
                with results_path.open("w") as f:
                    json.dump(results.to_json(), f, indent=4)
                logger.info("Saved evaluation results of input model to %s", results_path)
                if not self.passes:
                    logger.debug("No passes registered, return input model evaluation results.")
                    return results

            if self.no_search:
                logger.debug("Running Olive in no-search mode ...")
                output_footprint = self.run_no_search(
                    input_model_config,
                    input_model_id,
                    data_root,
                    accelerator_spec,
                    output_dir,
                    output_name,
                    cloud_cache_config,
                )
            else:
                logger.debug("Running Olive in search mode ...")
                output_footprint = self.run_search(
                    input_model_config,
                    input_model_id,
                    data_root,
                    accelerator_spec,
                    output_dir,
                    output_name,
                    cloud_cache_config,
                )
        except EXCEPTIONS_TO_RAISE:
            raise
        except Exception:
            logger.warning("Failed to run Olive on %s.", accelerator_spec, exc_info=True)
            return None

        output_fp_path = output_dir / f"{prefix_output_name}_footprints.json"
        logger.info("Save footprint to %s.", output_fp_path)
        self.footprints[accelerator_spec].to_file(output_fp_path)
        logger.debug("run_accelerator done")
        return output_footprint

    def get_host_device(self):
        if self.host_config.config.accelerators:
            # for host device, we will always use the first accelerator device
            return self.host_config.config.accelerators[0].device
        else:
            return None

    def setup_passes(self, accelerator_spec: "AcceleratorSpec"):
        host_device = self.get_host_device()
        # clean the passes
        self.passes.clear()
        for name, config in self.pass_config.items():
            pass_cls: Type[Pass] = config["type"]
            pass_cfg = config["config"]
            pass_cfg = pass_cls.generate_search_space(accelerator_spec, pass_cfg, config["disable_search"])
            p = pass_cls(accelerator_spec, pass_cfg, config["disable_search"], host_device)
            self.register_pass(
                p,
                name=name,
                host=config["host"],
                evaluator_config=config["evaluator"],
                output_name=config["output_name"],
            )

        # list of passes starting from the first pass with non-empty search space
        # These passes will be added to the search space
        self.pass_flows_search_spaces = []
        for pass_flow in self.pass_flows:
            pass_search_spaces = []
            for pass_name in pass_flow:
                p: Pass = self.passes[pass_name]["pass"]
                pass_search_spaces.append((pass_name, p.search_space))
            self.pass_flows_search_spaces.append(pass_search_spaces)

    def reset_passes(self):
        """Cleanup the passes."""
        self.passes.clear()
        self.pass_config.clear()
        self.pass_flows = []

    def run_no_search(
        self,
        input_model_config: ModelConfig,
        input_model_id: str,
        data_root: str,
        accelerator_spec: "AcceleratorSpec",
        output_dir: str = None,
        output_name: str = None,
        cloud_cache_config: "CloudCacheConfig" = None,
    ):
        """Run all the registered Olive pass flows in no-search mode."""
        for pass_item in self.passes.values():
            if len(pass_item["pass"].search_space) > 0:
                pass_name = pass_item["name"]
                raise ValueError(f"Pass {pass_name} has search space but search strategy is None")

        output_models = {}
        for pass_flow in self.pass_flows:
            # search point is empty since there is no search
            passes_to_run = [(pass_id, {}) for pass_id in pass_flow]

            # run all the passes in the pass flow
            logger.debug("Running %s with no search ...", pass_flow)
            should_prune, signal, model_ids = self._run_passes(
                passes_to_run,
                input_model_config,
                input_model_id,
                data_root,
                accelerator_spec,
                cloud_cache_config,
            )

            if should_prune:
                failed_pass = pass_flow[len(model_ids)]
                logger.warning(
                    "Flow %s is pruned due to failed or invalid config for pass '%s'", pass_flow, failed_pass
                )
                continue

            # names of the output models of the passes
            pass_output_names = [self.passes[pass_id]["output_name"] for pass_id in pass_flow]
            pass_output_names = [f"{name}_{accelerator_spec}" if name else None for name in pass_output_names]

            # output dir with pass flow
            output_dir_with_pf = Path(output_dir) / "-".join(pass_flow)

            if (not pass_output_names[-1] or output_name) and (
                cloud_cache_config is None or not cloud_cache_config.enable_cloud_cache
            ):
                # if the last pass does not have output name, use the prefix output name
                pass_output_names[-1] = Engine._get_prefix_output_name(output_name, accelerator_spec)
            final_output_name = pass_output_names[-1]

            output_model_json = None
            for pass_output_name, pass_output_model_id in zip(pass_output_names, model_ids):
                if not pass_output_name:
                    continue
                output_model_json = cache_utils.save_model(
                    model_number=pass_output_model_id,
                    output_dir=output_dir_with_pf,
                    output_name=f"{pass_output_name}_model",
                    overwrite=True,
                    cache_dir=self.cache_dir,
                )
                # it is not supported to save compositepytorchmodel/compositemodel again
                # so the output_model_json could be None
                output_models[pass_output_model_id] = output_model_json

            # save the evaluation results to output_dir
            if signal is not None:
                results_path = output_dir_with_pf / f"{final_output_name}_metrics.json"
                with results_path.open("w") as f:
                    json.dump(signal.to_json(), f, indent=4)

        output_model_ids = list(output_models.keys())
        fp_outputs = self.footprints[accelerator_spec].create_footprints_by_model_ids(output_model_ids)
        # update the output model config
        for model_id, model_config in output_models.items():
            if model_config:
                fp_outputs.nodes[model_id].model_config = model_config

        return fp_outputs

    def run_search(
        self,
        input_model_config: ModelConfig,
        input_model_id: str,
        data_root: str,
        accelerator_spec: "AcceleratorSpec",
        output_dir: str = None,
        output_name: str = None,
        cloud_cache_config: "CloudCacheConfig" = None,
    ):
        """Run all the registered Olive passes in search model where search strategy is not None."""
        prefix_output_name = Engine._get_prefix_output_name(output_name, accelerator_spec)

        # get objective_dict
        evaluator_config = self.evaluator_for_pass(list(self.passes.keys())[-1])

        if evaluator_config is None:
            raise ValueError("No evaluator provided for the last pass")
        else:
            objective_dict = self.resolve_objectives(
                input_model_config, input_model_id, data_root, evaluator_config.metrics, accelerator_spec
            )
            self.footprints[accelerator_spec].record_objective_dict(objective_dict)

        # initialize the search strategy
        self.search_strategy.initialize(self.pass_flows_search_spaces, input_model_id, objective_dict)
        output_model_num = self.search_strategy.get_output_model_num()

        # record start time
        start_time = time.time()
        iter_num = 0
        while True:
            iter_num += 1

            # get the next step
            next_step = self.search_strategy.next_step()

            # if no more steps, break
            if next_step is None:
                break

            # get the model id of the first input model
            model_id = next_step["model_id"]
            if model_id == input_model_id:
                model_config = input_model_config
            else:
                model_config = self._load_model(model_id)

            logger.debug("Step %d with search point %s ...", iter_num, next_step["search_point"])

            # run all the passes in the step
            should_prune, signal, model_ids = self._run_passes(
                next_step["passes"],
                model_config,
                model_id,
                data_root,
                accelerator_spec,
                cloud_cache_config,
            )

            # record feedback signal
            self.search_strategy.record_feedback_signal(next_step["search_point"], signal, model_ids, should_prune)

            time_diff = time.time() - start_time
            self.search_strategy.check_exit_criteria(iter_num, time_diff, signal)

        return self.create_pareto_frontier_footprints(
            accelerator_spec, output_model_num, output_dir, prefix_output_name
        )

    def create_pareto_frontier_footprints(self, accelerator_spec, output_model_num, output_dir, prefix_output_name):
        pf_footprints = self.footprints[accelerator_spec].create_pareto_frontier(output_model_num)
        if not pf_footprints:
            return None
        pf_footprints.to_file(output_dir / f"{prefix_output_name}_pareto_frontier_footprints.json")

        if self.plot_pareto_frontier:
            pf_footprints.plot_pareto_frontier_to_html(
                save_path=output_dir / f"{prefix_output_name}_pareto_frontier_footprints_chart.html"
            )

        return pf_footprints

    def dump_run_history(self, run_history, output_path: str = None):
        if not run_history:
            logger.info("No run history to dump!")
            return
        headers = run_history[0]._fields
        try:
            from tabulate import tabulate

            formatted_rls = tabulate([tuple(rh) for rh in run_history], headers=headers, tablefmt="grid")
            logger.info("run history:\n%s", formatted_rls)
        except ImportError:
            logger.info("Please install tabulate for better run history output")
            formatted_rls = run_history
        with Path(output_path).open("w") as f:
            f.write(f"{formatted_rls}")

    def resolve_objectives(
        self,
        input_model_config: ModelConfig,
        input_model_id: str,
        data_root: str,
        metrics: List[Metric],
        accelerator_spec: "AcceleratorSpec",
    ) -> Dict[str, Dict[str, Any]]:
        """Return a dictionary of objectives and their higher_is_better and goal values.

        {objective_name: {"higher_is_better": bool, "goal": float}}
        """
        goals = self.resolve_goals(input_model_config, input_model_id, data_root, metrics, accelerator_spec)
        objective_dict = {}
        for metric in metrics:
            for sub_type in metric.sub_types:
                if sub_type.priority <= 0:
                    continue
                metric_key = joint_metric_key(metric.name, sub_type.name)
                objective_dict[metric_key] = {
                    "higher_is_better": sub_type.higher_is_better,
                    "goal": goals.get(metric_key),
                    "priority": sub_type.priority,
                }
        return dict(sorted(objective_dict.items(), key=lambda x: x[1]["priority"]))

    def resolve_goals(
        self,
        input_model_config: ModelConfig,
        input_model_id: str,
        data_root: str,
        metrics: List[Metric],
        accelerator_spec: "AcceleratorSpec",
    ) -> Dict[str, float]:
        """Resolve the goals of the given metrics into thresholds for the given model."""
        goals = {}
        multipliers = {}
        for metric in metrics:
            # only resolve sub metrics whose priority > 0
            goals[metric.name] = metric.get_sub_type_info("goal")
            multipliers[metric.name] = metric.get_sub_type_info(
                info_name="higher_is_better",
                callback=lambda x: 1 if x else -1,
            )

        if goals:
            logger.debug("Resolving goals: %s", goals)

        baseline = None
        for goal in goals.values():
            _evaluated = False
            for sub_goal in goal.values():
                if not sub_goal:
                    break
                if sub_goal.type != "threshold":
                    assert self.evaluator_config is not None, "Default evaluator must be provided to resolve goals"
                    logger.debug("Computing baseline for metrics ...")
                    baseline = self._evaluate_model(
                        input_model_config, input_model_id, data_root, self.evaluator_config, accelerator_spec
                    )
                    _evaluated = True
                    break
            if _evaluated:
                break
        if not baseline:
            logger.debug("No baseline got as no goal is provided the the goal is threshold")
            return {}

        if baseline:
            logger.debug("Baseline: %s", baseline)

        # resolve goals to thresholds
        resolved_goals = {}
        for metric_name, sub_type_goals in goals.items():
            for sub_type_name, goal in sub_type_goals.items():
                # TODO(trajep): make the logic cleaner
                resolved_goal_value = None
                if goal is not None:
                    baseline_sub_type = baseline.get_value(metric_name, sub_type_name)
                    multiplier = multipliers[metric_name][sub_type_name]
                    if goal.type == "threshold":
                        resolved_goal_value = goal.value
                    elif goal.type == "max-degradation":
                        resolved_goal_value = baseline_sub_type - multiplier * goal.value
                    elif goal.type == "min-improvement":
                        resolved_goal_value = baseline_sub_type + multiplier * goal.value
                    elif goal.type == "percent-max-degradation":
                        resolved_goal_value = baseline_sub_type * (1 - multiplier * goal.value / 100)
                    elif goal.type == "percent-min-improvement":
                        resolved_goal_value = baseline_sub_type * (1 + multiplier * goal.value / 100)

                resolved_goals[joint_metric_key(metric_name, sub_type_name)] = resolved_goal_value
        if len(resolved_goals) > 0:
            logger.debug("Resolved goals: %s", resolved_goals)

        return resolved_goals

    def host_for_pass(self, pass_id: str):
        host = self.passes[pass_id]["host"]
        if host is None:
            return self.host
        return host

    def evaluator_for_pass(self, pass_id: str):
        """Return evaluator for the given pass."""
        e = self.passes[pass_id]["evaluator"]
        if e is None:
            return self.evaluator_config
        return e

    def _get_new_model_number(self):
        """Get a new model number."""
        while True:
            new_model_number = self._new_model_number
            self._new_model_number += 1
            if not list(self._model_cache_path.glob(f"{new_model_number}_*")):
                break
        return new_model_number

    def get_model_json_path(self, model_id: str) -> Path:
        """Get the path to the model json file."""
        return self._model_cache_path / f"{model_id}.json"

    def _cache_model(self, model: Union[ModelConfig, str], model_id: str, check_object: bool = True):
        """Cache the model in the cache directory."""
        # TODO(trajep): move model/pass run/evaluation cache into footprints
        if model == FAILED_CONFIG:
            model_json = {}
        else:
            model_json = model.to_json(check_object=check_object)
        model_json_path = self.get_model_json_path(model_id)
        try:
            with model_json_path.open("w") as f:
                json.dump(model_json, f, indent=4)
            logger.debug("Cached model %s to %s", model_id, model_json_path)
        except Exception:
            logger.exception("Failed to cache model")

    def _load_model(self, model_id: str) -> Union[ModelConfig, str]:
        """Load the model from the cache directory."""
        model_json_path = self.get_model_json_path(model_id)
        try:
            with model_json_path.open() as f:
                model_json = json.load(f)
        except Exception:
            logger.exception("Failed to load model.")
            return None

        if model_json == {}:
            return FAILED_CONFIG

        return ModelConfig.from_json(model_json)

    def _prepare_non_local_model(self, model_config: ModelConfig) -> ModelConfig:
        """Prepare models with non-local model path for local run by downloading the model resources to cache."""
        # TODO(myguo): maybe we can move this method into OliveSystem?
        resource_paths = model_config.get_resource_paths()
        for resource_name, resource_path in resource_paths.items():
            if not resource_path or resource_path.is_local_resource_or_string_name():
                continue
            downloaded_resource_path = cache_utils.download_resource(resource_path, self.cache_dir)
            if downloaded_resource_path:
                # set local resource path
                model_config.config[resource_name] = downloaded_resource_path

        return model_config

    def _init_input_model(self, input_model_config: ModelConfig):
        """Initialize the input model."""
        model_hash = hash_dict(input_model_config.to_json())[:8]

        # cache the model
        self._cache_model(input_model_config, model_hash, check_object=False)

        return model_hash

    def get_run_json_path(
        self,
        pass_name: int,
        input_model_number: str,
        pass_config: dict,
        accelerator_spec: "AcceleratorSpec",
    ):
        """Get the path to the run json."""
        pass_config_hash = hash_dict(pass_config)[:8]
        if not accelerator_spec:
            run_json_path = self._run_cache_path / f"{pass_name}-{input_model_number}-{pass_config_hash}.json"
        else:
            run_json_path = (
                self._run_cache_path / f"{pass_name}-{input_model_number}-{pass_config_hash}-{accelerator_spec}.json"
            )
        return run_json_path

    def _cache_run(
        self,
        pass_name: int,
        pass_config: dict,
        input_model_id: str,
        output_model_id: str,
        accelerator_spec: "AcceleratorSpec",
        run_start_time: float = 0,
        run_end_time: float = 0,
    ):
        """Cache the run in the cache directory."""
        run_json = {
            "pass_name": pass_name,
            "pass_config": pass_config,
            "input_model_id": input_model_id,
            "output_model_id": output_model_id,
            "run_start_time": run_start_time,
            "run_end_time": run_end_time,
        }
        input_model_number = input_model_id.split("_")[0]
        run_json_path = self.get_run_json_path(pass_name, input_model_number, pass_config, accelerator_spec)
        try:
            with run_json_path.open("w") as f:
                json.dump(run_json, f, indent=4)
            logger.debug("Cached run for %s->%s into %s", input_model_id, output_model_id, run_json_path)
        except Exception:
            logger.exception("Failed to cache run")

    def _load_run(self, input_model_id: str, pass_name: int, pass_config: dict, accelerator_spec: "AcceleratorSpec"):
        """Load the run from the cache directory."""
        input_model_number = input_model_id.split("_")[0]
        run_json_path = self.get_run_json_path(pass_name, input_model_number, pass_config, accelerator_spec)
        run_json = {}
        if run_json_path.exists():
            try:
                with run_json_path.open() as f:
                    run_json = json.load(f)
            except Exception:
                logger.exception("Failed to load run")
                run_json = {}
        return run_json

    def _run_passes(
        self,
        passes: List[Tuple[str, Dict[str, Any]]],
        model_config: ModelConfig,
        model_id: str,
        data_root: str,
        accelerator_spec: "AcceleratorSpec",
        cloud_cache_config: "CloudCacheConfig",
    ):
        """Run all the passes in the order they were registered.

        the passes is the list of (pass_name, pass_search_point) tuples
        """
        should_prune = False
        # run all the passes in the step
        model_ids = []
        pass_id = None
        output_model_hash = None

        if cloud_cache_config.enable_cloud_cache:
            if (
                model_config.config.get("model_path")
                and create_resource_path(model_config.config.get("model_path")) == ResourceType.StringName
            ):
                logger.warning(
                    "Model path is a str name, should not use cloud model cache. Set enable_cloud_cache=False."
                )
                cloud_cache_config.enable_cloud_cache = False
            else:
                cloud_cache_dir = Path(self.cache_dir) / "cloud_models"
                cloud_cache_dir.mkdir(parents=True, exist_ok=True)
                self.cloud_cache_helper = CloudCacheHelper(
                    cloud_cache_dir,
                    cloud_cache_config.account_url,
                    cloud_cache_config.contaier_name,
                    cloud_cache_config.input_model_config,
                )

        for pass_id, pass_search_point in passes:
            model_config, model_id, output_model_hash = self._run_pass(
                pass_id,
                pass_search_point,
                model_config,
                model_id,
                data_root,
                accelerator_spec,
                cloud_cache_config.enable_cloud_cache,
                cloud_cache_config.upload_to_cloud,
                output_model_hash,
            )
            if model_config in PRUNED_CONFIGS:
                should_prune = True
                logger.debug("Pruned for pass %s", pass_id)
                break
            model_ids.append(model_id)

        if (
            cloud_cache_config.enable_cloud_cache
            and model_config not in PRUNED_CONFIGS
            and model_config.config.get("model_path") is None
        ):
            # download model files
            logger.info("Cloud model cache is enabled. Download final model files ...")
            cloud_model_path = self.cloud_cache_helper.exist_in_cloud_cache(output_model_hash)
            self.cloud_cache_helper.update_model_config(cloud_model_path, model_config, output_model_hash)

        if not should_prune:
            # evaluate the model
            evaluator_config = self.evaluator_for_pass(pass_id)
            if self.no_search and evaluator_config is None:
                # skip evaluation if no search and no evaluator
                signal = None
            else:
                logger.info("Run model evaluation for the final model...")
                signal = self._evaluate_model(model_config, model_id, data_root, evaluator_config, accelerator_spec)
            logger.debug("Signal: %s", signal)
        else:
            signal = None
            logger.warning("Skipping evaluation as model was pruned")

        return should_prune, signal, model_ids

    def _run_pass(
        self,
        pass_id: str,
        pass_search_point: Dict[str, Any],
        input_model_config: ModelConfig,
        input_model_id: str,
        data_root: str,
        accelerator_spec: "AcceleratorSpec",
        enable_cloud_cache: bool,
        upload_to_cloud: bool,
        input_model_hash: str = None,
    ):
        """Run a pass on the input model."""
        # pass
        p: Pass = self.passes[pass_id]["pass"]
        pass_name = p.__class__.__name__
        logger.info("Running pass %s:%s", pass_id, pass_name)
        pass_config = p.config_at_search_point(pass_search_point)
        pass_config = p.serialize_config(pass_config)
        output_model_config = None
        output_model_hash = None
        pass_run_locally = True

        # check whether the config is valid
        if not p.validate_search_point(pass_search_point, accelerator_spec, with_fixed_value=True):
            logger.warning("Invalid search point, prune")
            output_model_config = INVALID_CONFIG
            # no need to record in footprint since there was no run and thus no valid/failed model
            # invalid configs are also not cached since the same config can be valid for other accelerator specs
            # a pass can be accelerator agnostic but still have accelerator specific invalid configs
            # this helps reusing cached models for different accelerator specs
            return output_model_config, None, None

        # load run from cache if it exists
        run_accel = None if p.is_accelerator_agnostic(accelerator_spec) else accelerator_spec
        run_cache = self._load_run(input_model_id, pass_name, pass_config, run_accel)
        output_model_id = run_cache.get("output_model_id", None)
        if output_model_id is not None:
            logger.debug("Loading model from cache ...")
            output_model_config = self._load_model(output_model_id)
            if output_model_config is not None:
                # footprint model and run
                self.footprints[accelerator_spec].record(
                    model_id=output_model_id,
                    model_config=(
                        output_model_config.to_json() if output_model_config != FAILED_CONFIG else {"is_pruned": True}
                    ),
                    parent_model_id=input_model_id,
                    from_pass=pass_name,
                    pass_run_config=pass_config,
                    start_time=run_cache.get("run_start_time", 0),
                    end_time=run_cache.get("run_end_time", 0),
                )
                logger.info("Loaded model from cache: %s from %s", output_model_id, self._run_cache_path)
                return output_model_config, output_model_id, None

        # new model id
        input_model_number = input_model_id.split("_")[0]
        # Note: the final output model id need contains the accelerator information
        # if the output model is accelerator dependent.
        output_model_id_parts = [
            f"{self._get_new_model_number()}_{pass_name}",
            input_model_number,
            hash_dict(pass_config)[:8],
        ]

        if not p.is_accelerator_agnostic(accelerator_spec):
            output_model_id_parts.append(f"{accelerator_spec}")

        output_model_id = "-".join(map(str, output_model_id_parts))
        output_model_path = self._model_cache_path / f"{output_model_id}" / "output_model"
        output_model_path.parent.mkdir(parents=True, exist_ok=True)
        output_model_path = str(output_model_path)

        run_start_time = datetime.now().timestamp()

        if enable_cloud_cache:
            output_model_config = check_model_cache(
                self.cloud_cache_helper, input_model_config, pass_search_point, input_model_hash
            )
            pass_run_locally = output_model_config is None

        # run pass
        if pass_run_locally:
            if enable_cloud_cache and input_model_config.config.get("model_path") is None:
                update_input_model_config(self.cloud_cache_helper, input_model_config, input_model_hash)

            host = self.host_for_pass(pass_id)
            if host.system_type != SystemType.AzureML:
                input_model_config = self._prepare_non_local_model(input_model_config)

            try:
                if p.run_on_target:
                    if self.target.system_type == SystemType.IsolatedORT:
                        logger.warning(
                            "Cannot run pass %s on IsolatedORT target, will use the host to run the pass.", pass_id
                        )
                    else:
                        host = self.target

                output_model_config = host.run_pass(
                    p, input_model_config, data_root, output_model_path, pass_search_point
                )
            except OlivePassError:
                logger.exception("Pass run_pass failed")
                output_model_config = FAILED_CONFIG
            except EXCEPTIONS_TO_RAISE:
                # Don't catch these errors since most of time, it is caused by the user errors and need not retry.
                raise
            except Exception:
                output_model_config = FAILED_CONFIG
                # TODO(jambayk): from the time being, we need to catch all exceptions to make the
                #      search process robust. We need rethrow the exception only when
                #      it is not pass specific. For example, for olive bugs and user errors
                logger.exception("Pass run failed.")
                if self.no_search:
                    raise  # rethrow the exception if no search is performed

        run_end_time = datetime.now().timestamp()
        logger.info("Pass %s:%s finished in %f seconds", pass_id, pass_name, run_end_time - run_start_time)

        if not enable_cloud_cache:
            # cache model
            self._cache_model(output_model_config, output_model_id)

            # cache run
            self._cache_run(
                pass_name, pass_config, input_model_id, output_model_id, run_accel, run_start_time, run_end_time
            )

        # footprint model and run
        self.footprints[accelerator_spec].record(
            model_id=output_model_id,
            model_config=output_model_config.to_json() if output_model_config != FAILED_CONFIG else {"is_pruned": True},
            parent_model_id=input_model_id,
            from_pass=pass_name,
            pass_run_config=pass_config,
            start_time=run_start_time,
            end_time=run_end_time,
        )

        if enable_cloud_cache and upload_to_cloud and pass_run_locally:
            upload_model_to_cloud(
                self.cloud_cache_helper, input_model_config, pass_search_point, input_model_hash, output_model_config
            )

        return output_model_config, output_model_id, output_model_hash

    def get_evaluation_json_path(self, model_id: str):
        """Get the path to the evaluation json."""
        return self._evaluation_cache_path / f"{model_id}.json"

    def save_olive_config(self, olive_config: dict):
        """Save the olive config to the output directory."""
        olive_config_path = Path(self.cache_dir) / "olive_config.json"
        olive_config_path.parent.mkdir(parents=True, exist_ok=True)
        with olive_config_path.open("w") as f:
            json.dump(olive_config, f, indent=4)
        logger.info("Saved Olive config to %s", olive_config_path)

    def _cache_evaluation(self, model_id: str, signal: MetricResult):
        """Cache the evaluation in the cache directory."""
        evaluation_json = {
            "model_id": model_id,
            "signal": signal.dict(),
        }
        evaluation_json_path = self.get_evaluation_json_path(model_id)
        try:
            with evaluation_json_path.open("w") as f:
                json.dump(evaluation_json, f, indent=4)
        except Exception:
            logger.exception("Failed to cache evaluation")

    def _load_evaluation(self, model_id: str):
        """Load the evaluation from the cache directory."""
        evaluation_json_path = self.get_evaluation_json_path(model_id)
        if evaluation_json_path.exists():
            try:
                with evaluation_json_path.open() as f:
                    evaluation_json = json.load(f)
                signal = evaluation_json["signal"]
                signal = MetricResult(**signal)
            except Exception:
                logger.exception("Failed to load evaluation")
                signal = None
            return signal
        else:
            return None

    def _evaluate_model(
        self,
        model_config: ModelConfig,
        model_id: str,
        data_root: str,
        evaluator_config: "OliveEvaluatorConfig",
        accelerator_spec: "AcceleratorSpec",
    ):
        """Evaluate a model."""
        logger.debug("Evaluating model ...")
        accelerator_suffix = f"-{accelerator_spec}" if accelerator_spec else ""
        if not model_id.endswith(accelerator_suffix):
            # append the suffix if the model is accelerator independent
            model_id_with_accelerator = f"{model_id}{accelerator_suffix}"
        else:
            model_id_with_accelerator = model_id

        # load evaluation from cache if it exists
        signal = self._load_evaluation(model_id_with_accelerator)
        if signal is not None:
            logger.debug("Loading evaluation from cache ...")
            # footprint evaluation
            self.footprints[accelerator_spec].record(
                model_id=model_id,
                metrics=FootprintNodeMetric(
                    value=signal,
                    if_goals_met=False,
                ),
            )
            return signal

        # evaluate model
        metrics = evaluator_config.metrics if evaluator_config else []
        if self.target.system_type != SystemType.AzureML:
            model_config = self._prepare_non_local_model(model_config)
        signal = self.target.evaluate_model(model_config, data_root, metrics, accelerator_spec)

        # cache evaluation
        self._cache_evaluation(model_id_with_accelerator, signal)

        # footprint evaluation
        self.footprints[accelerator_spec].record(
            model_id=model_id,
            metrics=FootprintNodeMetric(
                value=signal,
                if_goals_met=False,
            ),
        )
        return signal

    @staticmethod
    def _get_prefix_output_name(output_name: str, accelerator_spec: "AcceleratorSpec"):
        return f"{output_name}_{accelerator_spec}" if output_name else str(accelerator_spec)

    @contextmanager
    def _create_system(self, accelerator_spec):
        def create_system(config: "SystemConfig", accelerator_spec):
            assert config, "System config is not provided"
            if config.olive_managed_env:
                logger.debug(
                    "Creating olive_managed_env %s with EP %s", config.type, accelerator_spec.execution_provider
                )
                return create_managed_system_with_cache(config, accelerator_spec)
            else:
                logger.debug("create native OliveSystem %s", config.type)
                return config.create_system()

        if not self.target:
            logger.info("Creating target system ...")
            target_start_time = time.time()
            self.target = create_system(self.target_config, accelerator_spec)
            logger.info("Target system created in %f seconds", time.time() - target_start_time)
        if not self.host:
            host_accelerators = self.host_config.config.accelerators
            if host_accelerators and host_accelerators[0].execution_providers:
                host_accelerator_spec = AcceleratorSpec(
                    host_accelerators[0].device, host_accelerators[0].execution_providers[0]
                )
            else:
                host_accelerator_spec = None
            logger.info("Creating host system ...")
            host_start_time = time.time()
            self.host = create_system(self.host_config, host_accelerator_spec)
            logger.info("Host system created in %f seconds", time.time() - host_start_time)

        yield

        if self.target_config.olive_managed_env:
            # could we put it under cache system for reusing?
            logger.info("Removing target system ...")
            self.target.remove()
            self.target = None
        if self.host_config.olive_managed_env:
            logger.info("Removing host system ...")
            self.host.remove()
            self.host = None

        create_managed_system_with_cache.cache_clear()<|MERGE_RESOLUTION|>--- conflicted
+++ resolved
@@ -236,12 +236,9 @@
         output_dir: str = None,
         output_name: str = None,
         evaluate_input_model: bool = True,
-<<<<<<< HEAD
         log_to_file: bool = False,
         log_severity_level: int = 1,
-=======
         cloud_cache_config: "CloudCacheConfig" = None,
->>>>>>> 97df601a
     ):
         """Run all the registered Olive passes on the input model and produce one or more candidate models.
 
@@ -255,12 +252,9 @@
             output_name: output name for the output model, if output_name is provided, the output
                 model will be saved to engine's output_dir with the prefix of output_name.
             evaluate_input_model: if evaluate_input_model is True, run the evaluation on the input model.
-<<<<<<< HEAD
             log_to_file: if save logs to a file.
             log_severity_level: severity level of the logger.
-=======
             cloud_cache_config: Cloud model cache configuration.
->>>>>>> 97df601a
 
         Return:
             if search strategy is None, all passes are run in the order they were registered.
