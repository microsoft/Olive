# -------------------------------------------------------------------------
# Copyright (c) Microsoft Corporation. All rights reserved.
# Licensed under the MIT License.
# --------------------------------------------------------------------------
import json
import logging
import time
from collections import OrderedDict, defaultdict
from pathlib import Path
from typing import Any, Dict, List, Optional, Tuple, Type, Union

import olive.cache as cache_utils
from olive.common.config_utils import ConfigBase, validate_config
from olive.common.utils import hash_dict
from olive.engine.config import PRUNED_CONFIG, EngineConfig
from olive.engine.footprint import Footprint, FootprintNode, FootprintNodeMetric
from olive.engine.packaging.packaging_config import PackagingConfig
from olive.engine.packaging.packaging_generator import generate_output_artifacts
from olive.evaluator.metric import Metric, MetricResult, joint_metric_key
from olive.evaluator.olive_evaluator import OliveEvaluatorConfig
from olive.hardware.accelerator import AcceleratorLookup, AcceleratorSpec, Device
from olive.model import ModelConfig, OliveModel
from olive.passes.olive_pass import Pass
from olive.strategy.search_strategy import SearchStrategy
from olive.systems.common import SystemType
from olive.systems.local import LocalSystem
from olive.systems.olive_system import OliveSystem

logger = logging.getLogger(__name__)


class Engine:
    """
    The engine executes the registered Olive Steps, facilitate evaluation of the output models using
    provided evaluation criteria and produces output model(s).
    """

    def __init__(
        self,
        config: Union[Dict[str, Any], EngineConfig] = None,
        search_strategy: Optional[SearchStrategy] = None,
        host: Optional[OliveSystem] = None,
        target: Optional[OliveSystem] = None,
        evaluator_config: Optional[OliveEvaluatorConfig] = None,
        execution_providers: Optional[List[str]] = None,
    ):
        self._config = validate_config(config, EngineConfig)

        self.no_search = False
        # default search strategy
        self.search_strategy = SearchStrategy({"execution_order": "joint", "search_algorithm": "exhaustive"})
        if search_strategy is not None:
            # if search strategy is provided, use it. It takes precedence
            self.search_strategy = search_strategy
        elif isinstance(self._config.search_strategy, ConfigBase) or isinstance(self._config.search_strategy, dict):
            # if search strategy is provided in config, use it
            self.search_strategy = SearchStrategy(self._config.search_strategy)
        elif not self._config.search_strategy:
            # if search strategy is None or False, disable search
            self.no_search = True

        # default host
        if host is not None:
            self.host = host
        elif self._config.host is not None:
            self.host = self._config.host.create_system()
        else:
            self.host = LocalSystem()

        # engine target
        if target is not None:
            self.target = target
        elif self._config.target is not None:
            self.target = self._config.target.create_system()
        else:
            self.target = LocalSystem()

        if execution_providers is None:
            execution_providers = self._config.execution_providers

        # verfiy the AzureML system have specified the execution providers
        # Please note we could not use isinstance(target, AzureMLSystem) since it would import AzureML packages.
        if self.target.system_type == SystemType.AzureML and execution_providers is None:
            raise ValueError("AzureMLSystem requires execution providers to be specified.")
        elif execution_providers is None:
            if self.target.system_type in (SystemType.Local, SystemType.PythonEnvironment):
                execution_providers = self.target.get_supported_execution_providers()
            else:
                # for docker system and python system, we default use CPUExecutionProvider
                execution_providers = ["CPUExecutionProvider"]

        self.execution_providers = execution_providers

        # Flatten the accelerators to list of AcceleratorSpec
        accelerators: List[str] = self.target.accelerators
        if accelerators is None:
            logger.warning("No accelerators specified for target system. Using CPU.")
            accelerators = ["CPU"]

        not_supported_ep = []
        self.accelerator_specs: List[AcceleratorSpec] = []
        for accelerator in accelerators:
            device = Device(accelerator.lower())
            supported_eps = AcceleratorLookup.get_execution_providers_for_device(device)
            device_eps = list(set(supported_eps).intersection(self.execution_providers))
            for ep in set(self.execution_providers).difference(supported_eps):
                not_supported_ep.append(ep)
            for ep in device_eps:
                self.accelerator_specs.append(AcceleratorSpec(device, ep))

        assert self.accelerator_specs, "No valid accelerator specified for target system."
        if not_supported_ep:
            logger.warning(
                f"The following execution provider is not supported: {','.join(not_supported_ep)}. "
                "Please consider install the onnxruntime contains the appropriated execution providers. "
            )

        # default evaluator
        self.evaluator_config = None
        if evaluator_config is not None:
            self.evaluator_config = evaluator_config
        elif self._config.evaluator is not None:
            self.evaluator_config = self._config.evaluator

        # dictionary of passes
        self.pass_config = OrderedDict()

        # {"pass_name": {"pass": pass, "host": host, "evaluator": evaluator, "clean_run_cache": clean_run_cache}}
        self.passes = OrderedDict()

        self.footprints = defaultdict(Footprint)

        self.azureml_client_config = self._config.azureml_client_config

        self._initialized = False

    def initialize(self):
        """
        Initialize engine state. This should be done before running the registered passes.
        """
        self.cache_dir = self._config.cache_dir
        if self._config.clean_cache:
            cache_utils.clean_cache(self.cache_dir)
        if self._config.clean_evaluation_cache:
            cache_utils.clean_evaluation_cache(self.cache_dir)

        self._model_cache_path, self._run_cache_path, self._evaluation_cache_path, _ = cache_utils.get_cache_sub_dirs(
            self.cache_dir
        )
        cache_utils.create_cache(self.cache_dir)

        # initialize counters
        # we do this before cleaning pass run caches to ensure we don't reuse model numbers even if the model was
        # deleted from the cache
        self._new_model_number = 0
        # model jsons have the format <model_number>_<pass_type>-<source_model>-<pass_config_hash>.json
        # model contents are stored in <model_number>_<pass_type>-<source_model>-<pass_config_hash> folder
        # sometimes the folder is created with contents but the json is not created when the pass fails to run
        # so we check for both when determining the new model number
        model_files = list(self._model_cache_path.glob("*_*"))
        if len(model_files) > 0:
            self._new_model_number = max([int(model_file.stem.split("_")[0]) for model_file in model_files]) + 1

        # clean pass run cache if requested
        # removes all run cache for pass type and all children elements
        for pass_config in self.pass_config.values():
            clean_run_cache = pass_config["clean_run_cache"]
            if clean_run_cache:
                cache_utils.clean_pass_run_cache(pass_config["type"].__name__, self.cache_dir)

        self._initialized = True

    def register(
        self,
        pass_type: Type[Pass],
        config: Dict[str, Any] = None,
        disable_search=False,
        name: str = None,
        host: OliveSystem = None,
        evaluator_config: OliveEvaluatorConfig = None,
        clean_run_cache: bool = False,
    ):
        """Register a pass configuration so that it could be instantiated and executed later."""
        if name is not None:
            assert name not in self.passes, f"Pass with name {name} already registered"
        else:
            id = 0
            while True:
                name = pass_type.__name__
                if id > 0:
                    name = f"{name}_{id}"
                id += 1
                if name not in self.pass_config:
                    break

        self.pass_config[name] = {
            "type": pass_type,
            "config": config or {},
            "disable_search": disable_search,
            "host": host,
            "evaluator": evaluator_config,
            "clean_run_cache": clean_run_cache,
        }

    def register_pass(
        self,
        p: Pass,
        name: str = None,
        host: OliveSystem = None,
        evaluator_config: OliveEvaluatorConfig = None,
    ):
        """
        Register a pass
        """
        if name is not None:
            assert name not in self.passes, f"Pass with name {name} already registered"
        else:
            id = 0
            while True:
                name = p.__class__.__name__
                if id > 0:
                    name = f"{name}_{id}"
                id += 1
                if name not in self.passes:
                    break

        if self.no_search and len(p.search_space()) > 0:
            raise ValueError(f"Search strategy is None but pass {name} has search space")

        self.passes[name] = {
            "pass": p,
            "host": host,
            "evaluator": evaluator_config,
        }

    def run(
        self,
        input_model: OliveModel,
        packaging_config: Optional[PackagingConfig] = None,
        output_dir: str = None,
        output_name: str = None,
        evaluation_only: bool = False,
    ):
        """
        Run all the registered Olive passes on the input model and produce one or more candidate models.

        if search strategy is None, all passes are run in the order they were registered.
        Save the final model to {output_dir}/{output_name}_model and json file to {output_dir}/{output_name}_model.json
        Save evaluation results of the final model, if any, to {output_dir}/{output_name}_metrics.json
        Return {"model": final_model_json, "metrics": evaluation_results}

        if search strategy is not None, run the search strategy to find candidate models.
        TODO: save the results using updated RunResult

        if evaluation_only is True, run the evaluation on the input model and return the results.
        """
        if not self._initialized:
            self.initialize()

        output_dir: Path = Path(output_dir) if output_dir else Path.cwd()
        output_dir.mkdir(parents=True, exist_ok=True)

        outputs = {}
        pf_footprints = {}
        for accelerator_spec in self.accelerator_specs:
            # generate search space and initialize the passes for each hardware accelerator
            self.setup_passes(accelerator_spec)

            # hash the input model
            input_model_id = self._init_input_model(input_model)
            self.footprints[accelerator_spec].record(model_id=input_model_id)

            try:
                if evaluation_only:
                    prefix_output_name = (
                        f"{output_name}_{accelerator_spec}_" if output_name is not None else f"{accelerator_spec}_"
                    )
                    assert self.evaluator_config is not None, "Evaluation only is True but no evaluator provided"
                    results = self._evaluate_model(input_model, input_model_id, self.evaluator_config, accelerator_spec)
                    result_name = f"{prefix_output_name}metrics"
                    results_path = output_dir / f"{result_name}.json"
                    with open(results_path, "w") as f:
                        f.write(results.json())
                    outputs[accelerator_spec] = results
                elif self.no_search:
                    output = self.run_no_search(
                        input_model,
                        input_model_id,
                        accelerator_spec,
                        output_dir,
                        output_name,
                    )
                    outputs[accelerator_spec] = output
                    pf_footprints[accelerator_spec] = self.footprints[accelerator_spec].get_last_node()
                else:
                    footprint = self.run_search(
                        input_model,
                        input_model_id,
                        accelerator_spec,
                        output_dir,
                        output_name,
                    )
                    outputs[accelerator_spec] = footprint
                    pf_footprints[accelerator_spec] = footprint

            except Exception as e:
                logger.warning(f"Failed to run Olive on {accelerator_spec}: {e}")

        if packaging_config:
            logger.info(f"Package top ranked {sum([len(f.nodes) for f in pf_footprints.values()])} models as artifacts")
            generate_output_artifacts(
                packaging_config,
                self.footprints,
                pf_footprints,
                output_dir,
            )
        else:
            logger.info("No packaging config provided, skip packaging artifacts")

        return outputs

    def setup_passes(self, accelerator_spec: AcceleratorSpec):
        # TODO: add the hardware spec later
        # clean the passes
        self.passes.clear()
        for config in self.pass_config.values():
            pass_cls: Type[Pass] = config["type"]
            pass_cfg = config["config"]
            pass_cfg = pass_cls.generate_search_space(accelerator_spec, pass_cfg, config["disable_search"])
            p = pass_cls(accelerator_spec, pass_cfg, config["disable_search"])
            self.register_pass(p, host=config["host"], evaluator_config=config["evaluator"])

        # list of passes starting from the first pass with non-empty search space
        # These passes will be added to the search space
        self.pass_search_spaces = []
        for pass_name in self.passes.keys():
            p: Pass = self.passes[pass_name]["pass"]
            self.pass_search_spaces.append((pass_name, p.search_space()))

    def run_no_search(
        self,
        input_model: OliveModel,
        input_model_id: str,
        accelerator_spec: AcceleratorSpec,
        output_dir: str = None,
        output_name: str = None,
    ):
        for pass_item in self.passes.values():
            if len(pass_item["pass"].search_space()) > 0:
                pass_name = pass_item["name"]
                raise ValueError(f"Pass {pass_name} has search space but search strategy is None")

        evaluator_config = self.evaluator_for_pass(list(self.passes.keys())[-1])
        if evaluator_config is None:
            # provide dummy objective
            objective_dict = {"dummy": {"higher_is_better": True, "goal": 0}}
        else:
            objective_dict = self.resolve_objectives(
                input_model, input_model_id, evaluator_config.metrics, accelerator_spec
            )

        # initialize the search strategy
        self.search_strategy.initialize(self.pass_search_spaces, input_model_id, objective_dict)

        # get the next step
        next_step = self.search_strategy.next_step()
        assert next_step is not None, "Search strategy returned None for the first step"

        # get the model id of the first input model
        model_id = next_step["model_id"]
        if model_id == input_model_id:
            model = input_model
        else:
            model = self._load_model(model_id)

        logger.debug(f"Step no search with search point {next_step['search_point']} ...")

        # run all the passes in the step
        (
            _,
            signal,
            model_ids,
        ) = self._run_passes(next_step["passes"], model, model_id, accelerator_spec)
        model_id = model_ids[-1]

        prefix_output_name = f"{output_name}_{accelerator_spec}_" if output_name is not None else f"{accelerator_spec}_"
        # save the model to output_dir
        output_model_name = f"{prefix_output_name}model"
        output_model_json = cache_utils.save_model(
            model_number=model_id,
            output_dir=output_dir,
            output_name=output_model_name,
            overwrite=True,
            cache_dir=self._config.cache_dir,
        )

        # save the evaluation results to output_dir
        result_name = f"{prefix_output_name}metrics"
        results_path = output_dir / f"{result_name}.json"
        if signal is not None:
            with open(results_path, "w") as f:
                f.write(signal.json())

        output = {"model": output_model_json}
        if signal is not None:
            output["metrics"] = signal

        return output

    def run_search(
        self,
        input_model: OliveModel,
        input_model_id: str,
        accelerator_spec: AcceleratorSpec,
        output_dir: str = None,
        output_name: str = None,
    ):
        """
        Run all the registered Olive passes on the input model and produce one or more candidate models.

        if search strategy is None, all passes are run in the order they were registered.
        Save the final model to {output_dir}/{output_name}_model and json file to {output_dir}/{output_name}_model.json
        Save evaluation results of the final model, if any, to {output_dir}/{output_name}_metrics.json
        Return {"model": final_model_json, "metrics": evaluation_results}

        if search strategy is not None, run the search strategy to find candidate models.
        TODO: save the results using updated RunResult
        """

        prefix_output_name = f"{output_name}_{accelerator_spec}_" if output_name is not None else f"{accelerator_spec}_"

        # get objective_dict
        evaluator_config = self.evaluator_for_pass(list(self.passes.keys())[-1])

        if evaluator_config is None:
            raise ValueError("No evaluator provided for the last pass")
        else:
            objective_dict = self.resolve_objectives(
                input_model, input_model_id, evaluator_config.metrics, accelerator_spec
            )

        # initialize the search strategy
        self.search_strategy.initialize(self.pass_search_spaces, input_model_id, objective_dict)
        output_model_num = self.search_strategy.get_output_model_num()

        # record start time
        start_time = time.time()
        iter_num = 0
        while True:
            iter_num += 1

            # get the next step
            next_step = self.search_strategy.next_step()

            # if no more steps, break
            if next_step is None:
                break

            # get the model id of the first input model
            model_id = next_step["model_id"]
            if model_id == input_model_id:
                model = input_model
            else:
                model = self._load_model(model_id)

            logger.debug(f"Step {iter_num} with search point {next_step['search_point']} ...")

            # run all the passes in the step
            should_prune, signal, model_ids = self._run_passes(next_step["passes"], model, model_id, accelerator_spec)

            # record feedback signal
            self.search_strategy.record_feedback_signal(next_step["search_point"], signal, model_ids, should_prune)

            time_diff = time.time() - start_time
            self.search_strategy.check_exit_criteria(iter_num, time_diff, signal)

        self.footprints[accelerator_spec].to_file(output_dir / f"{prefix_output_name}footprints.json")

        pf_footprints = self.footprints[accelerator_spec].get_pareto_frontier()
        if output_model_num is None or len(pf_footprints.nodes) <= output_model_num:
            logger.info(f"Output all {len(pf_footprints.nodes)} models")
        else:
            top_ranked_nodes = self._get_top_ranked_nodes(objective_dict, pf_footprints, output_model_num)
            logger.info(f"Output top ranked {len(top_ranked_nodes)} models based on metric priorities")
            pf_footprints.update_nodes(top_ranked_nodes)

        pf_footprints.to_file(output_dir / f"{prefix_output_name}pareto_frontier_footprints.json")

        if self._config.plot_pareto_frontier:
            pf_footprints.plot_pareto_frontier_to_html(
                save_path=output_dir / f"{prefix_output_name}pareto_frontier_footprints_chart.html"
            )

        return pf_footprints

    def resolve_objectives(
        self,
        input_model: OliveModel,
        input_model_id: str,
        metrics: List[Metric],
        accelerator_spec: AcceleratorSpec,
    ) -> Dict[str, Dict[str, Any]]:
        """
        Return a dictionary of objectives and their higher_is_better and goal values.

        {objective_name: {"higher_is_better": bool, "goal": float}}
        """
        goals = self.resolve_goals(input_model, input_model_id, metrics, accelerator_spec)
        objective_dict = {}
        for metric in metrics:
            for sub_type in metric.sub_types:
                if sub_type.priority <= 0:
                    continue
                metric_key = joint_metric_key(metric.name, sub_type.name)
                objective_dict[metric_key] = {
                    "higher_is_better": sub_type.higher_is_better,
                    "goal": goals.get(metric_key),
                    "priority": sub_type.priority,
                }
        self.footprints[accelerator_spec].record_objective_dict(objective_dict)
        ranked_objective_dict = dict(sorted(objective_dict.items(), key=lambda x: x[1]["priority"]))
        return ranked_objective_dict

    def resolve_goals(
        self,
        input_model: OliveModel,
        input_model_id: str,
        metrics: List[Metric],
        accelerator_spec: AcceleratorSpec,
    ) -> Dict[str, float]:
        """
        Resolve the goals of the given metrics into thresholds for the given model.
        """
        goals = {}
        multipliers = {}
        for metric in metrics:
            # only resolve sub metrics whose priority > 0
            goals[metric.name] = metric.get_sub_type_info("goal")
            multipliers[metric.name] = metric.get_sub_type_info(
                info_name="higher_is_better",
                callback=lambda x: 1 if x else -1,
            )

        if goals:
            logger.debug(f"Resolving goals: {goals}")

        baseline = MetricResult()
        for goal in goals.values():
            _evaluated = False
            for sub_goal in goal.values():
                if not sub_goal:
                    break
                if sub_goal.type != "threshold":
                    assert self.evaluator_config is not None, "Default evaluator must be provided to resolve goals"
                    logger.debug("Computing baseline for metrics ...")
                    baseline = self._evaluate_model(
                        input_model, input_model_id, self.evaluator_config, accelerator_spec
                    )
                    _evaluated = True
                    break
            if _evaluated:
                break
        if not baseline:
            logger.debug("No baseline got as no goal is provided the the goal is threshold")
            return {}

        if baseline:
            logger.debug(f"Baseline: {baseline}")

        # resolve goals to thresholds
        resolved_goals = {}
        for metric_name, sub_type_goals in goals.items():
            for sub_type_name, goal in sub_type_goals.items():
                # TODO: make the logic cleaner
                resolved_goal_value = None
                baseline_sub_type = baseline.get_value(metric_name, sub_type_name)
                multiplier = multipliers[metric_name][sub_type_name]
                if goal.type == "threshold":
                    resolved_goal_value = goal.value
                elif goal.type == "max-degradation":
                    resolved_goal_value = baseline_sub_type - multiplier * goal.value
                elif goal.type == "min-improvement":
                    resolved_goal_value = baseline_sub_type + multiplier * goal.value
                elif goal.type == "percent-max-degradation":
                    resolved_goal_value = baseline_sub_type * (1 - multiplier * goal.value / 100)
                elif goal.type == "percent-min-improvement":
                    resolved_goal_value = baseline_sub_type * (1 + multiplier * goal.value / 100)

                resolved_goals[joint_metric_key(metric_name, sub_type_name)] = resolved_goal_value
        if len(resolved_goals) > 0:
            logger.debug(f"Resolved goals: {resolved_goals}")

        return resolved_goals

    def host_for_pass(self, pass_id: str):
        host = self.passes[pass_id]["host"]
        if host is None:
            return self.host
        return host

    def evaluator_for_pass(self, pass_id: str):
        """
        Return evaluator for the given pass.
        """
        e = self.passes[pass_id]["evaluator"]
        if e is None:
            return self.evaluator_config
        return e

    def _get_new_model_number(self):
        """
        Get a new model number.
        """
        while True:
            new_model_number = self._new_model_number
            self._new_model_number += 1
            if list(self._model_cache_path.glob(f"{new_model_number}_*")) == []:
                break
        return new_model_number

    def get_model_json_path(self, model_id: str) -> Path:
        """
        Get the path to the model json file.
        """
        return self._model_cache_path / f"{model_id}.json"

    def _cache_model(self, model: Union[OliveModel, str], model_id: str, check_objects: bool = True):
        """
        Cache the model in the cache directory.
        """
        # TODO move model/pass run/evaluation cache into footprints
        if model == PRUNED_CONFIG:
            model_json = {}
        else:
            model_json = model.to_json(check_object=check_objects)
        model_json_path = self.get_model_json_path(model_id)
        try:
            with open(model_json_path, "w") as f:
                json.dump(model_json, f, indent=4)
        except Exception as e:
            logger.error(f"Failed to cache model: {e}")

    def _load_model(self, model_id: str) -> Union[OliveModel, str]:
        """
        Load the model from the cache directory.
        """
        model_json_path = self.get_model_json_path(model_id)
        try:
            with open(model_json_path, "r") as f:
                model_json = json.load(f)
        except Exception as e:
            logger.error(f"Failed to load model: {e}")
            return None

        if model_json == {}:
            return PRUNED_CONFIG

        model = ModelConfig.from_json(model_json).create_model()
        return model

    def _prepare_non_local_model(self, model: OliveModel) -> OliveModel:
        """
        Prepare models with non-local model path for local run by downloading the model resource to cache
        """
        model_resource_path = model.model_resource_path
        if model_resource_path is None or model_resource_path.is_local_resource():
            logger.debug("Model path is None or local, no need to prepare")
            return model

        # download and cache the model resource
        logger.debug("Downloading non local model resource to cache")
        local_model_resource_path = cache_utils.get_non_local_resource(model_resource_path, self.cache_dir)

        # set local model resource path
        model.set_local_model_path(local_model_resource_path)

        return model

    def _init_input_model(self, input_model: OliveModel):
        """
        Initialize the input model.
        """
        model_hash = hash_dict(input_model.to_json())

        # cache the model
        self._cache_model(input_model, model_hash, check_objects=False)

        return model_hash

    def get_run_json_path(self, pass_name: int, input_model_number: str, pass_config: dict):
        """
        Get the path to the run json.
        """
        pass_config_hash = hash_dict(pass_config)
        run_json_path = self._run_cache_path / f"{pass_name}-{input_model_number}-{pass_config_hash}.json"
        return run_json_path

    def _cache_run(self, pass_name: int, pass_config: dict, input_model_id: str, output_model_id: str):
        """
        Cache the run in the cache directory.
        """
        run_json = {
            "pass_name": pass_name,
            "pass_config": pass_config,
            "input_model_id": input_model_id,
            "output_model_id": output_model_id,
        }
        input_model_number = input_model_id.split("_")[0]
        run_json_path = self.get_run_json_path(pass_name, input_model_number, pass_config)
        try:
            with open(run_json_path, "w") as f:
                json.dump(run_json, f, indent=4)
        except Exception as e:
            logger.error(f"Failed to cache run: {e}")

    def _load_run(self, input_model_id: str, pass_name: int, pass_config: dict):
        """
        Load the run from the cache directory.
        """
        input_model_number = input_model_id.split("_")[0]
        run_json_path = self.get_run_json_path(pass_name, input_model_number, pass_config)
        if run_json_path.exists():
            try:
                with open(run_json_path, "r") as f:
                    run_json = json.load(f)
                output_model_id = run_json["output_model_id"]
            except Exception as e:
                logger.error(f"Failed to load run: {e}")
                output_model_id = None
            return output_model_id
        else:
            return None

    def _run_passes(
        self,
        passes: List[Tuple[str, Dict[str, Any]]],
        model: OliveModel,
        model_id: str,
        accelerator_spec: AcceleratorSpec,
    ):
        """
        Run all the passes in the order they were registered.
        the passes is the list of (pass_name, pass_search_point) tuples
        """
        should_prune = False
        # run all the passes in the step
        model_ids = []
        for pass_id, pass_search_point in passes:
            logger.debug(f"Running pass {pass_id}")

<<<<<<< HEAD
            model, model_id = self._run_pass(pass_id, pass_search_point, model, model_id, accelerator_spec, verbose)
=======
            if (
                model.model_storage_kind == ModelStorageKind.AzureMLModel
                and not self.host_for_pass(pass_id).system_type == SystemType.AzureML
            ):
                if not self.azureml_client_config:
                    raise ValueError("AzureML client config is required to download the model from AzureML storage")
                model_download_path = self._model_cache_path / "azureml_input_model"
                model_path = model.download_from_azureml(
                    self.azureml_client_config.create_client(), model_download_path
                )
                model.model_path = model_path
                if model_path.is_dir():
                    model.model_storage_kind = ModelStorageKind.LocalFolder
                elif model_path.is_file():
                    model.model_storage_kind = ModelStorageKind.LocalFile
                else:
                    raise ValueError(f"Invalid model path {model_path}")

            model, model_id = self._run_pass(pass_id, pass_search_point, model, model_id, accelerator_spec)
>>>>>>> ea881e34
            if model == PRUNED_CONFIG:
                should_prune = True
                logger.debug("Pruned")
                break
            model_ids.append(model_id)

        signal = {}
        if not should_prune:
            # evaluate the model
            try:
                evaluator_config = self.evaluator_for_pass(pass_id)
                if self.no_search and evaluator_config is None:
                    # skip evaluation if no search and no evaluator
                    signal = None
                else:
                    signal = self._evaluate_model(model, model_id, evaluator_config, accelerator_spec)
            except Exception as e:
                logger.error(f"Evaluation failed: {e}")
                raise e
            logger.debug(f"Signal: {signal}")

        return should_prune, signal, model_ids

    def _run_pass(
        self,
        pass_id: str,
        pass_search_point: Dict[str, Any],
        input_model: OliveModel,
        input_model_id: str,
        accelerator_spec: AcceleratorSpec,
    ):
        """
        Run a pass on the input model.
        """
        # pass
        p: Pass = self.passes[pass_id]["pass"]
        pass_name = p.__class__.__name__
        pass_config = p.config_at_search_point(pass_search_point)
        pass_config = p.serialize_config(pass_config)

        # load run from cache if it exists
        output_model_id = self._load_run(input_model_id, pass_name, pass_config)
        if output_model_id is not None:
            logger.debug("Loading model from cache ...")
            output_model = self._load_model(output_model_id)
            if output_model is not None:
                # footprint model and run
                self.footprints[accelerator_spec].record(
                    model_id=output_model_id,
                    model_config=output_model.to_json() if output_model != PRUNED_CONFIG else {"is_pruned": True},
                    parent_model_id=input_model_id,
                    from_pass=pass_name,
                    pass_run_config=pass_config,
                )
                return output_model, output_model_id

        # new model id
        input_model_number = input_model_id.split("_")[0]
        # Note: the output model id need contains the accelerator information.
        # TODO: consider how to reuse the run which is indepedent with accelerator and EP.
        output_model_id_parts = [
            f"{self._get_new_model_number()}_{pass_name}",
            input_model_number,
            hash_dict(pass_config),
            accelerator_spec,
        ]
        output_model_id = "-".join(map(str, output_model_id_parts))
        output_model_path = self._model_cache_path / f"{output_model_id}" / "output_model"
        output_model_path.parent.mkdir(parents=True, exist_ok=True)
        output_model_path = str(output_model_path)

        # prune if invalid search_point
        if not p.validate_search_point(pass_search_point) and not self.no_search:
            output_model = PRUNED_CONFIG
        else:
            # run pass
            host = self.host_for_pass(pass_id)
            if host.system_type != SystemType.AzureML:
                input_model = self._prepare_non_local_model(input_model)
            try:
                output_model = host.run_pass(p, input_model, output_model_path, pass_search_point)
            except Exception:
                output_model = PRUNED_CONFIG
                # TODO: from the time being, we need to catch all exceptions to make the
                #      search process robust. We need rethrow the exception only when
                #      it is not pass specific. For example, for olive bugs and user errors
                logger.error("Pass run failed.", exc_info=True)
                if self.no_search:
                    raise  # rethrow the exception if no search is performed

        # cache model
        self._cache_model(output_model, output_model_id)

        # cache run
        self._cache_run(pass_name, pass_config, input_model_id, output_model_id)

        # footprint model and run
        self.footprints[accelerator_spec].record(
            model_id=output_model_id,
            model_config=output_model.to_json() if output_model != PRUNED_CONFIG else {"is_pruned": True},
            parent_model_id=input_model_id,
            from_pass=pass_name,
            pass_run_config=pass_config,
        )
        return output_model, output_model_id

    def get_evaluation_json_path(self, model_id: str):
        """
        Get the path to the evaluation json.
        """
        evaluation_json_path = self._evaluation_cache_path / f"{model_id}.json"
        return evaluation_json_path

    def _cache_evaluation(self, model_id: str, signal: MetricResult):
        """
        Cache the evaluation in the cache directory.
        """
        evaluation_json = {
            "model_id": model_id,
            "signal": signal.dict(),
        }
        evaluation_json_path = self.get_evaluation_json_path(model_id)
        try:
            with open(evaluation_json_path, "w") as f:
                json.dump(evaluation_json, f, indent=4)
        except Exception as e:
            logger.error(f"Failed to cache evaluation: {e}")

    def _load_evaluation(self, model_id: str):
        """
        Load the evaluation from the cache directory.
        """
        evaluation_json_path = self.get_evaluation_json_path(model_id)
        if evaluation_json_path.exists():
            try:
                with open(evaluation_json_path, "r") as f:
                    evaluation_json = json.load(f)
                signal = evaluation_json["signal"]
                signal = MetricResult(**signal)
            except Exception as e:
                logger.error(f"Failed to load evaluation: {e}")
                signal = None
            return signal
        else:
            return None

    def _evaluate_model(
        self,
        model: OliveModel,
        model_id: str,
        evaluator_config: OliveEvaluatorConfig,
        accelerator_spec: AcceleratorSpec,
    ):
        """
        Evaluate a model.
        """
        logger.debug("Evaluating model ...")
        # load evaluation from cache if it exists
        signal = self._load_evaluation(model_id)
        if signal is not None:
            logger.debug("Loading evaluation from cache ...")
            # footprint evaluation
            self.footprints[accelerator_spec].record(
                model_id=model_id,
                metrics=FootprintNodeMetric(
                    value=signal,
                    is_goals_met=False,
                ),
            )
            return signal

        # evaluate model
        metrics = evaluator_config.metrics if evaluator_config else []
        if self.target.system_type != SystemType.AzureML:
            model = self._prepare_non_local_model(model)
        signal = self.target.evaluate_model(model, metrics, accelerator_spec)

        # cache evaluation
        self._cache_evaluation(model_id, signal)

        # footprint evaluation
        self.footprints[accelerator_spec].record(
            model_id=model_id,
            metrics=FootprintNodeMetric(
                value=signal,
                is_goals_met=False,
            ),
        )
        return signal

    def _get_top_ranked_nodes(
        self, objective_dict: Dict[str, Any], footprint: Footprint, k: int
    ) -> List[FootprintNode]:
        footprint_node_list = footprint.nodes.values()
        sorted_footprint_node_list = sorted(
            footprint_node_list,
            key=lambda x: tuple(
                x.metrics.value[metric].value
                if x.metrics.cmp_direction[metric] == 1
                else -x.metrics.value[metric].value
                for metric in objective_dict.keys()
            ),
            reverse=True,
        )
        selected_footprint_nodes = sorted_footprint_node_list[:k]
        return selected_footprint_nodes<|MERGE_RESOLUTION|>--- conflicted
+++ resolved
@@ -748,29 +748,7 @@
         for pass_id, pass_search_point in passes:
             logger.debug(f"Running pass {pass_id}")
 
-<<<<<<< HEAD
-            model, model_id = self._run_pass(pass_id, pass_search_point, model, model_id, accelerator_spec, verbose)
-=======
-            if (
-                model.model_storage_kind == ModelStorageKind.AzureMLModel
-                and not self.host_for_pass(pass_id).system_type == SystemType.AzureML
-            ):
-                if not self.azureml_client_config:
-                    raise ValueError("AzureML client config is required to download the model from AzureML storage")
-                model_download_path = self._model_cache_path / "azureml_input_model"
-                model_path = model.download_from_azureml(
-                    self.azureml_client_config.create_client(), model_download_path
-                )
-                model.model_path = model_path
-                if model_path.is_dir():
-                    model.model_storage_kind = ModelStorageKind.LocalFolder
-                elif model_path.is_file():
-                    model.model_storage_kind = ModelStorageKind.LocalFile
-                else:
-                    raise ValueError(f"Invalid model path {model_path}")
-
             model, model_id = self._run_pass(pass_id, pass_search_point, model, model_id, accelerator_spec)
->>>>>>> ea881e34
             if model == PRUNED_CONFIG:
                 should_prune = True
                 logger.debug("Pruned")
