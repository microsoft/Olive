# -------------------------------------------------------------------------
# Copyright (c) Microsoft Corporation. All rights reserved.
# Licensed under the MIT License.
# --------------------------------------------------------------------------
import json
import logging
import time
from collections import OrderedDict, defaultdict
from pathlib import Path
from typing import Any, Dict, List, Optional, Tuple, Type, Union

import olive.cache as cache_utils
from olive.common.config_utils import ConfigBase, validate_config
from olive.common.utils import hash_dict
from olive.engine.config import PRUNED_CONFIG, EngineConfig
from olive.engine.footprint import Footprint, FootprintNode, FootprintNodeMetric
from olive.engine.packaging.packaging_config import PackagingConfig
from olive.engine.packaging.packaging_generator import generate_output_artifacts
from olive.evaluator.metric import Metric, MetricResult, joint_metric_key
from olive.evaluator.olive_evaluator import OliveEvaluatorConfig
<<<<<<< HEAD
from olive.model import ModelConfig, OliveModel
=======
from olive.hardware.accelerator import AcceleratorLookup, AcceleratorSpec, Device
from olive.model import ModelConfig, ModelStorageKind, OliveModel
>>>>>>> 5d7e9bf8
from olive.passes.olive_pass import Pass
from olive.strategy.search_strategy import SearchStrategy
from olive.systems.common import SystemType
from olive.systems.local import LocalSystem
from olive.systems.olive_system import OliveSystem

logger = logging.getLogger(__name__)


class Engine:
    """
    The engine executes the registered Olive Steps, facilitate evaluation of the output models using
    provided evaluation criteria and produces output model(s).
    """

    def __init__(
        self,
        config: Union[Dict[str, Any], EngineConfig] = None,
        search_strategy: Optional[SearchStrategy] = None,
        host: Optional[OliveSystem] = None,
        target: Optional[OliveSystem] = None,
        evaluator_config: Optional[OliveEvaluatorConfig] = None,
        execution_providers: Optional[List[str]] = None,
    ):
        self._config = validate_config(config, EngineConfig)

        self.no_search = False
        # default search strategy
        self.search_strategy = SearchStrategy({"execution_order": "joint", "search_algorithm": "exhaustive"})
        if search_strategy is not None:
            # if search strategy is provided, use it. It takes precedence
            self.search_strategy = search_strategy
        elif isinstance(self._config.search_strategy, ConfigBase) or isinstance(self._config.search_strategy, dict):
            # if search strategy is provided in config, use it
            self.search_strategy = SearchStrategy(self._config.search_strategy)
        elif not self._config.search_strategy:
            # if search strategy is None or False, disable search
            self.no_search = True

        # default host
        if host is not None:
            self.host = host
        elif self._config.host is not None:
            self.host = self._config.host.create_system()
        else:
            self.host = LocalSystem()

        # engine target
        if target is not None:
            self.target = target
        elif self._config.target is not None:
            self.target = self._config.target.create_system()
        else:
            self.target = LocalSystem()

        if execution_providers is None:
            execution_providers = self._config.execution_providers

        # verfiy the AzureML system have specified the execution providers
        # Please note we could not use isinstance(target, AzureMLSystem) since it would import AzureML packages.
        if self.target.system_type == SystemType.AzureML and execution_providers is None:
            raise ValueError("AzureMLSystem requires execution providers to be specified.")
        elif execution_providers is None:
            if self.target.system_type in (SystemType.Local, SystemType.PythonEnvironment):
                execution_providers = self.target.get_supported_execution_providers()
            else:
                # for docker system and python system, we default use CPUExecutionProvider
                execution_providers = ["CPUExecutionProvider"]

        self.execution_providers = execution_providers

        # Flatten the accelerators to list of AcceleratorSpec
        accelerators: List[str] = self.target.accelerators
        if accelerators is None:
            logger.warning("No accelerators specified for target system. Using CPU.")
            accelerators = ["CPU"]

        not_supported_ep = []
        self.accelerator_specs: List[AcceleratorSpec] = []
        for accelerator in accelerators:
            device = Device(accelerator.lower())
            supported_eps = AcceleratorLookup.get_execution_providers_for_device(device)
            device_eps = list(set(supported_eps).intersection(self.execution_providers))
            for ep in set(self.execution_providers).difference(supported_eps):
                not_supported_ep.append(ep)
            for ep in device_eps:
                self.accelerator_specs.append(AcceleratorSpec(device, ep))

        assert self.accelerator_specs, "No valid accelerator specified for target system."
        if not_supported_ep:
            logger.warning(
                f"The following execution provider is not supported: {','.join(not_supported_ep)}. "
                "Please consider install the onnxruntime contains the appropriated execution providers. "
            )

        # default evaluator
        self.evaluator_config = None
        if evaluator_config is not None:
            self.evaluator_config = evaluator_config
        elif self._config.evaluator is not None:
            self.evaluator_config = self._config.evaluator

        # dictionary of passes
        self.pass_config = OrderedDict()

        # {"pass_name": {"pass": pass, "host": host, "evaluator": evaluator, "clean_run_cache": clean_run_cache}}
        self.passes = OrderedDict()

        self.footprints = defaultdict(Footprint)

        self.azureml_client_config = self._config.azureml_client_config

        self._initialized = False

    def initialize(self):
        """
        Initialize engine state. This should be done before running the registered passes.
        """
        self.cache_dir = self._config.cache_dir
        if self._config.clean_cache:
            cache_utils.clean_cache(self.cache_dir)
        if self._config.clean_evaluation_cache:
            cache_utils.clean_evaluation_cache(self.cache_dir)

        self._model_cache_path, self._run_cache_path, self._evaluation_cache_path, _ = cache_utils.get_cache_sub_dirs(
            self.cache_dir
        )
        cache_utils.create_cache(self.cache_dir)

        # initialize counters
        # we do this before cleaning pass run caches to ensure we don't reuse model numbers even if the model was
        # deleted from the cache
        self._new_model_number = 0
        # model jsons have the format <model_number>_<pass_type>-<source_model>-<pass_config_hash>.json
        # model contents are stored in <model_number>_<pass_type>-<source_model>-<pass_config_hash> folder
        # sometimes the folder is created with contents but the json is not created when the pass fails to run
        # so we check for both when determining the new model number
        model_files = list(self._model_cache_path.glob("*_*"))
        if len(model_files) > 0:
            self._new_model_number = max([int(model_file.stem.split("_")[0]) for model_file in model_files]) + 1

        # clean pass run cache if requested
        # removes all run cache for pass type and all children elements
        for pass_config in self.pass_config.values():
            clean_run_cache = pass_config["clean_run_cache"]
            if clean_run_cache:
                cache_utils.clean_pass_run_cache(pass_config["type"].__name__, self.cache_dir)

        self._initialized = True

    def register(
        self,
        pass_type: Type[Pass],
        config: Dict[str, Any] = None,
        disable_search=False,
        name: str = None,
        host: OliveSystem = None,
        evaluator_config: OliveEvaluatorConfig = None,
        clean_run_cache: bool = False,
    ):
        """Register a pass configuration so that it could be instantiated and executed later."""
        if name is not None:
            assert name not in self.passes, f"Pass with name {name} already registered"
        else:
            id = 0
            while True:
                name = pass_type.__name__
                if id > 0:
                    name = f"{name}_{id}"
                id += 1
                if name not in self.pass_config:
                    break

        self.pass_config[name] = {
            "type": pass_type,
            "config": config or {},
            "disable_search": disable_search,
            "host": host,
            "evaluator": evaluator_config,
            "clean_run_cache": clean_run_cache,
        }

    def register_pass(
        self,
        p: Pass,
        name: str = None,
        host: OliveSystem = None,
        evaluator_config: OliveEvaluatorConfig = None,
    ):
        """
        Register a pass
        """
        if name is not None:
            assert name not in self.passes, f"Pass with name {name} already registered"
        else:
            id = 0
            while True:
                name = p.__class__.__name__
                if id > 0:
                    name = f"{name}_{id}"
                id += 1
                if name not in self.passes:
                    break

        if self.no_search and len(p.search_space()) > 0:
            raise ValueError(f"Search strategy is None but pass {name} has search space")

        self.passes[name] = {
            "pass": p,
            "host": host,
            "evaluator": evaluator_config,
        }

    def run(
        self,
        input_model: OliveModel,
        packaging_config: Optional[PackagingConfig] = None,
        verbose: bool = False,
        output_dir: str = None,
        output_name: str = None,
        evaluation_only: bool = False,
    ):
        """
        Run all the registered Olive passes on the input model and produce one or more candidate models.

        if search strategy is None, all passes are run in the order they were registered.
        Save the final model to {output_dir}/{output_name}_model and json file to {output_dir}/{output_name}_model.json
        Save evaluation results of the final model, if any, to {output_dir}/{output_name}_metrics.json
        Return {"model": final_model_json, "metrics": evaluation_results}

        if search strategy is not None, run the search strategy to find candidate models.
        TODO: save the results using updated RunResult

        if evaluation_only is True, run the evaluation on the input model and return the results.
        """
        if not self._initialized:
            self.initialize()

        output_dir: Path = Path(output_dir) if output_dir else Path.cwd()
        output_dir.mkdir(parents=True, exist_ok=True)

        outputs = {}
        pf_footprints = {}
        for accelerator_spec in self.accelerator_specs:
            # generate search space and initialize the passes for each hardware accelerator
            self.setup_passes(accelerator_spec)

            # hash the input model
            input_model_id = self._init_input_model(input_model)
            self.footprints[accelerator_spec].record(model_id=input_model_id)

            try:
                if evaluation_only:
                    prefix_output_name = (
                        f"{output_name}_{accelerator_spec}_" if output_name is not None else f"{accelerator_spec}_"
                    )
                    assert self.evaluator_config is not None, "Evaluation only is True but no evaluator provided"
                    results = self._evaluate_model(
                        input_model, input_model_id, self.evaluator_config, accelerator_spec, verbose
                    )
                    result_name = f"{prefix_output_name}metrics"
                    results_path = output_dir / f"{result_name}.json"
                    with open(results_path, "w") as f:
                        f.write(results.json())
                    outputs[accelerator_spec] = results
                elif self.no_search:
                    output = self.run_no_search(
                        input_model,
                        input_model_id,
                        accelerator_spec,
                        verbose,
                        output_dir,
                        output_name,
                    )
                    outputs[accelerator_spec] = output
                    pf_footprints[accelerator_spec] = self.footprints[accelerator_spec].get_last_node()
                else:
                    footprint = self.run_search(
                        input_model,
                        input_model_id,
                        accelerator_spec,
                        verbose,
                        output_dir,
                        output_name,
                    )
                    outputs[accelerator_spec] = footprint
                    pf_footprints[accelerator_spec] = footprint

            except Exception as e:
                logger.warning(f"Failed to run Olive on {accelerator_spec}: {e}")

        if packaging_config:
            logger.info(f"Package top ranked {sum([len(f.nodes) for f in pf_footprints.values()])} models as artifacts")
            generate_output_artifacts(
                packaging_config,
                self.footprints,
                pf_footprints,
                output_dir,
            )
        else:
            logger.info("No packaging config provided, skip packaging artifacts")

        return outputs

    def setup_passes(self, accelerator_spec: AcceleratorSpec):
        # TODO: add the hardware spec later
        # clean the passes
        self.passes.clear()
        for config in self.pass_config.values():
            pass_cls: Type[Pass] = config["type"]
            pass_cfg = config["config"]
            pass_cfg = pass_cls.generate_search_space(accelerator_spec, pass_cfg, config["disable_search"])
            p = pass_cls(accelerator_spec, pass_cfg, config["disable_search"])
            self.register_pass(p, host=config["host"], evaluator_config=config["evaluator"])

        # list of passes starting from the first pass with non-empty search space
        # These passes will be added to the search space
        self.pass_search_spaces = []
        for pass_name in self.passes.keys():
            p: Pass = self.passes[pass_name]["pass"]
            self.pass_search_spaces.append((pass_name, p.search_space()))

    def run_no_search(
        self,
        input_model: OliveModel,
        input_model_id: str,
        accelerator_spec: AcceleratorSpec,
        verbose: bool = False,
        output_dir: str = None,
        output_name: str = None,
    ):
        for pass_item in self.passes.values():
            if len(pass_item["pass"].search_space()) > 0:
                pass_name = pass_item["name"]
                raise ValueError(f"Pass {pass_name} has search space but search strategy is None")

        evaluator_config = self.evaluator_for_pass(list(self.passes.keys())[-1])
        if evaluator_config is None:
            # provide dummy objective
            objective_dict = {"dummy": {"higher_is_better": True, "goal": 0}}
        else:
            objective_dict = self.resolve_objectives(
                input_model, input_model_id, evaluator_config.metrics, accelerator_spec, verbose
            )

        # initialize the search strategy
        self.search_strategy.initialize(self.pass_search_spaces, input_model_id, objective_dict)

        # get the next step
        next_step = self.search_strategy.next_step()
        assert next_step is not None, "Search strategy returned None for the first step"

        # get the model id of the first input model
        model_id = next_step["model_id"]
        if model_id == input_model_id:
            model = input_model
        else:
            model = self._load_model(model_id)

        if verbose:
            logger.info(f"Step no search with search point {next_step['search_point']} ...")

        # run all the passes in the step
        (
            _,
            signal,
            model_ids,
        ) = self._run_passes(next_step["passes"], model, model_id, accelerator_spec, verbose)
        model_id = model_ids[-1]

        prefix_output_name = f"{output_name}_{accelerator_spec}_" if output_name is not None else f"{accelerator_spec}_"
        # save the model to output_dir
        output_model_name = f"{prefix_output_name}model"
        output_model_json = cache_utils.save_model(
            model_number=model_id,
            output_dir=output_dir,
            output_name=output_model_name,
            overwrite=True,
            cache_dir=self._config.cache_dir,
        )

        # save the evaluation results to output_dir
        result_name = f"{prefix_output_name}metrics"
        results_path = output_dir / f"{result_name}.json"
        if signal is not None:
            with open(results_path, "w") as f:
                f.write(signal.json())

        output = {"model": output_model_json}
        if signal is not None:
            output["metrics"] = signal

        return output

    def run_search(
        self,
        input_model: OliveModel,
        input_model_id: str,
        accelerator_spec: AcceleratorSpec,
        verbose: bool = False,
        output_dir: str = None,
        output_name: str = None,
    ):
        """
        Run all the registered Olive passes on the input model and produce one or more candidate models.

        if search strategy is None, all passes are run in the order they were registered.
        Save the final model to {output_dir}/{output_name}_model and json file to {output_dir}/{output_name}_model.json
        Save evaluation results of the final model, if any, to {output_dir}/{output_name}_metrics.json
        Return {"model": final_model_json, "metrics": evaluation_results}

        if search strategy is not None, run the search strategy to find candidate models.
        TODO: save the results using updated RunResult
        """

        prefix_output_name = f"{output_name}_{accelerator_spec}_" if output_name is not None else f"{accelerator_spec}_"

        # get objective_dict
        evaluator_config = self.evaluator_for_pass(list(self.passes.keys())[-1])

        if evaluator_config is None:
            raise ValueError("No evaluator provided for the last pass")
        else:
            objective_dict = self.resolve_objectives(
                input_model, input_model_id, evaluator_config.metrics, accelerator_spec, verbose
            )

        # initialize the search strategy
        self.search_strategy.initialize(self.pass_search_spaces, input_model_id, objective_dict)
        output_model_num = self.search_strategy.get_output_model_num()

        # record start time
        start_time = time.time()
        iter_num = 0
        while True:
            iter_num += 1

            # get the next step
            next_step = self.search_strategy.next_step()

            # if no more steps, break
            if next_step is None:
                break

            # get the model id of the first input model
            model_id = next_step["model_id"]
            if model_id == input_model_id:
                model = input_model
            else:
                model = self._load_model(model_id)

            if verbose:
                logger.info(f"Step {iter_num} with search point {next_step['search_point']} ...")

            # run all the passes in the step
            should_prune, signal, model_ids = self._run_passes(
                next_step["passes"], model, model_id, accelerator_spec, verbose
            )

            # record feedback signal
            self.search_strategy.record_feedback_signal(next_step["search_point"], signal, model_ids, should_prune)

            time_diff = time.time() - start_time
            self.search_strategy.check_exit_criteria(iter_num, time_diff, signal)

        self.footprints[accelerator_spec].to_file(output_dir / f"{prefix_output_name}footprints.json")

        pf_footprints = self.footprints[accelerator_spec].get_pareto_frontier()
        if output_model_num is None or len(pf_footprints.nodes) <= output_model_num:
            logger.info(f"Output all {len(pf_footprints.nodes)} models")
        else:
            top_ranked_nodes = self._get_top_ranked_nodes(objective_dict, pf_footprints, output_model_num)
            logger.info(f"Output top ranked {len(top_ranked_nodes)} models based on metric priorities")
            pf_footprints.update_nodes(top_ranked_nodes)

        pf_footprints.to_file(output_dir / f"{prefix_output_name}pareto_frontier_footprints.json")

        if self._config.plot_pareto_frontier:
            pf_footprints.plot_pareto_frontier_to_html(
                save_path=output_dir / f"{prefix_output_name}pareto_frontier_footprints_chart.html"
            )

        return pf_footprints

    def resolve_objectives(
        self,
        input_model: OliveModel,
        input_model_id: str,
        metrics: List[Metric],
        accelerator_spec: AcceleratorSpec,
        verbose: bool = False,
    ) -> Dict[str, Dict[str, Any]]:
        """
        Return a dictionary of objectives and their higher_is_better and goal values.

        {objective_name: {"higher_is_better": bool, "goal": float}}
        """
        goals = self.resolve_goals(input_model, input_model_id, metrics, accelerator_spec, verbose)
        objective_dict = {}
        for metric in metrics:
            for sub_type in metric.sub_types:
                if sub_type.priority <= 0:
                    continue
                metric_key = joint_metric_key(metric.name, sub_type.name)
                objective_dict[metric_key] = {
                    "higher_is_better": sub_type.higher_is_better,
                    "goal": goals.get(metric_key),
                    "priority": sub_type.priority,
                }
        self.footprints[accelerator_spec].record_objective_dict(objective_dict)
        ranked_objective_dict = dict(sorted(objective_dict.items(), key=lambda x: x[1]["priority"]))
        return ranked_objective_dict

    def resolve_goals(
        self,
        input_model: OliveModel,
        input_model_id: str,
        metrics: List[Metric],
        accelerator_spec: AcceleratorSpec,
        verbose: bool = False,
    ) -> Dict[str, float]:
        """
        Resolve the goals of the given metrics into thresholds for the given model.
        """
        goals = {}
        multipliers = {}
        for metric in metrics:
            # only resolve sub metrics whose priority > 0
            goals[metric.name] = metric.get_sub_type_info("goal")
            multipliers[metric.name] = metric.get_sub_type_info(
                info_name="higher_is_better",
                callback=lambda x: 1 if x else -1,
            )

        if verbose and goals:
            logger.info(f"Resolving goals: {goals}")

        baseline = MetricResult()
        for goal in goals.values():
            _evaluated = False
            for sub_goal in goal.values():
                if not sub_goal:
                    break
                if sub_goal.type != "threshold":
                    assert self.evaluator_config is not None, "Default evaluator must be provided to resolve goals"
                    logger.info("Computing baseline for metrics ...")
                    baseline = self._evaluate_model(
                        input_model, input_model_id, self.evaluator_config, accelerator_spec, verbose=False
                    )
                    _evaluated = True
                    break
            if _evaluated:
                break
        if not baseline:
            logger.info("No baseline got as no goal is provided the the goal is threshold")
            return {}

        if verbose and baseline:
            logger.info(f"Baseline: {baseline}")

        # resolve goals to thresholds
        resolved_goals = {}
        for metric_name, sub_type_goals in goals.items():
            for sub_type_name, goal in sub_type_goals.items():
                # TODO: make the logic cleaner
                resolved_goal_value = None
                baseline_sub_type = baseline.get_value(metric_name, sub_type_name)
                multiplier = multipliers[metric_name][sub_type_name]
                if goal.type == "threshold":
                    resolved_goal_value = goal.value
                elif goal.type == "max-degradation":
                    resolved_goal_value = baseline_sub_type - multiplier * goal.value
                elif goal.type == "min-improvement":
                    resolved_goal_value = baseline_sub_type + multiplier * goal.value
                elif goal.type == "percent-max-degradation":
                    resolved_goal_value = baseline_sub_type * (1 - multiplier * goal.value / 100)
                elif goal.type == "percent-min-improvement":
                    resolved_goal_value = baseline_sub_type * (1 + multiplier * goal.value / 100)

                resolved_goals[joint_metric_key(metric_name, sub_type_name)] = resolved_goal_value
        if verbose and len(resolved_goals) > 0:
            logger.info(f"Resolved goals: {resolved_goals}")

        return resolved_goals

    def host_for_pass(self, pass_id: str):
        host = self.passes[pass_id]["host"]
        if host is None:
            return self.host
        return host

    def evaluator_for_pass(self, pass_id: str):
        """
        Return evaluator for the given pass.
        """
        e = self.passes[pass_id]["evaluator"]
        if e is None:
            return self.evaluator_config
        return e

    def _get_new_model_number(self):
        """
        Get a new model number.
        """
        while True:
            new_model_number = self._new_model_number
            self._new_model_number += 1
            if list(self._model_cache_path.glob(f"{new_model_number}_*")) == []:
                break
        return new_model_number

    def get_model_json_path(self, model_id: str) -> Path:
        """
        Get the path to the model json file.
        """
        return self._model_cache_path / f"{model_id}.json"

    def _cache_model(self, model: Union[OliveModel, str], model_id: str, check_objects: bool = True):
        """
        Cache the model in the cache directory.
        """
        # TODO move model/pass run/evaluation cache into footprints
        if model == PRUNED_CONFIG:
            model_json = {}
        else:
            model_json = model.to_json(check_object=check_objects)
        model_json_path = self.get_model_json_path(model_id)
        try:
            with open(model_json_path, "w") as f:
                json.dump(model_json, f, indent=4)
        except Exception as e:
            logger.error(f"Failed to cache model: {e}")

    def _load_model(self, model_id: str) -> Union[OliveModel, str]:
        """
        Load the model from the cache directory.
        """
        model_json_path = self.get_model_json_path(model_id)
        try:
            with open(model_json_path, "r") as f:
                model_json = json.load(f)
        except Exception as e:
            logger.error(f"Failed to load model: {e}")
            return None

        if model_json == {}:
            return PRUNED_CONFIG

        model = ModelConfig.from_json(model_json).create_model()
        return model

    def _prepare_non_local_model(self, model: OliveModel) -> OliveModel:
        """
        Prepare models with non-local model path for local run by downloading the model resource to cache
        """
        model_resource_path = model.model_resource_path
        if model_resource_path is None or model_resource_path.is_local_resource():
            logger.debug("Model path is None or local, no need to prepare")
            return model

        # download and cache the model resource
        logger.debug("Downloading non local model resource to cache")
        local_model_resource_path = cache_utils.get_non_local_resource(model_resource_path, self.cache_dir)

        # set local model resource path
        model.set_local_model_path(local_model_resource_path)

        return model

    def _init_input_model(self, input_model: OliveModel):
        """
        Initialize the input model.
        """
        model_hash = hash_dict(input_model.to_json())

        # cache the model
        self._cache_model(input_model, model_hash, check_objects=False)

        return model_hash

    def get_run_json_path(self, pass_name: int, input_model_number: str, pass_config: dict):
        """
        Get the path to the run json.
        """
        pass_config_hash = hash_dict(pass_config)
        run_json_path = self._run_cache_path / f"{pass_name}-{input_model_number}-{pass_config_hash}.json"
        return run_json_path

    def _cache_run(self, pass_name: int, pass_config: dict, input_model_id: str, output_model_id: str):
        """
        Cache the run in the cache directory.
        """
        run_json = {
            "pass_name": pass_name,
            "pass_config": pass_config,
            "input_model_id": input_model_id,
            "output_model_id": output_model_id,
        }
        input_model_number = input_model_id.split("_")[0]
        run_json_path = self.get_run_json_path(pass_name, input_model_number, pass_config)
        try:
            with open(run_json_path, "w") as f:
                json.dump(run_json, f, indent=4)
        except Exception as e:
            logger.error(f"Failed to cache run: {e}")

    def _load_run(self, input_model_id: str, pass_name: int, pass_config: dict):
        """
        Load the run from the cache directory.
        """
        input_model_number = input_model_id.split("_")[0]
        run_json_path = self.get_run_json_path(pass_name, input_model_number, pass_config)
        if run_json_path.exists():
            try:
                with open(run_json_path, "r") as f:
                    run_json = json.load(f)
                output_model_id = run_json["output_model_id"]
            except Exception as e:
                logger.error(f"Failed to load run: {e}")
                output_model_id = None
            return output_model_id
        else:
            return None

    def _run_passes(
        self,
        passes: List[Tuple[str, Dict[str, Any]]],
        model: OliveModel,
        model_id: str,
        accelerator_spec: AcceleratorSpec,
        verbose: bool = False,
    ):
        """
        Run all the passes in the order they were registered.
        the passes is the list of (pass_name, pass_search_point) tuples
        """
        should_prune = False
        # run all the passes in the step
        model_ids = []
        for pass_id, pass_search_point in passes:
            if verbose:
                message = f"Running pass {pass_id}"
                logger.info(message)

            model, model_id = self._run_pass(pass_id, pass_search_point, model, model_id, accelerator_spec, verbose)
            if model == PRUNED_CONFIG:
                should_prune = True
                logger.info("Pruned")
                break
            model_ids.append(model_id)

        signal = {}
        if not should_prune:
            # evaluate the model
            try:
                evaluator_config = self.evaluator_for_pass(pass_id)
                if self.no_search and evaluator_config is None:
                    # skip evaluation if no search and no evaluator
                    signal = None
                else:
                    signal = self._evaluate_model(model, model_id, evaluator_config, accelerator_spec, verbose)
            except Exception as e:
                logger.error(f"Evaluation failed: {e}")
                raise e
            if verbose:
                logger.info(f"Signal: {signal}")

        return should_prune, signal, model_ids

    def _run_pass(
        self,
        pass_id: str,
        pass_search_point: Dict[str, Any],
        input_model: OliveModel,
        input_model_id: str,
        accelerator_spec: AcceleratorSpec,
        verbose: bool,
    ):
        """
        Run a pass on the input model.
        """
        # pass
        p: Pass = self.passes[pass_id]["pass"]
        pass_name = p.__class__.__name__
        pass_config = p.config_at_search_point(pass_search_point)
        pass_config = p.serialize_config(pass_config)

        # load run from cache if it exists
        output_model_id = self._load_run(input_model_id, pass_name, pass_config)
        if output_model_id is not None:
            if verbose:
                logger.info("Loading model from cache ...")
            output_model = self._load_model(output_model_id)
            if output_model is not None:
                # footprint model and run
                self.footprints[accelerator_spec].record(
                    model_id=output_model_id,
                    model_config=output_model.to_json() if output_model != PRUNED_CONFIG else {"is_pruned": True},
                    parent_model_id=input_model_id,
                    from_pass=pass_name,
                    pass_run_config=pass_config,
                )
                return output_model, output_model_id

        # new model id
        input_model_number = input_model_id.split("_")[0]
<<<<<<< HEAD
        output_model_id = f"{self._get_new_model_number()}_{pass_name}-{input_model_number}-{hash_dict(pass_config)}"
        output_model_path = self._model_cache_path / f"{output_model_id}" / "output_model"
        output_model_path.parent.mkdir(parents=True, exist_ok=True)
        output_model_path = str(output_model_path)
=======
        # Note: the output model id need contains the accelerator information.
        # TODO: consider how to reuse the run which is indepedent with accelerator and EP.
        output_model_id_parts = [
            f"{self._get_new_model_number()}_{pass_name}",
            input_model_number,
            hash_dict(pass_config),
            accelerator_spec,
        ]
        output_model_id = "-".join(map(str, output_model_id_parts))
        output_model_path = str(self._model_cache_path / f"{output_model_id}")
>>>>>>> 5d7e9bf8

        # prune if invalid search_point
        if not p.validate_search_point(pass_search_point) and not self.no_search:
            output_model = PRUNED_CONFIG
        else:
            # run pass
            host = self.host_for_pass(pass_id)
            if host.system_type != SystemType.AzureML:
                input_model = self._prepare_non_local_model(input_model)
            try:
                output_model = host.run_pass(p, input_model, output_model_path, pass_search_point)
            except Exception:
                output_model = PRUNED_CONFIG
                # TODO: from the time being, we need to catch all exceptions to make the
                #      search process robust. We need rethrow the exception only when
                #      it is not pass specific. For example, for olive bugs and user errors
                logger.error("Pass run failed.", exc_info=True)
                if self.no_search:
                    raise  # rethrow the exception if no search is performed

        # cache model
        self._cache_model(output_model, output_model_id)

        # cache run
        self._cache_run(pass_name, pass_config, input_model_id, output_model_id)

        # footprint model and run
        self.footprints[accelerator_spec].record(
            model_id=output_model_id,
            model_config=output_model.to_json() if output_model != PRUNED_CONFIG else {"is_pruned": True},
            parent_model_id=input_model_id,
            from_pass=pass_name,
            pass_run_config=pass_config,
        )
        return output_model, output_model_id

    def get_evaluation_json_path(self, model_id: str):
        """
        Get the path to the evaluation json.
        """
        evaluation_json_path = self._evaluation_cache_path / f"{model_id}.json"
        return evaluation_json_path

    def _cache_evaluation(self, model_id: str, signal: MetricResult):
        """
        Cache the evaluation in the cache directory.
        """
        evaluation_json = {
            "model_id": model_id,
            "signal": signal.dict(),
        }
        evaluation_json_path = self.get_evaluation_json_path(model_id)
        try:
            with open(evaluation_json_path, "w") as f:
                json.dump(evaluation_json, f, indent=4)
        except Exception as e:
            logger.error(f"Failed to cache evaluation: {e}")

    def _load_evaluation(self, model_id: str):
        """
        Load the evaluation from the cache directory.
        """
        evaluation_json_path = self.get_evaluation_json_path(model_id)
        if evaluation_json_path.exists():
            try:
                with open(evaluation_json_path, "r") as f:
                    evaluation_json = json.load(f)
                signal = evaluation_json["signal"]
                signal = MetricResult(**signal)
            except Exception as e:
                logger.error(f"Failed to load evaluation: {e}")
                signal = None
            return signal
        else:
            return None

    def _evaluate_model(
        self,
        model: OliveModel,
        model_id: str,
        evaluator_config: OliveEvaluatorConfig,
        accelerator_spec: AcceleratorSpec,
        verbose: bool,
    ):
        """
        Evaluate a model.
        """
        if verbose:
            logger.info("Evaluating model ...")
        # load evaluation from cache if it exists
        signal = self._load_evaluation(model_id)
        if signal is not None:
            if verbose:
                logger.info("Loading evaluation from cache ...")
            # footprint evaluation
            self.footprints[accelerator_spec].record(
                model_id=model_id,
                metrics=FootprintNodeMetric(
                    value=signal,
                    is_goals_met=False,
                ),
            )
            return signal

        # evaluate model
        metrics = evaluator_config.metrics if evaluator_config else []
<<<<<<< HEAD
        if self.target.system_type != SystemType.AzureML:
            model = self._prepare_non_local_model(model)
        signal = self.target.evaluate_model(model, metrics)
=======
        signal = self.target.evaluate_model(model, metrics, accelerator_spec)
>>>>>>> 5d7e9bf8

        # cache evaluation
        self._cache_evaluation(model_id, signal)

        # footprint evaluation
        self.footprints[accelerator_spec].record(
            model_id=model_id,
            metrics=FootprintNodeMetric(
                value=signal,
                is_goals_met=False,
            ),
        )
        return signal

    def _get_top_ranked_nodes(
        self, objective_dict: Dict[str, Any], footprint: Footprint, k: int
    ) -> List[FootprintNode]:
        footprint_node_list = footprint.nodes.values()
        sorted_footprint_node_list = sorted(
            footprint_node_list,
            key=lambda x: tuple(
                x.metrics.value[metric].value
                if x.metrics.cmp_direction[metric] == 1
                else -x.metrics.value[metric].value
                for metric in objective_dict.keys()
            ),
            reverse=True,
        )
        selected_footprint_nodes = sorted_footprint_node_list[:k]
        return selected_footprint_nodes<|MERGE_RESOLUTION|>--- conflicted
+++ resolved
@@ -18,12 +18,8 @@
 from olive.engine.packaging.packaging_generator import generate_output_artifacts
 from olive.evaluator.metric import Metric, MetricResult, joint_metric_key
 from olive.evaluator.olive_evaluator import OliveEvaluatorConfig
-<<<<<<< HEAD
+from olive.hardware.accelerator import AcceleratorLookup, AcceleratorSpec, Device
 from olive.model import ModelConfig, OliveModel
-=======
-from olive.hardware.accelerator import AcceleratorLookup, AcceleratorSpec, Device
-from olive.model import ModelConfig, ModelStorageKind, OliveModel
->>>>>>> 5d7e9bf8
 from olive.passes.olive_pass import Pass
 from olive.strategy.search_strategy import SearchStrategy
 from olive.systems.common import SystemType
@@ -830,12 +826,6 @@
 
         # new model id
         input_model_number = input_model_id.split("_")[0]
-<<<<<<< HEAD
-        output_model_id = f"{self._get_new_model_number()}_{pass_name}-{input_model_number}-{hash_dict(pass_config)}"
-        output_model_path = self._model_cache_path / f"{output_model_id}" / "output_model"
-        output_model_path.parent.mkdir(parents=True, exist_ok=True)
-        output_model_path = str(output_model_path)
-=======
         # Note: the output model id need contains the accelerator information.
         # TODO: consider how to reuse the run which is indepedent with accelerator and EP.
         output_model_id_parts = [
@@ -845,8 +835,9 @@
             accelerator_spec,
         ]
         output_model_id = "-".join(map(str, output_model_id_parts))
-        output_model_path = str(self._model_cache_path / f"{output_model_id}")
->>>>>>> 5d7e9bf8
+        output_model_path = self._model_cache_path / f"{output_model_id}" / "output_model"
+        output_model_path.parent.mkdir(parents=True, exist_ok=True)
+        output_model_path = str(output_model_path)
 
         # prune if invalid search_point
         if not p.validate_search_point(pass_search_point) and not self.no_search:
@@ -953,13 +944,9 @@
 
         # evaluate model
         metrics = evaluator_config.metrics if evaluator_config else []
-<<<<<<< HEAD
         if self.target.system_type != SystemType.AzureML:
             model = self._prepare_non_local_model(model)
-        signal = self.target.evaluate_model(model, metrics)
-=======
         signal = self.target.evaluate_model(model, metrics, accelerator_spec)
->>>>>>> 5d7e9bf8
 
         # cache evaluation
         self._cache_evaluation(model_id, signal)
