--- conflicted
+++ resolved
@@ -434,14 +434,8 @@
             self.dump_run_history(run_history, output_dir / f"run_history_{accelerator_spec}.txt")
 
         if packaging_config and self.passes:
-            # TODO(trajep): should we support package input model?
-<<<<<<< HEAD
-            # TODO(trajep): do we support packaging pytorch models?
-            logger.info(f"Package top ranked {sum([len(f.nodes) for f in outputs.values()])} models as artifacts")
-=======
-            # TODO(trajep): do you support packaging pytorch models?
+            # TODO(trajep): should we support packaging pytorch model?
             logger.info(f"Package top ranked {sum(len(f.nodes) for f in outputs.values())} models as artifacts")
->>>>>>> 819c25a7
             generate_output_artifacts(
                 packaging_config,
                 self.footprints,
