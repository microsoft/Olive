# -------------------------------------------------------------------------
# Copyright (c) Microsoft Corporation. All rights reserved.
# Licensed under the MIT License.
# --------------------------------------------------------------------------
import json
import logging
import time
from collections import OrderedDict, defaultdict
from pathlib import Path
from typing import Any, Dict, List, Optional, Tuple, Type, Union

import olive.cache as cache_utils
from olive.azureml.azureml_client import AzureMLClientConfig
from olive.common.config_utils import ConfigBase, validate_config
from olive.common.utils import hash_dict
from olive.engine.config import PRUNED_CONFIG, EngineConfig
from olive.engine.footprint import Footprint, FootprintNode, FootprintNodeMetric
from olive.engine.packaging.packaging_config import PackagingConfig
from olive.engine.packaging.packaging_generator import generate_output_artifacts
from olive.evaluator.metric import Metric
from olive.evaluator.metric_config import MetricResult, joint_metric_key
from olive.evaluator.olive_evaluator import OliveEvaluatorConfig
from olive.model import ModelConfig, ModelStorageKind, OliveModel
from olive.passes.olive_pass import Pass
from olive.strategy.search_strategy import SearchStrategy
from olive.systems.common import SystemType
from olive.systems.local import LocalSystem
from olive.systems.olive_system import OliveSystem

logger = logging.getLogger(__name__)

<<<<<<< HEAD
=======
# pass search-point/config was pruned due invalid config or failed run
PRUNED_CONFIG = "pruned-config"


class EngineConfig(ConfigBase):
    search_strategy: Union[SearchStrategyConfig, bool] = None
    host: SystemConfig = None
    target: SystemConfig = None
    evaluator: OliveEvaluatorConfig = None
    azureml_client_config: Optional[AzureMLClientConfig] = None
    packaging_config: PackagingConfig = None
    cache_dir: Union[Path, str] = ".olive-cache"
    clean_cache: bool = False
    clean_evaluation_cache: bool = False
    plot_pareto_frontier: bool = False

>>>>>>> 0d9c1f72

class Engine:
    """
    The engine executes the registered Olive Steps, facilitate evaluation of the output models using
    provided evaluation criteria and produces output model(s).
    """

    def __init__(
        self,
        config: Union[Dict[str, Any], EngineConfig] = None,
        search_strategy: Optional[SearchStrategy] = None,
        host: Optional[OliveSystem] = None,
        target: Optional[OliveSystem] = None,
        evaluator_config: Optional[OliveEvaluatorConfig] = None,
    ):
        self._config = validate_config(config, EngineConfig)

        self.no_search = False
        # default search strategy
        self.search_strategy = SearchStrategy({"execution_order": "joint", "search_algorithm": "exhaustive"})
        if search_strategy is not None:
            # if search strategy is provided, use it. It takes precedence
            self.search_strategy = search_strategy
        elif isinstance(self._config.search_strategy, ConfigBase) or isinstance(self._config.search_strategy, dict):
            # if search strategy is provided in config, use it
            self.search_strategy = SearchStrategy(self._config.search_strategy)
        elif not self._config.search_strategy:
            # if search strategy is None or False, disable search
            self.no_search = True

        # default host
        if host is not None:
            self.host = host
        elif self._config.host is not None:
            self.host = self._config.host.create_system()
        else:
            self.host = LocalSystem()

        # engine target
        if target is not None:
            self.target = target
        elif self._config.target is not None:
            self.target = self._config.target.create_system()
        else:
            self.target = LocalSystem()

        # default evaluator
        self.evaluator_config = None
        if evaluator_config is not None:
            self.evaluator_config = evaluator_config
        elif self._config.evaluator is not None:
            self.evaluator_config = self._config.evaluator

        # dictionary of passes
        self.pass_config = OrderedDict()

        # {"pass_name": {"pass": pass, "host": host, "evaluator": evaluator, "clean_run_cache": clean_run_cache}}
        self.passes = OrderedDict()

        self.footprints = defaultdict(Footprint)

        self.azureml_client_config = self._config.azureml_client_config

        self._initialized = False

    def initialize(self):
        """
        Initialize engine state. This should be done before running the registered passes.
        """
        cache_dir = self._config.cache_dir
        if self._config.clean_cache:
            cache_utils.clean_cache(cache_dir)
        if self._config.clean_evaluation_cache:
            cache_utils.clean_evaluation_cache(cache_dir)

        self._model_cache_path, self._run_cache_path, self._evaluation_cache_path = cache_utils.get_cache_sub_dirs(
            cache_dir
        )
        cache_utils.create_cache(cache_dir)

        # initialize counters
        # we do this before cleaning pass run caches to ensure we don't reuse model numbers even if the model was
        # deleted from the cache
        self._new_model_number = 0
        # model jsons have the format <model_number>_<pass_type>-<source_model>-<pass_config_hash>.json
        # model contents are stored in <model_number>_<pass_type>-<source_model>-<pass_config_hash> folder
        # sometimes the folder is created with contents but the json is not created when the pass fails to run
        # so we check for both when determining the new model number
        model_files = list(self._model_cache_path.glob("*_*"))
        if len(model_files) > 0:
            self._new_model_number = max([int(model_file.stem.split("_")[0]) for model_file in model_files]) + 1

        # clean pass run cache if requested
        # removes all run cache for pass type and all children elements
        for pass_config in self.pass_config.values():
            clean_run_cache = pass_config["clean_run_cache"]
            if clean_run_cache:
                cache_utils.clean_pass_run_cache(pass_config["type"].__name__, cache_dir)

        self._initialized = True

    def register(
        self,
        pass_type: Type[Pass],
        config: Dict[str, Any] = None,
        disable_search=False,
        name: str = None,
        host: OliveSystem = None,
        evaluator_config: OliveEvaluatorConfig = None,
        clean_run_cache: bool = False,
    ):
        """Register a pass configuration so that it could be instantiated and executed later."""
        if name is not None:
            assert name not in self.passes, f"Pass with name {name} already registered"
        else:
            id = 0
            while True:
                name = pass_type.__name__
                if id > 0:
                    name = f"{name}_{id}"
                id += 1
                if name not in self.pass_config:
                    break

        self.pass_config[name] = {
            "type": pass_type,
            "config": config or {},
            "disable_search": disable_search,
            "host": host,
            "evaluator": evaluator_config,
            "clean_run_cache": clean_run_cache,
        }

    def register_pass(
        self,
        p: Pass,
        name: str = None,
        host: OliveSystem = None,
        evaluator_config: OliveEvaluatorConfig = None,
    ):
        """
        Register a pass
        """
        if name is not None:
            assert name not in self.passes, f"Pass with name {name} already registered"
        else:
            id = 0
            while True:
                name = p.__class__.__name__
                if id > 0:
                    name = f"{name}_{id}"
                id += 1
                if name not in self.passes:
                    break

        if self.no_search and len(p.search_space()) > 0:
            raise ValueError(f"Search strategy is None but pass {name} has search space")

        self.passes[name] = {
            "pass": p,
            "host": host,
            "evaluator": evaluator_config,
        }

    def run(
        self,
        input_model: OliveModel,
        packaging_config: Optional[PackagingConfig] = None,
        verbose: bool = False,
        output_dir: str = None,
        output_name: str = None,
        evaluation_only: bool = False,
    ):
        """
        Run all the registered Olive passes on the input model and produce one or more candidate models.

        if search strategy is None, all passes are run in the order they were registered.
        Save the final model to {output_dir}/{output_name}_model and json file to {output_dir}/{output_name}_model.json
        Save evaluation results of the final model, if any, to {output_dir}/{output_name}_metrics.json
        Return {"model": final_model_json, "metrics": evaluation_results}

        if search strategy is not None, run the search strategy to find candidate models.
        TODO: save the results using updated RunResult

        if evaluation_only is True, run the evaluation on the input model and return the results.
        """
        if not self._initialized:
            self.initialize()

        output_dir: Path = Path(output_dir) if output_dir else Path.cwd()
        output_dir.mkdir(parents=True, exist_ok=True)

        # TODO by myguo: replace the following for loop using the accelerator and excution provider list when adding
        # accelerator support
        outputs = {}
        for i in range(1):
            # generate search space and intialize the passes for each hardware accelerator
            self.setup_passes()

            # hash the input model
            input_model_id = self._init_input_model(input_model)
            self.footprints[i].record(model_id=input_model_id)

            if evaluation_only:
                prefix_output_name = f"{output_name}_{i}_" if output_name is not None else f"{i}_"
                assert self.evaluator_config is not None, "'evaluation_only' is True but no evaluator provided"
                results = self._evaluate_model(input_model, input_model_id, self.evaluator_config, i, verbose)
                result_name = f"{prefix_output_name}metrics"
                results_path = output_dir / f"{result_name}.json"
                with open(results_path, "w") as f:
                    f.write(results.json())
                outputs[i] = results
            elif self.no_search:
                output = self.run_no_search(
                    input_model, input_model_id, i, packaging_config, verbose, output_dir, output_name
                )
                outputs[i] = output
            else:
                footprint = self.run_search(
                    input_model, input_model_id, i, packaging_config, verbose, output_dir, output_name
                )
                outputs[i] = footprint

        return outputs

    def setup_passes(self):
        # TODO: add the hardware spec later
        # clean the passes
        self.passes.clear()
        for config in self.pass_config.values():
            pass_cls: Type[Pass] = config["type"]
            pass_cfg = config["config"]
            config_class, pass_cfg = pass_cls.generate_search_space(pass_cfg, config["disable_search"])
            p = pass_cls(config_class, pass_cfg)
            self.register_pass(p, host=config["host"], evaluator_config=config["evaluator"])

        # list of passes starting from the first pass with non-empty search space
        # These passes will be added to the search space
        self.pass_search_spaces = []
        for pass_name in self.passes.keys():
            p: Pass = self.passes[pass_name]["pass"]
            self.pass_search_spaces.append((pass_name, p.search_space()))

    def run_no_search(
        self,
        input_model: OliveModel,
        input_model_id: str,
        accelerator_spec: Any,
        packaging_config: Optional[PackagingConfig] = None,
        verbose: bool = False,
        output_dir: str = None,
        output_name: str = None,
    ):
        for pass_item in self.passes.values():
            if len(pass_item["pass"].search_space()) > 0:
                pass_name = pass_item["name"]
                raise ValueError(f"Pass {pass_name} has search space but search strategy is None")

        evaluator_config = self.evaluator_for_pass(list(self.passes.keys())[-1])
        if evaluator_config is None:
            # provide dummy objective
            objective_dict = {"dummy": {"higher_is_better": True, "goal": 0}}
        else:
            objective_dict = self.resolve_objectives(
                input_model, input_model_id, evaluator_config.metrics, accelerator_spec, verbose
            )

        # initialize the search strategy
        self.search_strategy.initialize(self.pass_search_spaces, input_model_id, objective_dict)

        # get the next step
        next_step = self.search_strategy.next_step()
        assert next_step is not None, "Search strategy returned None for the first step"

        # get the model id of the first input model
        model_id = next_step["model_id"]
        if model_id == input_model_id:
            model = input_model
        else:
            model = self._load_model(model_id)

        if verbose:
            logger.info(f"Step no search with search point {next_step['search_point']} ...")

        # run all the passes in the step
        (
            _,
            signal,
            model_ids,
        ) = self._run_passes(next_step["passes"], model, model_id, accelerator_spec, verbose)
        model_id = model_ids[-1]

        prefix_output_name = f"{output_name}_{accelerator_spec}_" if output_name is not None else f"{accelerator_spec}_"
        # save the model to output_dir
        output_model_name = f"{prefix_output_name}model"
        output_model_json = cache_utils.save_model(model_id, output_dir, output_model_name, self._config.cache_dir)

        # save the evaluation results to output_dir
        result_name = f"{prefix_output_name}metrics"
        results_path = output_dir / f"{result_name}.json"
        if signal is not None:
            with open(results_path, "w") as f:
                f.write(signal.json())

        output = {"model": output_model_json}
        if signal is not None:
            output["metrics"] = signal

        # Package output model as artifacts if no search
        if packaging_config:
            logger.info("Package output model as artifacts")
            generate_output_artifacts(
                packaging_config,
                self.footprints[accelerator_spec],
                self.footprints[accelerator_spec].get_last_node(),
                output_dir,
            )

        return output

    def run_search(
        self,
        input_model: OliveModel,
        input_model_id: str,
        accelerator_spec: Any,
        packaging_config: Optional[PackagingConfig] = None,
        verbose: bool = False,
        output_dir: str = None,
        output_name: str = None,
    ):
        """
        Run all the registered Olive passes on the input model and produce one or more candidate models.

        if search strategy is None, all passes are run in the order they were registered.
        Save the final model to {output_dir}/{output_name}_model and json file to {output_dir}/{output_name}_model.json
        Save evaluation results of the final model, if any, to {output_dir}/{output_name}_metrics.json
        Return {"model": final_model_json, "metrics": evaluation_results}

        if search strategy is not None, run the search strategy to find candidate models.
        TODO: save the results using updated RunResult
        """

        prefix_output_name = f"{output_name}_{accelerator_spec}_" if output_name is not None else f"{accelerator_spec}_"

        # get objective_dict
        evaluator_config = self.evaluator_for_pass(list(self.passes.keys())[-1])

        if evaluator_config is None:
            raise ValueError("No evaluator provided for the last pass")
        else:
            objective_dict = self.resolve_objectives(
                input_model, input_model_id, evaluator_config.metrics, accelerator_spec, verbose
            )

        # initialize the search strategy
        self.search_strategy.initialize(self.pass_search_spaces, input_model_id, objective_dict)
        output_model_num = self.search_strategy.get_output_model_num()

        # record start time
        start_time = time.time()
        iter_num = 0
        while True:
            iter_num += 1

            # get the next step
            next_step = self.search_strategy.next_step()

            # if no more steps, break
            if next_step is None:
                break

            # get the model id of the first input model
            model_id = next_step["model_id"]
            if model_id == input_model_id:
                model = input_model
            else:
                model = self._load_model(model_id)

            if verbose:
                logger.info(f"Step {iter_num} with search point {next_step['search_point']} ...")

            # run all the passes in the step
            should_prune, signal, model_ids = self._run_passes(
                next_step["passes"], model, model_id, accelerator_spec, verbose
            )

            # record feedback signal
            self.search_strategy.record_feedback_signal(next_step["search_point"], signal, model_ids, should_prune)

            time_diff = time.time() - start_time
            self.search_strategy.check_exit_criteria(iter_num, time_diff, signal)

        self.footprints[accelerator_spec].to_file(output_dir / f"{prefix_output_name}footprints.json")

        pf_footprints = self.footprints[accelerator_spec].get_pareto_frontier()
        if output_model_num is None or len(pf_footprints.nodes) <= output_model_num:
            logger.info(f"Output all {len(pf_footprints.nodes)} models")
        else:
            metrics = evaluator_config.metrics if evaluator_config else []
            top_ranked_nodes = self._get_top_ranked_nodes(metrics, pf_footprints, output_model_num)
            logger.info(f"Output top ranked {len(top_ranked_nodes)} models based on metric priorities")
            pf_footprints.update_nodes(top_ranked_nodes)

        pf_footprints.to_file(output_dir / f"{prefix_output_name}pareto_frontier_footprints.json")

        if self._config.plot_pareto_frontier:
            pf_footprints.plot_pareto_frontier_to_html(
                save_path=output_dir / f"{prefix_output_name}pareto_frontier_footprints_chart.html"
            )

        if packaging_config:
            logger.info(f"Package top ranked {len(pf_footprints.nodes)} models as artifacts")
            generate_output_artifacts(packaging_config, self.footprints[accelerator_spec], pf_footprints, output_dir)
        else:
            logger.info("No packaging config provided, skip packaging artifacts")

        return pf_footprints

    def resolve_objectives(
        self,
        input_model: OliveModel,
        input_model_id: str,
        metrics: List[Metric],
        accelerator_spec: Any,
        verbose: bool = False,
    ) -> Dict[str, Dict[str, Any]]:
        """
        Return a dictionary of objectives and their higher_is_better and goal values.

        {objective_name: {"higher_is_better": bool, "goal": float}}
        """
        goals = self.resolve_goals(input_model, input_model_id, metrics, accelerator_spec, verbose)
        objective_dict = {}
        for metric in metrics:
            for sub_type in metric.sub_types:
                if sub_type.priority_rank <= 0:
                    continue
                metric_key = joint_metric_key(metric.name, sub_type.name)
                objective_dict[metric_key] = {
                    "higher_is_better": sub_type.higher_is_better,
                    "goal": goals.get(metric_key),
                    "rank": sub_type.priority_rank,
                }
        self.footprints[accelerator_spec].record_objective_dict(objective_dict)
        ranked_objective_dict = dict(sorted(objective_dict.items(), key=lambda x: x[1]["rank"]))
        return ranked_objective_dict

    def resolve_goals(
        self,
        input_model: OliveModel,
        input_model_id: str,
        metrics: List[Metric],
        accelerator_spec: Any,
        verbose: bool = False,
    ) -> Dict[str, float]:
        """
        Resolve the goals of the given metrics into thresholds for the given model.
        """
        goals = {}
        multipliers = {}
        for metric in metrics:
            # only resolve sub metrics whose priority_rank > 0
            goals[metric.name] = metric.get_sub_type_info("goal")
            multipliers[metric.name] = metric.get_sub_type_info(
                info_name="higher_is_better",
                callback=lambda x: 1 if x else -1,
            )

        if verbose and goals:
            logger.info(f"Resolving goals: {goals}")

        baseline = MetricResult()
        for goal in goals.values():
            _evaluated = False
            for sub_goal in goal.values():
                if not sub_goal:
                    break
                if sub_goal.type != "threshold":
                    assert self.evaluator_config is not None, "Default evaluator must be provided to resolve goals"
                    if verbose:
                        logger.info("Computing baseline for metrics ...")
                    baseline = self._evaluate_model(
                        input_model, input_model_id, self.evaluator_config, accelerator_spec, verbose=False
                    )
                    _evaluated = True
                    break
            if _evaluated:
                break
        if not baseline:
            logger.info("No baseline got as no goal is provided the the goal is threshold")
            return {}

        if verbose and baseline:
            logger.info(f"Baseline: {baseline}")

        # resolve goals to thresholds
        resolved_goals = {}
        for metric_name, sub_type_goals in goals.items():
            for sub_type_name, goal in sub_type_goals.items():
                # TODO: make the logic cleaner
                resolved_goal_value = None
                baseline_sub_type = baseline.get_value(metric_name, sub_type_name)
                multiplier = multipliers[metric_name][sub_type_name]
                if goal.type == "threshold":
                    resolved_goal_value = goal.value
                elif goal.type == "max-degradation":
                    resolved_goal_value = baseline_sub_type - multiplier * goal.value
                elif goal.type == "min-improvement":
                    resolved_goal_value = baseline_sub_type + multiplier * goal.value
                elif goal.type == "percent-max-degradation":
                    resolved_goal_value = baseline_sub_type * (1 - multiplier * goal.value / 100)
                elif goal.type == "percent-min-improvement":
                    resolved_goal_value = baseline_sub_type * (1 + multiplier * goal.value / 100)

                resolved_goals[joint_metric_key(metric_name, sub_type_name)] = resolved_goal_value
        if verbose and len(resolved_goals) > 0:
            logger.info(f"Resolved goals: {resolved_goals}")

        return resolved_goals

    def host_for_pass(self, pass_id: str):
        host = self.passes[pass_id]["host"]
        if host is None:
            return self.host
        return host

    def evaluator_for_pass(self, pass_id: str):
        """
        Return evaluator for the given pass.
        """
        e = self.passes[pass_id]["evaluator"]
        if e is None:
            return self.evaluator_config
        return e

    def _get_new_model_number(self):
        """
        Get a new model number.
        """
        while True:
            new_model_number = self._new_model_number
            self._new_model_number += 1
            if list(self._model_cache_path.glob(f"{new_model_number}_*.json")) == []:
                break
        return new_model_number

    def get_model_json_path(self, model_id: str) -> Path:
        """
        Get the path to the model json file.
        """
        return self._model_cache_path / f"{model_id}.json"

    def _cache_model(self, model: Union[OliveModel, str], model_id: str, check_objects: bool = True):
        """
        Cache the model in the cache directory.
        """
        # TODO move model/pass run/evaluation cache into footprints
        if model == PRUNED_CONFIG:
            model_json = {}
        else:
            model_json = model.to_json(check_object=check_objects)
        model_json_path = self.get_model_json_path(model_id)
        try:
            with open(model_json_path, "w") as f:
                json.dump(model_json, f, indent=4)
        except Exception as e:
            logger.error(f"Failed to cache model: {e}")

    def _load_model(self, model_id: str) -> Union[OliveModel, str]:
        """
        Load the model from the cache directory.
        """
        model_json_path = self.get_model_json_path(model_id)
        try:
            with open(model_json_path, "r") as f:
                model_json = json.load(f)
        except Exception as e:
            logger.error(f"Failed to load model: {e}")
            return None

        if model_json == {}:
            return PRUNED_CONFIG

        model = ModelConfig.from_json(model_json).create_model()
        return model

    def _init_input_model(self, input_model: OliveModel):
        """
        Initialize the input model.
        """
        model_hash = hash_dict(input_model.to_json())

        # cache the model
        self._cache_model(input_model, model_hash, check_objects=False)

        return model_hash

    def get_run_json_path(self, pass_name: int, input_model_number: str, pass_config: dict):
        """
        Get the path to the run json.
        """
        pass_config_hash = hash_dict(pass_config)
        run_json_path = self._run_cache_path / f"{pass_name}-{input_model_number}-{pass_config_hash}.json"
        return run_json_path

    def _cache_run(self, pass_name: int, pass_config: dict, input_model_id: str, output_model_id: str):
        """
        Cache the run in the cache directory.
        """
        run_json = {
            "pass_name": pass_name,
            "pass_config": pass_config,
            "input_model_id": input_model_id,
            "output_model_id": output_model_id,
        }
        input_model_number = input_model_id.split("_")[0]
        run_json_path = self.get_run_json_path(pass_name, input_model_number, pass_config)
        try:
            with open(run_json_path, "w") as f:
                json.dump(run_json, f, indent=4)
        except Exception as e:
            logger.error(f"Failed to cache run: {e}")

    def _load_run(self, input_model_id: str, pass_name: int, pass_config: dict):
        """
        Load the run from the cache directory.
        """
        input_model_number = input_model_id.split("_")[0]
        run_json_path = self.get_run_json_path(pass_name, input_model_number, pass_config)
        if run_json_path.exists():
            try:
                with open(run_json_path, "r") as f:
                    run_json = json.load(f)
                output_model_id = run_json["output_model_id"]
            except Exception as e:
                logger.error(f"Failed to load run: {e}")
                output_model_id = None
            return output_model_id
        else:
            return None

    def _run_passes(
        self,
        passes: List[Tuple[str, Dict[str, Any]]],
        model: OliveModel,
        model_id: str,
        accelerator_spec: Any,
        verbose: bool = False,
    ):
        """
        Run all the passes in the order they were registered.
        the passes is the list of (pass_name, pass_search_point) tuples
        """
        should_prune = False
        # run all the passes in the step
        model_ids = []
        for pass_id, pass_search_point in passes:
            if verbose:
                message = f"Running pass {pass_id}"
                logger.info(message)

            if (
                model.model_storage_kind == ModelStorageKind.AzureMLModel
                and not self.host_for_pass(pass_id).system_type == SystemType.AzureML
            ):
                if not self.azureml_client_config:
                    raise ValueError("AzureML client config is required to download the model from AzureML storage")
                model_download_path = self._model_cache_path / "azureml_input_model"
                model_path = model.download_from_azureml(
                    self.azureml_client_config.create_client(), model_download_path
                )
                model.model_path = model_path
                if model_path.is_dir():
                    model.model_storage_kind = ModelStorageKind.LocalFolder
                elif model_path.is_file():
                    model.model_storage_kind = ModelStorageKind.LocalFile
                else:
                    raise ValueError(f"Invalid model path {model_path}")

            model, model_id = self._run_pass(pass_id, pass_search_point, model, model_id, accelerator_spec, verbose)
            if model == PRUNED_CONFIG:
                should_prune = True
                logger.info("Pruned")
                break
            model_ids.append(model_id)

        signal = {}
        if not should_prune:
            # evaluate the model
            try:
                evaluator_config = self.evaluator_for_pass(pass_id)
                if self.no_search and evaluator_config is None:
                    # skip evaluation if no search and no evaluator
                    signal = None
                else:
                    signal = self._evaluate_model(model, model_id, evaluator_config, accelerator_spec, verbose)
            except Exception as e:
                logger.error(f"Evaluation failed: {e}")
                raise e
            if verbose:
                logger.info(f"Signal: {signal}")

        return should_prune, signal, model_ids

    def _run_pass(
        self,
        pass_id: str,
        pass_search_point: Dict[str, Any],
        input_model: OliveModel,
        input_model_id: str,
        accelerator_spec: Any,
        verbose: bool,
    ):
        """
        Run a pass on the input model.
        """
        # pass
        p: Pass = self.passes[pass_id]["pass"]
        pass_name = p.__class__.__name__
        pass_config = p.config_at_search_point(pass_search_point)
        pass_config = p.serialize_config(pass_config)

        # load run from cache if it exists
        output_model_id = self._load_run(input_model_id, pass_name, pass_config)
        if output_model_id is not None:
            if verbose:
                logger.info("Loading model from cache ...")
            output_model = self._load_model(output_model_id)
            if output_model is not None:
                # footprint model and run
                self.footprints[accelerator_spec].record(
                    model_id=output_model_id,
                    model_config=output_model.to_json() if output_model != PRUNED_CONFIG else {"is_pruned": True},
                    parent_model_id=input_model_id,
                    from_pass=pass_name,
                    pass_run_config=pass_config,
                )
                return output_model, output_model_id

        # new model id
        input_model_number = input_model_id.split("_")[0]
        output_model_id = f"{self._get_new_model_number()}_{pass_name}-{input_model_number}-{hash_dict(pass_config)}"
        output_model_path = str(self._model_cache_path / f"{output_model_id}")

        # prune if invalid search_point
        if not p.validate_search_point(pass_search_point) and not self.no_search:
            output_model = PRUNED_CONFIG
        else:
            # run pass
            try:
                host = self.host_for_pass(pass_id)
                output_model = host.run_pass(p, input_model, output_model_path, pass_search_point)
            except Exception:
                output_model = PRUNED_CONFIG
                # TODO: from the time being, we need to catch all exceptions to make the
                #      search process robust. We need rethrow the exception only when
                #      it is not pass specific. For example, for olive bugs and user errors
                logger.error("Pass run failed.", exc_info=True)
                if self.no_search:
                    raise  # rethrow the exception if no search is performed

        # cache model
        self._cache_model(output_model, output_model_id)

        # cache run
        self._cache_run(pass_name, pass_config, input_model_id, output_model_id)

        # footprint model and run
        self.footprints[accelerator_spec].record(
            model_id=output_model_id,
            model_config=output_model.to_json() if output_model != PRUNED_CONFIG else {"is_pruned": True},
            parent_model_id=input_model_id,
            from_pass=pass_name,
            pass_run_config=pass_config,
        )
        return output_model, output_model_id

    def get_evaluation_json_path(self, model_id: str):
        """
        Get the path to the evaluation json.
        """
        evaluation_json_path = self._evaluation_cache_path / f"{model_id}.json"
        return evaluation_json_path

    def _cache_evaluation(self, model_id: str, signal: MetricResult):
        """
        Cache the evaluation in the cache directory.
        """
        evaluation_json = {
            "model_id": model_id,
            "signal": signal.dict(),
        }
        evaluation_json_path = self.get_evaluation_json_path(model_id)
        try:
            with open(evaluation_json_path, "w") as f:
                json.dump(evaluation_json, f, indent=4)
        except Exception as e:
            logger.error(f"Failed to cache evaluation: {e}")

    def _load_evaluation(self, model_id: str):
        """
        Load the evaluation from the cache directory.
        """
        evaluation_json_path = self.get_evaluation_json_path(model_id)
        if evaluation_json_path.exists():
            try:
                with open(evaluation_json_path, "r") as f:
                    evaluation_json = json.load(f)
                signal = evaluation_json["signal"]
                signal = MetricResult(**signal)
            except Exception as e:
                logger.error(f"Failed to load evaluation: {e}")
                signal = None
            return signal
        else:
            return None

    def _evaluate_model(
        self,
        model: OliveModel,
        model_id: str,
        evaluator_config: OliveEvaluatorConfig,
        accelerator_spec: Any,
        verbose: bool,
    ):
        """
        Evaluate a model.
        """
        if verbose:
            logger.info("Evaluating model ...")
        # load evaluation from cache if it exists
        signal = self._load_evaluation(model_id)
        if signal is not None:
            if verbose:
                logger.info("Loading evaluation from cache ...")
            # footprint evaluation
            self.footprints[accelerator_spec].record(
                model_id=model_id,
                metrics=FootprintNodeMetric(
                    value=signal,
                    is_goals_met=False,
                ),
            )
            return signal

        # TODO: add the accelerator spec to the evaluate
        # evaluate model
        metrics = evaluator_config.metrics if evaluator_config else []
        signal = self.target.evaluate_model(model, metrics)

        # cache evaluation
        self._cache_evaluation(model_id, signal)

        # footprint evaluation
        self.footprints[accelerator_spec].record(
            model_id=model_id,
            metrics=FootprintNodeMetric(
                value=signal,
                is_goals_met=False,
            ),
        )
        return signal

    def _get_top_ranked_nodes(self, metrics: List[Metric], footprint: Footprint, k: int) -> List[FootprintNode]:
        metric_priority = [metric.name for metric in sorted(metrics, key=lambda x: x.priority_rank)]
        footprint_node_list = footprint.nodes.values()
        sorted_footprint_node_list = sorted(
            footprint_node_list,
            key=lambda x: tuple(
                x.metrics.value[metric] if x.metrics.cmp_direction[metric] == 1 else -x.metrics.value[metric]
                for metric in metric_priority
            ),
            reverse=True,
        )
        selected_footprint_nodes = sorted_footprint_node_list[:k]
        return selected_footprint_nodes<|MERGE_RESOLUTION|>--- conflicted
+++ resolved
@@ -10,7 +10,6 @@
 from typing import Any, Dict, List, Optional, Tuple, Type, Union
 
 import olive.cache as cache_utils
-from olive.azureml.azureml_client import AzureMLClientConfig
 from olive.common.config_utils import ConfigBase, validate_config
 from olive.common.utils import hash_dict
 from olive.engine.config import PRUNED_CONFIG, EngineConfig
@@ -29,25 +28,6 @@
 
 logger = logging.getLogger(__name__)
 
-<<<<<<< HEAD
-=======
-# pass search-point/config was pruned due invalid config or failed run
-PRUNED_CONFIG = "pruned-config"
-
-
-class EngineConfig(ConfigBase):
-    search_strategy: Union[SearchStrategyConfig, bool] = None
-    host: SystemConfig = None
-    target: SystemConfig = None
-    evaluator: OliveEvaluatorConfig = None
-    azureml_client_config: Optional[AzureMLClientConfig] = None
-    packaging_config: PackagingConfig = None
-    cache_dir: Union[Path, str] = ".olive-cache"
-    clean_cache: bool = False
-    clean_evaluation_cache: bool = False
-    plot_pareto_frontier: bool = False
-
->>>>>>> 0d9c1f72
 
 class Engine:
     """
@@ -240,11 +220,11 @@
         output_dir: Path = Path(output_dir) if output_dir else Path.cwd()
         output_dir.mkdir(parents=True, exist_ok=True)
 
-        # TODO by myguo: replace the following for loop using the accelerator and excution provider list when adding
+        # TODO by myguo: replace the following for loop using the accelerator and execution provider list when adding
         # accelerator support
         outputs = {}
         for i in range(1):
-            # generate search space and intialize the passes for each hardware accelerator
+            # generate search space and initialize the passes for each hardware accelerator
             self.setup_passes()
 
             # hash the input model
