--- conflicted
+++ resolved
@@ -113,14 +113,12 @@
 
     def initialize(self, log_to_file: bool = False, log_severity_level: int = 1):
         """Initialize engine state. This should be done before running the registered passes."""
-<<<<<<< HEAD
         if log_to_file:
             enable_filelog(log_severity_level, self.cache.cache_dir, self.workflow_id)
-=======
+        
         # set cache dir environment variables
         # might be used by other parts of olive to cache data
         self.cache.set_cache_env()
->>>>>>> d325da07
 
         # clean pass run cache if requested
         # removes all run cache for pass type and all children elements
