--- conflicted
+++ resolved
@@ -54,13 +54,8 @@
 
     def __init__(
         self,
-<<<<<<< HEAD
-        nodes: OrderedDict = None,
+        nodes: Dict = None,
         objective_dict: Dict = None,
-=======
-        nodes: dict = None,
-        objective_dict: dict = None,
->>>>>>> 32bb9de0
         is_marked_pareto_frontier: bool = False,
     ):
         self.nodes = nodes or OrderedDict()
