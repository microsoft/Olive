--- conflicted
+++ resolved
@@ -683,7 +683,18 @@
 
         return eps if eps else available_providers
 
-<<<<<<< HEAD
+    def to_json(self, check_object: bool = False):
+        config = {
+            "type": self.__class__.__name__,
+            "config": {
+                "model_filepaths": self.model_filepaths,
+                "name": self.name,
+                "version": self.version,
+                "inference_settings": self.inference_settings,
+            },
+        }
+        return serialize_to_json(config, check_object=check_object)
+
 
 class CompositeOnnxModel(OliveModel):
     """
@@ -741,17 +752,4 @@
         for m in self.model_components:
             json_dict["config"]["components"].append(m.to_json(check_object))
 
-        return serialize_to_json(json_dict, check_object)
-=======
-    def to_json(self, check_object: bool = False):
-        config = {
-            "type": self.__class__.__name__,
-            "config": {
-                "model_filepaths": self.model_filepaths,
-                "name": self.name,
-                "version": self.version,
-                "inference_settings": self.inference_settings,
-            },
-        }
-        return serialize_to_json(config, check_object=check_object)
->>>>>>> b6f7dc35
+        return serialize_to_json(json_dict, check_object)