# -------------------------------------------------------------------------
# Copyright (c) Microsoft Corporation. All rights reserved.
# Licensed under the MIT License.
# --------------------------------------------------------------------------
import logging
from abc import ABC, abstractmethod
from copy import deepcopy
from enum import Enum
from pathlib import Path
from typing import Any, Callable, Dict, List, Optional, Union

import onnx
import torch
from pydantic import validator

from olive.common.config_utils import ConfigBase, serialize_to_json, validate_config
from olive.common.ort_inference import get_ort_inference_session
from olive.common.user_module_loader import UserModuleLoader
from olive.constants import Framework
from olive.snpe import SNPEDevice, SNPEInferenceSession, SNPESessionOptions
from olive.snpe.tools.dev import get_dlc_metrics
from olive.systems.common import Device

REGISTRY = {}
logger = logging.getLogger(__name__)


class ModelStorageKind(str, Enum):
    LocalFile = "file"
    LocalFolder = "folder"
    AzureMLModel = "azureml"

    def __str__(self) -> str:
        return self.value


class OliveModel(ABC):
    """
    Abstraction for logical "Model", it contains model path and related metadata.
    Each technique accepts Model as input, return Model as output.
    """

    @classmethod
    def __init_subclass__(cls, **kwargs) -> None:
        """Register the model."""
        super().__init_subclass__(**kwargs)
        REGISTRY[cls.__name__.lower()] = cls

    def __init__(
        self,
        framework: Framework,
        model_path: Optional[Union[Path, str]] = None,
        name: Optional[str] = None,
        version: Optional[int] = None,
        model_storage_kind: ModelStorageKind = ModelStorageKind.LocalFile,
    ):
        if isinstance(model_storage_kind, str):
            model_storage_kind = ModelStorageKind(model_storage_kind)

        assert isinstance(model_storage_kind, ModelStorageKind)

        if model_storage_kind == ModelStorageKind.AzureMLModel:
            if not name:
                raise Exception("Please specify model 'name' for Azure ML model")
            if not version:
                raise Exception("Please specify model 'version' for Azure ML model")
            self.model_path = f"azureml:{name}:{version}"
        else:
            self.model_path = model_path
        self.version = version
        self.framework = framework
        self.name = name
        self.model_storage_kind = model_storage_kind

    @abstractmethod
    def load_model(self, rank: int = None) -> object:
        """
        Load model from disk, return in-memory model object
        Derived class should implement its specific logic if needed.
        """
        raise NotImplementedError()

    @abstractmethod
    def prepare_session(
        self, inference_settings: Optional[Dict[str, Any]] = None, device: Device = Device.CPU, rank: int = None
    ):
        """
        Prepare inference session for Olive model, return in-memory inference session.
        Derived class should implement its specific logic if needed.
        """
        raise NotImplementedError()

    def to_json(self, check_object: bool = False):
        model_path = self.model_path
        if model_path and Path(model_path).exists():
            model_path = Path(model_path)
        config = {
            "type": self.__class__.__name__,
            "config": {
                "model_path": model_path,
                "name": self.name,
                "model_storage_kind": self.model_storage_kind.value,
                "version": self.version,
            },
        }
        return serialize_to_json(config, check_object)


class ModelConfig(ConfigBase):
    type: str
    config: dict

    @validator("type")
    def validate_type(cls, v):
        if v.lower() not in REGISTRY:
            raise ValueError(f"Unknown model type {v}")
        return v

    def create_model(self):
        return REGISTRY[self.type.lower()](**self.config)


class IOConfig(ConfigBase):
    input_names: List[str]
    input_shapes: List[List[int]] = None
    input_types: List[str] = None
    output_names: List[str]
    output_shapes: List[List[int]] = None
    output_types: List[str] = None

    @validator("input_shapes", "input_types")
    def check_input_shapes(cls, v, values):
        if not v:
            return v

        if "input_names" not in values:
            raise ValueError("Invalid input_names")
        if len(v) != len(values["input_names"]):
            raise ValueError("input_names and input_shapes must have the same length")
        return v

    @validator("output_shapes", "output_types")
    def check_output_shapes(cls, v, values):
        if not v:
            return v

        if "output_names" not in values:
            raise ValueError("Invalid output_names")
        if len(v) != len(values["output_names"]):
            raise ValueError("output_names and output_shapes must have the same length")
        return v


class ONNXModelBase(OliveModel):
    """
    Abstract class to manage ONNX models
    """

    def __init__(
        self,
        model_path: str = None,
        name: Optional[str] = None,
        version: Optional[int] = None,
        model_storage_kind: Union[str, ModelStorageKind] = ModelStorageKind.LocalFile,
        inference_settings: Optional[dict] = None,
    ):
        super().__init__(
            framework=Framework.ONNX,
            model_path=model_path,
            name=name,
            version=version,
            model_storage_kind=model_storage_kind,
        )
        self.inference_settings = inference_settings

    @staticmethod
    def _is_valid_ep(filepath: str, ep: str = None):
        # TODO: should be remove if future accelerators is implemented
        # It should be a bug for onnxruntime where the execution provider is not be fallback.
        import onnxruntime as ort

        try:
            ort.InferenceSession(filepath, providers=[ep])
        except Exception as e:
            logger.warning(
                f"Error: {e}Olive will ignore this {ep}."
                + f"Please make sure the environment with {ep} has the required dependencies."
            )
            return False
        return True

    @abstractmethod
    def get_default_execution_providers(self, device: Device):
        """
        Returns a list of supported default execution providers
        """
        return ["CPUExecutionProvider"]


class ONNXModel(ONNXModelBase):
    # device type definition: https://github.com/pytorch/pytorch/blob/master/c10/core/DeviceType.h
    EXECUTION_PROVIDERS = {
        "cpu": ["CPUExecutionProvider", "OpenVINOExecutionProvider"],
        "gpu": [
            "DmlExecutionProvider",
            "CUDAExecutionProvider",
            "OpenVINOExecutionProvider",
            "TensorrtExecutionProvider",
            "CPUExecutionProvider",
        ],
        "npu": ["QNNExecutionProvider", "CPUExecutionProvider"],
    }

    def __init__(
        self,
        model_path: str = None,
        name: Optional[str] = None,
        version: Optional[int] = None,
        model_storage_kind: Union[str, ModelStorageKind] = ModelStorageKind.LocalFile,
        inference_settings: Optional[dict] = None,
    ):
        super().__init__(
            model_path=model_path,
            name=name,
            version=version,
            model_storage_kind=model_storage_kind,
            inference_settings=inference_settings,
        )
        self.io_config = None

    @staticmethod
    def resolve_path(file_or_dir_path: str, model_filename: str = "model.onnx") -> str:
        """
        The engine provides output paths to ONNX passes that do not contain .onnx
        extension (these paths are generally locations in the cache). This function
        will convert such paths to absolute file paths and also ensure the parent
        directories exist. If the input path is already an ONNX file it is simply
        returned. Examples:

        resolve_path("c:/foo/bar.onnx") -> c:/foo/bar.onnx

        resolve_path("c:/foo/bar") -> c:/foo/bar/model.onnx
        """
        path = Path(file_or_dir_path)
        if path.suffix != ".onnx":
            path = path / model_filename
            parent_dir = path.parent
            if not parent_dir.exists():
                parent_dir.mkdir(parents=True, exist_ok=True)
        return str(path)

    def load_model(self, rank: int = None) -> onnx.ModelProto:
        # HACK: ASSUME no external data
        return onnx.load(self.model_path)

    def prepare_session(self, inference_settings: Dict[str, Any], device: Device, rank: int = None):
        # user provided inference_settings > model's inference_settings > default settings
        inference_settings = inference_settings or self.inference_settings or {}
        # deep copy to avoid modifying the original settings
        inference_settings = deepcopy(inference_settings)

        # if user doesn't not provide ep list, use default value([ep]). Otherwise, use the user's ep list
        if not inference_settings.get("execution_provider"):
            inference_settings["execution_provider"] = self.get_default_execution_providers(device)

        return get_ort_inference_session(self.model_path, inference_settings)

    def to_json(self, check_object: bool = False):
        config = super().to_json(check_object)
        config["config"].update({"inference_settings": self.inference_settings})
        return serialize_to_json(config, check_object)

    def get_default_execution_providers(self, device: Device):
        # return firstly available ep as ort default ep
        available_providers = ONNXModel.get_execution_providers(device)
        for ep in available_providers:
            if ONNXModelBase._is_valid_ep(self.model_path, ep):
                return [ep]
        return super().get_default_execution_providers(device)

    @staticmethod
    def get_execution_providers(device: Device):
        import onnxruntime as ort

        available_providers = ort.get_available_providers()
        eps_per_device = ONNXModel.EXECUTION_PROVIDERS.get(device)

        eps = []
        if eps_per_device:
            for ep in available_providers:
                if ep in eps_per_device:
                    eps.append(ep)

        return eps if eps else available_providers

    def get_io_config(self):
        """
        Get input/output names, shapes, types of the onnx model without creating an ort session.
        This function loads the onnx model and parses the graph to get the io config.
        """
        if self.io_config:
            return self.io_config

        try:
            from onnx.helper import tensor_dtype_to_np_dtype
        except ImportError:
            from onnx.mapping import TENSOR_TYPE_TO_NP_TYPE

            def tensor_dtype_to_np_dtype(tensor_type):
                return TENSOR_TYPE_TO_NP_TYPE[tensor_type]

        # external data is not needed for io config parsing
        # the .onnx model already contains all of the graph information
        # this method works whether the external data is in the same directory or not
        model = onnx.load(self.model_path, load_external_data=False)
        io_config = {
            "input_names": [],
            "input_shapes": [],
            "input_types": [],
            "output_names": [],
            "output_shapes": [],
            "output_types": [],
        }
        for prefix, ios in [("input", model.graph.input), ("output", model.graph.output)]:
            for io in ios:
                # get name, type, shape
                name = io.name
                tensor_type = io.type.tensor_type
                if tensor_type.elem_type == 0:
                    # sequence type
                    # TODO: add support for different types
                    # refer to https://github.com/lutzroeder/netron/blob/main/source/onnx.js#L1424
                    tensor_type = io.type.sequence_type.elem_type.tensor_type
                data_type = str(tensor_dtype_to_np_dtype(tensor_type.elem_type))
                shape = [dim.dim_param if dim.dim_param else dim.dim_value for dim in tensor_type.shape.dim]

                # append to io_config
                io_config[f"{prefix}_names"].append(name)
                io_config[f"{prefix}_types"].append(data_type)
                io_config[f"{prefix}_shapes"].append(shape)

        # save io_config
        self.io_config = io_config

        return io_config


class PyTorchModel(OliveModel):
    def __init__(
        self,
        model_path: str = None,
        name: Optional[str] = None,
        version: Optional[int] = None,
<<<<<<< HEAD
        is_file: bool = False,
        is_aml_model: bool = False,
        model_loader: Union[str, Callable] = None,
        model_script: Union[str, Path] = None,
        script_dir: Union[str, Path] = None,
        io_config: Union[Dict[str, Any], IOConfig] = None,
        dummy_inputs_func: Union[str, Callable] = None,
        dynamic_axes: Dict[str, Dict[int, str]] = None,
=======
        model_storage_kind: Union[str, ModelStorageKind] = ModelStorageKind.LocalFolder,
        model_loader=None,
        model_script=None,
        script_dir=None,
>>>>>>> a1ed82c5
    ):
        if not (
            isinstance(model_loader, Callable)
            or (isinstance(model_loader, str) and model_script)
            or model_path
            or model_storage_kind == ModelStorageKind.AzureMLModel
        ):
            raise ValueError(
                "model_path or model_storage_kind/AzureMLModel is required "
                "since model_loader is not callable or model_script is not provided"
            )

        self.model_loader = model_loader
        self.model_script = model_script
        self.script_dir = script_dir
        self.model = None
        super().__init__(
            framework=Framework.PYTORCH,
            model_path=model_path,
            name=name,
            version=version,
            model_storage_kind=model_storage_kind,
        )

        # io config for conversion to onnx
        self.io_config = validate_config(io_config, IOConfig) if io_config else None
        self.dummy_inputs_func = dummy_inputs_func

        # dynamic axes for conversion to onnx
        self.dynamic_axes = dynamic_axes
        # during json serialization, the int keys in dynamic_axes will be converted to str
        # so we need to convert them back to int when deserializing
        if self.dynamic_axes:
            for k, v in self.dynamic_axes.items():
                self.dynamic_axes[k] = {int(kk): vv for kk, vv in v.items()}

        self.dummy_inputs = None

    def load_model(self, rank: int = None) -> torch.nn.Module:
        if self.model is not None:
            return self.model

        if self.model_loader is not None:
            user_module_loader = UserModuleLoader(self.model_script, self.script_dir)
            model = user_module_loader.call_object(self.model_loader, self.model_path)
        else:
            try:
                model = torch.load(self.model_path)
            except (RuntimeError, ModuleNotFoundError):
                model = torch.jit.load(self.model_path)
        self.model = model

        return model

    def prepare_session(self, inference_settings: Dict[str, Any], device: Device, rank: int = None):
        return self.load_model().eval()

    def get_dummy_inputs(self):
        """
        Return a dummy input for the model.
        """
        if self.dummy_inputs is not None:
            return self.dummy_inputs

        assert self.dummy_inputs_func or (
            self.io_config and self.io_config.input_shapes
        ), "dummy_inputs_func or io_config.input_shapes must be provided to get dummy input"

        if self.dummy_inputs_func is not None:
            user_module_loader = UserModuleLoader(self.model_script, self.script_dir)
            dummy_inputs = user_module_loader.call_object(self.dummy_inputs_func, self)
        else:
            str_to_type = {
                "float32": torch.float32,
                "float16": torch.float16,
                "int32": torch.int32,
                "int64": torch.int64,
                "int8": torch.int8,
                "bool": torch.bool,
            }
            input_types = self.io_config.input_types or ["float32"] * len(self.io_config.input_shapes)
            dummy_inputs = []
            for shape, dtype in zip(self.io_config.input_shapes, input_types):
                dummy_inputs.append(torch.zeros(shape, dtype=str_to_type[dtype]))
            dummy_inputs = tuple(dummy_inputs) if len(dummy_inputs) > 1 else dummy_inputs[0]

        self.dummy_inputs = dummy_inputs

        return dummy_inputs

    def to_json(self, check_object: bool = False):
        config = super().to_json(check_object)
        config["config"].update(
            {
                "model_loader": self.model_loader,
                "model_script": Path(self.model_script) if self.model_script else None,
                "script_dir": Path(self.script_dir) if self.script_dir else None,
                "io_config": self.io_config,
                "dummy_inputs_func": self.dummy_inputs_func,
                "dynamic_axes": self.dynamic_axes,
            }
        )
        return serialize_to_json(config, check_object)


class SNPEModel(OliveModel):
    def __init__(
        self,
        input_names: List[str],
        input_shapes: List[List[int]],
        output_names: List[str],
        output_shapes: List[List[int]],
        model_path: str = None,
        model_storage_kind=ModelStorageKind.LocalFile,
        name: Optional[str] = None,
        version: Optional[int] = None,
    ):
        super().__init__(
            framework=Framework.SNPE,
            model_path=model_path,
            name=name,
            version=version,
            model_storage_kind=model_storage_kind,
        )
        self.io_config = {
            "input_names": input_names,
            "input_shapes": input_shapes,
            "output_names": output_names,
            "output_shapes": output_shapes,
        }

    def load_model(self, rank: int = None):
        raise NotImplementedError()

    def prepare_session(
        self, inference_settings: Dict[str, Any], device: Device, rank: int = None
    ) -> SNPEInferenceSession:
        session_options = SNPESessionOptions(**inference_settings) if inference_settings else None
        if device == Device.NPU:
            device = SNPEDevice.DSP
        session_options.device = device
        return SNPEInferenceSession(self.model_path, self.io_config, session_options)

    def to_json(self, check_object: bool = False):
        config = super().to_json(check_object)
        config["config"].update(self.io_config)
        return serialize_to_json(config, check_object)

    def get_dlc_metrics(self) -> dict:
        return get_dlc_metrics(self.model_path)


class TensorFlowModel(OliveModel):
    def __init__(
        self,
        model_path: str = None,
        name: Optional[str] = None,
        model_storage_kind=ModelStorageKind.LocalFolder,
    ):
        super().__init__(
            model_path=model_path,
            framework=Framework.TENSORFLOW,
            name=name,
            model_storage_kind=model_storage_kind,
        )

    def load_model(self, rank: int = None):
        raise NotImplementedError()

    def prepare_session(self, inference_settings: Dict[str, Any], device: Device, rank: int = None):
        raise NotImplementedError()


class OpenVINOModel(OliveModel):
    def __init__(
        self,
        model_path: str,
        name: str = None,
        model_storage_kind=ModelStorageKind.LocalFolder,
        version: Optional[int] = None,
    ):
        super().__init__(
            model_path=model_path,
            framework=Framework.OPENVINO,
            name=name,
            version=version,
            model_storage_kind=model_storage_kind,
        )

        if len(list(Path(model_path).glob("*.xml"))) == 0 or len(list(Path(model_path).glob("*.bin"))) == 0:
            raise Exception(f"No OpenVINO model found in {model_path}")
        if len(list(Path(model_path).glob("*.xml"))) > 1 or len(list(Path(model_path).glob("*.bin"))) > 1:
            raise Exception(f"More than 1 OpenVINO models are found in {model_path}")

        for model_file in Path(model_path).glob("*.xml"):
            ov_model = Path(model_file)
        for weights_file in Path(model_path).glob("*.bin"):
            ov_weights = Path(weights_file)

        self.model_config = {
            "model_name": name if name else ov_model.stem,
            "model": str(ov_model.resolve()),
            "weights": str(ov_weights.resolve()),
        }

    def load_model(self, rank: int = None):
        try:
            from openvino.tools.pot import load_model
        except ImportError:
            raise ImportError("Please install olive-ai[openvino] to use OpenVINO model")
        return load_model(self.model_config)

    def prepare_session(self, inference_settings: Dict[str, Any], device: Device, rank: int = None):
        try:
            from openvino.runtime import Core
        except ImportError:
            raise ImportError("Please install olive-ai[openvino] to use OpenVINO model")
        ie = Core()
        model_pot = ie.read_model(model=self.model_config["model"])
        if device == Device.INTEL_MYRIAD:
            device = "MYRIAD"
        compiled_model = ie.compile_model(model=model_pot, device_name=device.upper())
        return compiled_model


def huggingface_model_loader(model_loader):
    import transformers

    if model_loader is None:
        model_loader = "AutoModel"
    if isinstance(model_loader, str):
        try:
            model_loader = getattr(transformers, model_loader)
        except AttributeError:
            raise AttributeError(f"{model_loader} is not found in transformers")
    elif not isinstance(model_loader, Callable):
        raise ValueError("model_loader must be a callable or a string defined in transformers")

    return model_loader.from_pretrained


class DistributedOnnxModel(ONNXModelBase):
    EXECUTION_PROVIDERS = {
        "cpu": ["CPUExecutionProvider"],
        "gpu": ["CUDAExecutionProvider", "CPUExecutionProvider"],
    }

    def __init__(
        self,
        model_filepaths: List[str],
        name: Optional[str] = None,
        version: Optional[int] = None,
        inference_settings: Optional[dict] = None,
    ):
        super().__init__(
            model_path=None,
            name=name,
            version=version,
<<<<<<< HEAD
            is_file=False,
            is_aml_model=False,
            inference_settings=inference_settings,
=======
            model_storage_kind=ModelStorageKind.LocalFolder,
>>>>>>> a1ed82c5
        )
        self.model_filepaths = model_filepaths

    @property
    def ranks(self):
        return len(self.model_filepaths)

    def load_model(self, rank: int) -> ONNXModel:
        return ONNXModel(self.model_filepaths[rank], inference_settings=self.inference_settings)

    def prepare_session(
        self, inference_settings: Optional[Dict[str, Any]] = None, device: Device = Device.GPU, rank: int = 0
    ):
        # user provided inference_settings > model's inference_settings > default settings
        inference_settings = inference_settings or self.inference_settings or {}
        # deep copy to avoid modifying the original settings
        inference_settings = deepcopy(inference_settings)

        # if user doesn't not provide ep list, use default value([ep]). Otherwise, use the user's ep list
        execution_providers = inference_settings.get("execution_provider")
        if not execution_providers:
            execution_providers = self.get_default_execution_providers(device)
            inference_settings["execution_provider"] = execution_providers

        if not inference_settings.get("provider_options"):
            inference_settings["provider_options"] = [
                {"device_id": str(rank)} if ep == "CUDAExecutionProvider" else {} for ep in execution_providers
            ]

        return get_ort_inference_session(self.model_filepaths[rank], inference_settings)

    def get_default_execution_providers(self, filepath: str, device: Device):
        # return firstly available ep as ort default ep
        available_providers = DistributedOnnxModel.get_execution_providers(device)
        for ep in available_providers:
            if ONNXModelBase._is_valid_ep(filepath, ep):
                return [ep]

        return ["CUDAExecutionProvider", "CPUExecutionProvider"]

    @staticmethod
    def get_execution_providers(device: Device):
        import onnxruntime as ort

        available_providers = ort.get_available_providers()
        eps_per_device = DistributedOnnxModel.EXECUTION_PROVIDERS.get(device)

        eps = []
        if eps_per_device:
            for ep in available_providers:
                if ep in eps_per_device:
                    eps.append(ep)

        return eps if eps else available_providers

    def to_json(self, check_object: bool = False):
        config = {
            "type": self.__class__.__name__,
            "config": {
                "model_filepaths": self.model_filepaths,
                "name": self.name,
                "version": self.version,
                "inference_settings": self.inference_settings,
            },
        }
        return serialize_to_json(config, check_object=check_object)<|MERGE_RESOLUTION|>--- conflicted
+++ resolved
@@ -351,21 +351,13 @@
         model_path: str = None,
         name: Optional[str] = None,
         version: Optional[int] = None,
-<<<<<<< HEAD
-        is_file: bool = False,
-        is_aml_model: bool = False,
+        model_storage_kind: Union[str, ModelStorageKind] = ModelStorageKind.LocalFolder,
         model_loader: Union[str, Callable] = None,
         model_script: Union[str, Path] = None,
         script_dir: Union[str, Path] = None,
         io_config: Union[Dict[str, Any], IOConfig] = None,
         dummy_inputs_func: Union[str, Callable] = None,
         dynamic_axes: Dict[str, Dict[int, str]] = None,
-=======
-        model_storage_kind: Union[str, ModelStorageKind] = ModelStorageKind.LocalFolder,
-        model_loader=None,
-        model_script=None,
-        script_dir=None,
->>>>>>> a1ed82c5
     ):
         if not (
             isinstance(model_loader, Callable)
@@ -624,13 +616,8 @@
             model_path=None,
             name=name,
             version=version,
-<<<<<<< HEAD
-            is_file=False,
-            is_aml_model=False,
+            model_storage_kind=ModelStorageKind.LocalFolder,
             inference_settings=inference_settings,
-=======
-            model_storage_kind=ModelStorageKind.LocalFolder,
->>>>>>> a1ed82c5
         )
         self.model_filepaths = model_filepaths
 
