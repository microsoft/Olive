# -------------------------------------------------------------------------
# Copyright (c) Microsoft Corporation. All rights reserved.
# Licensed under the MIT License.
# --------------------------------------------------------------------------
import logging
from abc import ABC, abstractmethod
from copy import deepcopy
from enum import Enum
from pathlib import Path
from typing import Any, Callable, Dict, List, Optional, Union

import onnx
import torch
from pydantic import validator

from olive.common.config_utils import ConfigBase, serialize_to_json
from olive.common.ort_inference import get_ort_inference_session
from olive.common.user_module_loader import UserModuleLoader
from olive.constants import Framework
from olive.snpe import SNPEDevice, SNPEInferenceSession, SNPESessionOptions
from olive.snpe.tools.dev import get_dlc_metrics
from olive.systems.common import Device

REGISTRY = {}
logger = logging.getLogger(__name__)


class ModelStorageKind(str, Enum):
    LocalFile = "file"
    LocalFolder = "folder"
    AzureMLModel = "azureml"

    def __str__(self) -> str:
        return self.value


class OliveModel(ABC):
    """
    Abstraction for logical "Model", it contains model path and related metadata.
    Each technique accepts Model as input, return Model as output.
    """

    @classmethod
    def __init_subclass__(cls, **kwargs) -> None:
        """Register the model."""
        super().__init_subclass__(**kwargs)
        REGISTRY[cls.__name__.lower()] = cls

    def __init__(
        self,
        framework: Framework,
        model_path: Optional[Union[Path, str]] = None,
        name: Optional[str] = None,
        version: Optional[int] = None,
        model_storage_kind: ModelStorageKind = ModelStorageKind.LocalFile,
    ):
        if isinstance(model_storage_kind, str):
            model_storage_kind = ModelStorageKind(model_storage_kind)

        assert isinstance(model_storage_kind, ModelStorageKind)

        if model_storage_kind == ModelStorageKind.AzureMLModel:
            if not name:
                raise Exception("Please specify model 'name' for Azure ML model")
            if not version:
                raise Exception("Please specify model 'version' for Azure ML model")
            self.model_path = f"azureml:{name}:{version}"
        else:
            self.model_path = model_path
        self.version = version
        self.framework = framework
        self.name = name
<<<<<<< HEAD
        self.is_file = is_file
        self.is_aml_model = is_aml_model
        self.composite_parent = None
=======
        self.model_storage_kind = model_storage_kind
>>>>>>> bad9256a

    @abstractmethod
    def load_model(self, rank: int = None) -> object:
        """
        Load model from disk, return in-memory model object
        Derived class should implement its specific logic if needed.
        """
        raise NotImplementedError()

    @abstractmethod
    def prepare_session(
        self, inference_settings: Optional[Dict[str, Any]] = None, device: Device = Device.CPU, rank: int = None
    ):
        """
        Prepare inference session for Olive model, return in-memory inference session.
        Derived class should implement its specific logic if needed.
        """
        raise NotImplementedError()

    def set_composite_parent(self, cp):
        self.composite_parent = cp

    def get_composite_parent(self):
        return self.composite_parent

    def to_json(self, check_object: bool = False):
        model_path = self.model_path
        if model_path and Path(model_path).exists():
            model_path = Path(model_path)
        config = {
            "type": self.__class__.__name__,
            "config": {
                "model_path": model_path,
                "name": self.name,
                "model_storage_kind": self.model_storage_kind.value,
                "version": self.version,
            },
        }
        return serialize_to_json(config, check_object)


class ModelConfig(ConfigBase):
    type: str
    config: dict

    @validator("type")
    def validate_type(cls, v):
        if v.lower() not in REGISTRY:
            raise ValueError(f"Unknown model type {v}")
        return v

    def create_model(self):
        return REGISTRY[self.type.lower()](**self.config)


class ONNXModelBase(OliveModel):
    """
    Abstract class to manage ONNX models
    """

    def __init__(
        self,
        model_path: str = None,
        name: Optional[str] = None,
        version: Optional[int] = None,
        model_storage_kind: Union[str, ModelStorageKind] = ModelStorageKind.LocalFile,
        inference_settings: Optional[dict] = None,
    ):
        super().__init__(
            framework=Framework.ONNX,
            model_path=model_path,
            name=name,
            version=version,
            model_storage_kind=model_storage_kind,
        )
        self.inference_settings = inference_settings

    @staticmethod
    def _is_valid_ep(filepath: str, ep: str = None):
        # TODO: should be remove if future accelerators is implemented
        # It should be a bug for onnxruntime where the execution provider is not be fallback.
        import onnxruntime as ort

        try:
            ort.InferenceSession(filepath, providers=[ep])
        except Exception as e:
            logger.warning(
                f"Error: {e}Olive will ignore this {ep}."
                + f"Please make sure the environment with {ep} has the required dependencies."
            )
            return False
        return True

    @abstractmethod
    def get_default_execution_providers(self, device: Device):
        """
        Returns a list of supported default execution providers
        """
        return ["CPUExecutionProvider"]


class ONNXModel(ONNXModelBase):
    # device type definition: https://github.com/pytorch/pytorch/blob/master/c10/core/DeviceType.h
    EXECUTION_PROVIDERS = {
        "cpu": ["CPUExecutionProvider", "OpenVINOExecutionProvider"],
        "gpu": [
            "DmlExecutionProvider",
            "CUDAExecutionProvider",
            "OpenVINOExecutionProvider",
            "TensorrtExecutionProvider",
            "CPUExecutionProvider",
        ],
        "npu": ["QNNExecutionProvider", "CPUExecutionProvider"],
    }

    def __init__(
        self,
        model_path: str = None,
        name: Optional[str] = None,
        version: Optional[int] = None,
        model_storage_kind: Union[str, ModelStorageKind] = ModelStorageKind.LocalFile,
        inference_settings: Optional[dict] = None,
    ):
        super().__init__(
            model_path=model_path,
            name=name,
            version=version,
            model_storage_kind=model_storage_kind,
            inference_settings=inference_settings,
        )
        self.io_config = None

    @staticmethod
    def resolve_path(file_or_dir_path: str, model_filename: str = "model.onnx") -> str:
        """
        The engine provides output paths to ONNX passes that do not contain .onnx
        extension (these paths are generally locations in the cache). This function
        will convert such paths to absolute file paths and also ensure the parent
        directories exist. If the input path is already an ONNX file it is simply
        returned. Examples:

        resolve_path("c:/foo/bar.onnx") -> c:/foo/bar.onnx

        resolve_path("c:/foo/bar") -> c:/foo/bar/model.onnx
        """
        path = Path(file_or_dir_path)
        if path.suffix != ".onnx":
            path = path / model_filename
            parent_dir = path.parent
            if not parent_dir.exists():
                parent_dir.mkdir(parents=True, exist_ok=True)
        return str(path)

    def load_model(self, rank: int = None) -> onnx.ModelProto:
        # HACK: ASSUME no external data
        return onnx.load(self.model_path)

    def prepare_session(self, inference_settings: Dict[str, Any], device: Device, rank: int = None):
        # user provided inference_settings > model's inference_settings > default settings
        inference_settings = inference_settings or self.inference_settings or {}
        # deep copy to avoid modifying the original settings
        inference_settings = deepcopy(inference_settings)

        # if user doesn't not provide ep list, use default value([ep]). Otherwise, use the user's ep list
        if not inference_settings.get("execution_provider"):
            inference_settings["execution_provider"] = self.get_default_execution_providers(device)

        return get_ort_inference_session(self.model_path, inference_settings)

    def to_json(self, check_object: bool = False):
        config = super().to_json(check_object)
        config["config"].update({"inference_settings": self.inference_settings})
        return serialize_to_json(config, check_object)

    def get_default_execution_providers(self, device: Device):
        # return firstly available ep as ort default ep
        available_providers = ONNXModel.get_execution_providers(device)
        for ep in available_providers:
            if ONNXModelBase._is_valid_ep(self.model_path, ep):
                return [ep]
        return super().get_default_execution_providers(device)

    @staticmethod
    def get_execution_providers(device: Device):
        import onnxruntime as ort

        available_providers = ort.get_available_providers()
        eps_per_device = ONNXModel.EXECUTION_PROVIDERS.get(device)

        eps = []
        if eps_per_device:
            for ep in available_providers:
                if ep in eps_per_device:
                    eps.append(ep)

        return eps if eps else available_providers

    def get_io_config(self):
        """
        Get input/output names, shapes, types of the onnx model without creating an ort session.
        This function loads the onnx model and parses the graph to get the io config.
        """
        if self.io_config:
            return self.io_config

        try:
            from onnx.helper import tensor_dtype_to_np_dtype
        except ImportError:
            from onnx.mapping import TENSOR_TYPE_TO_NP_TYPE

            def tensor_dtype_to_np_dtype(tensor_type):
                return TENSOR_TYPE_TO_NP_TYPE[tensor_type]

        # external data is not needed for io config parsing
        # the .onnx model already contains all of the graph information
        # this method works whether the external data is in the same directory or not
        model = onnx.load(self.model_path, load_external_data=False)
        io_config = {
            "input_names": [],
            "input_shapes": [],
            "input_types": [],
            "output_names": [],
            "output_shapes": [],
            "output_types": [],
        }
        for prefix, ios in [("input", model.graph.input), ("output", model.graph.output)]:
            for io in ios:
                # get name, type, shape
                name = io.name
                tensor_type = io.type.tensor_type
                data_type = str(tensor_dtype_to_np_dtype(tensor_type.elem_type))
                shape = [dim.dim_param if dim.dim_param else dim.dim_value for dim in tensor_type.shape.dim]

                # append to io_config
                io_config[f"{prefix}_names"].append(name)
                io_config[f"{prefix}_types"].append(data_type)
                io_config[f"{prefix}_shapes"].append(shape)

        # save io_config
        self.io_config = io_config

        return io_config


class PyTorchModel(OliveModel):
    def __init__(
        self,
        model_path: str = None,
        name: Optional[str] = None,
        version: Optional[int] = None,
        model_storage_kind: Union[str, ModelStorageKind] = ModelStorageKind.LocalFolder,
        model_loader=None,
        model_script=None,
        script_dir=None,
    ):
        if not (
            isinstance(model_loader, Callable)
            or (isinstance(model_loader, str) and model_script)
            or model_path
            or model_storage_kind == ModelStorageKind.AzureMLModel
        ):
            raise ValueError(
                "model_path or model_storage_kind/AzureMLModel is required "
                "since model_loader is not callable or model_script is not provided"
            )

        self.model_loader = model_loader
        self.model_script = model_script
        self.script_dir = script_dir
        self.model = None
        super().__init__(
            framework=Framework.PYTORCH,
            model_path=model_path,
            name=name,
            version=version,
            model_storage_kind=model_storage_kind,
        )

    def load_model(self, rank: int = None) -> torch.nn.Module:
        if self.model is not None:
            return self.model

        if self.model_loader is not None:
            user_module_loader = UserModuleLoader(self.model_script, self.script_dir)
            model = user_module_loader.call_object(self.model_loader, self.model_path)
        else:
            try:
                model = torch.load(self.model_path)
            except (RuntimeError, ModuleNotFoundError):
                model = torch.jit.load(self.model_path)
        self.model = model

        return model

    def prepare_session(self, inference_settings: Dict[str, Any], device: Device, rank: int = None):
        return self.load_model().eval()

    def to_json(self, check_object: bool = False):
        config = super().to_json(check_object)
        config["config"].update(
            {
                "model_loader": self.model_loader,
                "model_script": Path(self.model_script) if self.model_script else None,
                "script_dir": Path(self.script_dir) if self.script_dir else None,
            }
        )
        return serialize_to_json(config, check_object)


class SNPEModel(OliveModel):
    def __init__(
        self,
        input_names: List[str],
        input_shapes: List[List[int]],
        output_names: List[str],
        output_shapes: List[List[int]],
        model_path: str = None,
        model_storage_kind=ModelStorageKind.LocalFile,
        name: Optional[str] = None,
        version: Optional[int] = None,
    ):
        super().__init__(
            framework=Framework.SNPE,
            model_path=model_path,
            name=name,
            version=version,
            model_storage_kind=model_storage_kind,
        )
        self.io_config = {
            "input_names": input_names,
            "input_shapes": input_shapes,
            "output_names": output_names,
            "output_shapes": output_shapes,
        }

    def load_model(self, rank: int = None):
        raise NotImplementedError()

    def prepare_session(
        self, inference_settings: Dict[str, Any], device: Device, rank: int = None
    ) -> SNPEInferenceSession:
        session_options = SNPESessionOptions(**inference_settings) if inference_settings else None
        if device == Device.NPU:
            device = SNPEDevice.DSP
        session_options.device = device
        return SNPEInferenceSession(self.model_path, self.io_config, session_options)

    def to_json(self, check_object: bool = False):
        config = super().to_json(check_object)
        config["config"].update(self.io_config)
        return serialize_to_json(config, check_object)

    def get_dlc_metrics(self) -> dict:
        return get_dlc_metrics(self.model_path)


class TensorFlowModel(OliveModel):
    def __init__(
        self,
        model_path: str = None,
        name: Optional[str] = None,
        model_storage_kind=ModelStorageKind.LocalFolder,
    ):
        super().__init__(
            model_path=model_path,
            framework=Framework.TENSORFLOW,
            name=name,
            model_storage_kind=model_storage_kind,
        )

    def load_model(self, rank: int = None):
        raise NotImplementedError()

    def prepare_session(self, inference_settings: Dict[str, Any], device: Device, rank: int = None):
        raise NotImplementedError()


class OpenVINOModel(OliveModel):
    def __init__(
        self,
        model_path: str,
        name: str = None,
        model_storage_kind=ModelStorageKind.LocalFolder,
        version: Optional[int] = None,
    ):
        super().__init__(
            model_path=model_path,
            framework=Framework.OPENVINO,
            name=name,
            version=version,
            model_storage_kind=model_storage_kind,
        )

        if len(list(Path(model_path).glob("*.xml"))) == 0 or len(list(Path(model_path).glob("*.bin"))) == 0:
            raise Exception(f"No OpenVINO model found in {model_path}")
        if len(list(Path(model_path).glob("*.xml"))) > 1 or len(list(Path(model_path).glob("*.bin"))) > 1:
            raise Exception(f"More than 1 OpenVINO models are found in {model_path}")

        for model_file in Path(model_path).glob("*.xml"):
            ov_model = Path(model_file)
        for weights_file in Path(model_path).glob("*.bin"):
            ov_weights = Path(weights_file)

        self.model_config = {
            "model_name": name if name else ov_model.stem,
            "model": str(ov_model.resolve()),
            "weights": str(ov_weights.resolve()),
        }

    def load_model(self, rank: int = None):
        try:
            from openvino.tools.pot import load_model
        except ImportError:
            raise ImportError("Please install olive-ai[openvino] to use OpenVINO model")
        return load_model(self.model_config)

    def prepare_session(self, inference_settings: Dict[str, Any], device: Device, rank: int = None):
        try:
            from openvino.runtime import Core
        except ImportError:
            raise ImportError("Please install olive-ai[openvino] to use OpenVINO model")
        ie = Core()
        model_pot = ie.read_model(model=self.model_config["model"])
        if device == Device.INTEL_MYRIAD:
            device = "MYRIAD"
        compiled_model = ie.compile_model(model=model_pot, device_name=device.upper())
        return compiled_model


def huggingface_model_loader(model_loader):
    import transformers

    if model_loader is None:
        model_loader = "AutoModel"
    if isinstance(model_loader, str):
        try:
            model_loader = getattr(transformers, model_loader)
        except AttributeError:
            raise AttributeError(f"{model_loader} is not found in transformers")
    elif not isinstance(model_loader, Callable):
        raise ValueError("model_loader must be a callable or a string defined in transformers")

    return model_loader.from_pretrained


class DistributedOnnxModel(ONNXModelBase):
    EXECUTION_PROVIDERS = {
        "cpu": ["CPUExecutionProvider"],
        "gpu": ["CUDAExecutionProvider", "CPUExecutionProvider"],
    }

    def __init__(
        self,
        model_filepaths: List[str],
        name: Optional[str] = None,
        version: Optional[int] = None,
        inference_settings: Optional[dict] = None,
    ):
        super().__init__(
            model_path=None,
            name=name,
            version=version,
            model_storage_kind=ModelStorageKind.LocalFolder,
        )
        self.model_filepaths = model_filepaths

    @property
    def ranks(self):
        return len(self.model_filepaths)

    def load_model(self, rank: int) -> ONNXModel:
        return ONNXModel(self.model_filepaths[rank], inference_settings=self.inference_settings)

    def prepare_session(
        self, inference_settings: Optional[Dict[str, Any]] = None, device: Device = Device.GPU, rank: int = 0
    ):
        # user provided inference_settings > model's inference_settings > default settings
        inference_settings = inference_settings or self.inference_settings or {}
        # deep copy to avoid modifying the original settings
        inference_settings = deepcopy(inference_settings)

        # if user doesn't not provide ep list, use default value([ep]). Otherwise, use the user's ep list
        execution_providers = inference_settings.get("execution_provider")
        if not execution_providers:
            execution_providers = self.get_default_execution_providers(device)
            inference_settings["execution_provider"] = execution_providers

        if not inference_settings.get("provider_options"):
            inference_settings["provider_options"] = [
                {"device_id": str(rank)} if ep == "CUDAExecutionProvider" else {} for ep in execution_providers
            ]

        return get_ort_inference_session(self.model_filepaths[rank], inference_settings)

    def get_default_execution_providers(self, filepath: str, device: Device):
        # return firstly available ep as ort default ep
        available_providers = DistributedOnnxModel.get_execution_providers(device)
        for ep in available_providers:
            if ONNXModelBase._is_valid_ep(filepath, ep):
                return [ep]

        return ["CUDAExecutionProvider", "CPUExecutionProvider"]

    @staticmethod
    def get_execution_providers(self, device: Device):
        import onnxruntime as ort

        available_providers = ort.get_available_providers()
        eps_per_device = DistributedOnnxModel.EXECUTION_PROVIDERS.get(device)

        eps = []
        if eps_per_device:
            for ep in available_providers:
                if ep in eps_per_device:
                    eps.append(ep)

        return eps if eps else available_providers


class CompositeOnnxModel(OliveModel):
    """
    CompositeOnnxModel represents multi component models. Whisper is an example composite
    model that has encoder and decoder components. CompositeOnnxModel is a collection of
    OnnxModels.
    """

    def __init__(
        self,
        model_components: List[str],
        name: Optional[str] = None,
        version: Optional[int] = None,
    ):
        super().__init__(
            model_path=None,
            name=name,
            version=version,
            is_file=False,
            is_aml_model=False,
        )

        if isinstance(model_components[0], dict):
            assert all(
                [m.get("type").lower() == "onnxmodel" for m in model_components]
            ), "All components must be ONNXModel"
            self.model_components = [ONNXModel(**m.get("config", {})) for m in model_components]
        else:
            assert all([isinstance(m, ONNXModel) for m in model_components]), "All components must be ONNXModel"
            self.model_components = model_components

        self.model_components = model_components
        for m in self.model_components:
            m.set_composite_parent(self)

    @property
    def load_model(self, rank: int = None):
        raise NotImplementedError()

    def prepare_session(self, inference_settings: Dict[str, Any], device: Device, rank: int = None):
        raise NotImplementedError()

    def get_model_components(self):
        return self.model_components

    def to_json(self, check_object: bool = False):
        json_dict = {
            "type": self.__class__.__name__,
            "config": {
                "name": self.name,
                "version": self.version,
            },
        }
        json_dict["config"]["components"] = []
        for m in self.model_components:
            json_dict["config"]["components"].append(m.to_json(check_object))

        return serialize_to_json(json_dict, check_object)<|MERGE_RESOLUTION|>--- conflicted
+++ resolved
@@ -70,13 +70,8 @@
         self.version = version
         self.framework = framework
         self.name = name
-<<<<<<< HEAD
-        self.is_file = is_file
-        self.is_aml_model = is_aml_model
         self.composite_parent = None
-=======
         self.model_storage_kind = model_storage_kind
->>>>>>> bad9256a
 
     @abstractmethod
     def load_model(self, rank: int = None) -> object:
