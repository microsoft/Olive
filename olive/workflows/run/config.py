# -------------------------------------------------------------------------
# Copyright (c) Microsoft Corporation. All rights reserved.
# Licensed under the MIT License.
# --------------------------------------------------------------------------
from pathlib import Path
from typing import Dict, Union

from pydantic import validator

from olive.common.config_utils import ConfigBase, validate_config
from olive.data_container.config import DataContainerConfig
from olive.data_container.constants import DEFAULT_HF_DATA_CONTAINER_NAME, DefaultDataContainer
from olive.data_container.container.huggingface_container import HuggingfaceContainer
from olive.engine import Engine, EngineConfig
from olive.engine.packaging.packaging_config import PackagingConfig
from olive.evaluator.olive_evaluator import OliveEvaluatorConfig
from olive.model import ModelConfig
from olive.passes import FullPassConfig
from olive.systems.system_config import SystemConfig


class RunPassConfig(FullPassConfig):
    host: SystemConfig = None
    evaluator: OliveEvaluatorConfig = None
    clean_run_cache: bool = False


class RunEngineConfig(EngineConfig):
    evaluation_only: bool = False
    output_dir: Union[Path, str] = None
    output_name: str = None
    packaging_config: PackagingConfig = None
    log_severity_level: int = 1
    ort_log_severity_level: int = 3

    def create_engine(self):
        config = self.dict()
        to_del = [
            "evaluation_only",
            "output_dir",
            "output_name",
            "packaging_config",
            "log_severity_level",
            "ort_log_severity_level",
        ]
        for key in to_del:
            del config[key]
        return Engine(config)


class RunConfig(ConfigBase):
    verbose: bool = False
    input_model: ModelConfig
    systems: Dict[str, SystemConfig] = None
    data_container: Dict[str, DataContainerConfig] = {
        DefaultDataContainer.DATA_CONTAINER.value: DataContainerConfig(),
        DEFAULT_HF_DATA_CONTAINER_NAME: DataContainerConfig(
            name=DEFAULT_HF_DATA_CONTAINER_NAME,
            type=HuggingfaceContainer.__name__,
        )
    }
    evaluators: Dict[str, OliveEvaluatorConfig] = None
    engine: RunEngineConfig
    passes: Dict[str, RunPassConfig]

<<<<<<< HEAD
    def __init__(self, **data):
        super().__init__(**data)

    @validator("data_container", pre=True, each_item=True, always=True)
    def validate_data_container(cls, v, values):
        if isinstance(v, DataContainerConfig):
            v = v.dict()

        hf_config = values["input_model"].dict()["config"].get("hf_config", {})
        if v["type"] == HuggingfaceContainer.__name__:
            if hf_config:
                v["params_config"]["model_name"] = hf_config["model_name"]
                v["params_config"]["task_type"] = hf_config["task"]
                v["params_config"].update(hf_config.get("dataset", {}))
        return validate_config(v, DataContainerConfig)

    @validator("evaluators", pre=True, each_item=True)
    def validate_evaluators(cls, v, values):
        v = _resolve_system(v, values, "target")
        for idx, metric in enumerate(v.get("metrics", [])):
            v["metrics"][idx] = _resolve_data_container(metric, values, "data_container")
        return v

=======
>>>>>>> 713e09c3
    @validator("engine", pre=True)
    def validate_engine(cls, v, values):
        v = _resolve_system(v, values, "host")
        v = _resolve_system(v, values, "target")
        return _resolve_evaluator(v, values)

    @validator("engine")
    def validate_evaluation_only(cls, v):
        if v.evaluation_only and v.evaluator is None:
            raise ValueError("Evaluation only requires evaluator")
        return v

    @validator("passes", pre=True, each_item=True)
    def validate_pass_host_evaluator(cls, v, values):
        v = _resolve_system(v, values, "host")
        return _resolve_evaluator(v, values)

    @validator("passes", pre=True, each_item=True)
    def validate_pass_search(cls, v, values):
        if "engine" not in values:
            raise ValueError("Invalid engine")

        if not values["engine"].search_strategy:
            # disable search if search_strategy is None/False/{}, user cannot override
            disable_search = True
        else:
            # disable search if user explicitly set disable_search to True
            disable_search = v.get("disable_search", False)

        v["disable_search"] = disable_search
        if v["type"] == "OnnxQuantization" or v["type"] == "OnnxStaticQuantization":
            v["config"] = _resolve_data_container(v.get("config", {}), values, "data_container")
        return v


def _resolve_config_str(v, values, alias, component_name="systems"):
    if not isinstance(v, dict):
        return v

    sub_component = v.get(alias)
    if not isinstance(sub_component, str):
        return v

    # resolve system name to systems member config
    if component_name not in values:
        raise ValueError("Invalid systems")
    components = values[component_name] or {}
    if sub_component not in components:
        raise ValueError(f"{alias} {sub_component} not found in systems")
    v[alias] = components[sub_component]
    return v


def _resolve_system(v, values, system_alias, component_name="systems"):
    return _resolve_config_str(v, values, system_alias, component_name=component_name)


def _resolve_data_container(v, values, system_alias, component_name="data_container"):
    data_container_config = v.get("data_container", None)
    hf_data_config = values["input_model"].dict()["config"].get("hf_config", {}).get("dataset", None)
    if not data_container_config and hf_data_config:
        # if data_container is None, we need to update the config to use HuggingfaceContainer
        v["data_container"] = DEFAULT_HF_DATA_CONTAINER_NAME
    return _resolve_config_str(v, values, system_alias, component_name=component_name)


def _resolve_evaluator(v, values):
    if not isinstance(v, dict):
        return v

    evaluator = v.get("evaluator")
<<<<<<< HEAD
    if isinstance(evaluator, dict):
        v["evaluator"] = _resolve_system(evaluator, values, "target")
        for metrics in v["evaluator"].get("metrics", []):
            metrics = _resolve_data_container(metrics, values, "data_container")
        return v
    elif not isinstance(evaluator, str):
=======
    if not isinstance(evaluator, str):
>>>>>>> 713e09c3
        return v

    # resolve evaluator name to evaluators member config
    if "evaluators" not in values:
        raise ValueError("Invalid evaluators")
    evaluators = values["evaluators"] or {}
    if evaluator not in evaluators:
        raise ValueError(f"Evaluator {evaluator} not found in evaluators")
    v["evaluator"] = evaluators[evaluator]
    return v<|MERGE_RESOLUTION|>--- conflicted
+++ resolved
@@ -63,9 +63,6 @@
     engine: RunEngineConfig
     passes: Dict[str, RunPassConfig]
 
-<<<<<<< HEAD
-    def __init__(self, **data):
-        super().__init__(**data)
 
     @validator("data_container", pre=True, each_item=True, always=True)
     def validate_data_container(cls, v, values):
@@ -87,8 +84,6 @@
             v["metrics"][idx] = _resolve_data_container(metric, values, "data_container")
         return v
 
-=======
->>>>>>> 713e09c3
     @validator("engine", pre=True)
     def validate_engine(cls, v, values):
         v = _resolve_system(v, values, "host")
@@ -160,16 +155,12 @@
         return v
 
     evaluator = v.get("evaluator")
-<<<<<<< HEAD
     if isinstance(evaluator, dict):
         v["evaluator"] = _resolve_system(evaluator, values, "target")
         for metrics in v["evaluator"].get("metrics", []):
             metrics = _resolve_data_container(metrics, values, "data_container")
         return v
     elif not isinstance(evaluator, str):
-=======
-    if not isinstance(evaluator, str):
->>>>>>> 713e09c3
         return v
 
     # resolve evaluator name to evaluators member config
