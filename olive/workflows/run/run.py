# -------------------------------------------------------------------------
# Copyright (c) Microsoft Corporation. All rights reserved.
# Licensed under the MIT License.
# --------------------------------------------------------------------------
import importlib.metadata
import logging
import subprocess
import sys
from copy import deepcopy
from pathlib import Path
from typing import Generator, List, Union

from olive.auto_optimizer import AutoOptimizer
from olive.common.utils import set_tempdir
from olive.logging import (
    WORKFLOW_COMPLETED_LOG,
    set_default_logger_severity,
    set_ort_logger_severity,
    set_verbosity_info,
)
from olive.package_config import OlivePackageConfig
from olive.systems.accelerator_creator import create_accelerators
from olive.systems.common import SystemType
from olive.workflows.run.config import RunConfig, RunPassConfig

logger = logging.getLogger(__name__)


def dependency_setup(package_config: OlivePackageConfig, run_config: RunConfig):
    extras = deepcopy(package_config.extra_dependencies)

    def get_system_extras(host_type, accelerators, execution_providers):
        extra_name = None
        if host_type is None:
            extra_name = "cpu"
        elif host_type == SystemType.AzureML:
            extra_name = "azureml"
        elif host_type == SystemType.Docker:
            extra_name = "docker"
        elif host_type == SystemType.Local:
            if accelerators and "GPU" in list(map(str.upper, accelerators)):
                if execution_providers and "DmlExecutionProvider" in execution_providers:
                    extra_name = "directml"
                else:
                    extra_name = "gpu"
            else:
                extra_name = "cpu"

        return extra_name

    def get_pass_extras(pass_type):
        pass_module_config = package_config.passes.get(pass_type)

        extra_results = []
        extra_results.extend(pass_module_config.module_dependencies)
        for extra_name in pass_module_config.extra_dependencies:
            extra_results.extend(package_config.extra_dependencies.get(extra_name, []))
        return extra_results

    ort_packages = extras.get("ort", [])

    local_packages = []
    remote_packages = []

    # add dependencies for passes
    if run_config.passes:
        for pass_config in run_config.passes.values():
            host = pass_config.host or run_config.engine.host
            if (host and host.type == SystemType.Local) or not host:
                local_packages.extend(get_pass_extras(pass_config.type))
            else:
                remote_packages.extend(get_pass_extras(pass_config.type))
            if pass_config.type in ["SNPEConversion", "SNPEQuantization", "SNPEtoONNXConversion"]:
                logger.info(
                    "Please refer to https://microsoft.github.io/Olive/tutorials/passes/snpe.html to install SNPE"
                    " prerequisites for pass %s",
                    pass_config.type,
                )

    # add dependencies for engine
    host_type = None
    accelerators = []
    execution_providers = []
    if run_config.engine.host:
        host_type = run_config.engine.host.type
        if run_config.engine.host.config.accelerators:
            for acc in run_config.engine.host.config.accelerators:
                accelerators.append(acc.device)
                if acc.execution_providers:
                    execution_providers.extend(acc.execution_providers)

    system_extra_name = get_system_extras(host_type, accelerators, execution_providers)
    if system_extra_name:
        local_packages.extend(extras.get(system_extra_name))

    # install missing packages to local or tell user to install packages in their environment
    logger.info("The following packages are required in the local environment: %s", local_packages)
    packages_install = []
    for package in set(local_packages):
        if package in ort_packages:
            package_to_install = check_local_ort_installation(package)
            if package_to_install:
                packages_install.append(package_to_install)
        else:
            try:
                # use importlib.metadata to check if package is installed
                # better than __import__ since the package name can be different from the import name
                importlib.metadata.distribution(package)
                logger.info("%s is already installed.", package)
            except importlib.metadata.PackageNotFoundError:
                packages_install.append(package)

    if packages_install:
        # Install all packages once time
        cmd = [sys.executable, "-m", "pip", "install", *packages_install]
        logger.info("Running: %s", " ".join(cmd))
        subprocess.check_call(cmd)
        logger.info("Successfully installed %s.", packages_install)

    if remote_packages:
        logger.info(
            "Please make sure the following packages are installed in %s environment: %s",
            run_config.engine.host.type,
            remote_packages,
        )


def get_pass_module_path(pass_type: str, package_config: OlivePackageConfig) -> str:
    pass_module_config = package_config.passes.get(pass_type)
    return pass_module_config.module_path


def is_execution_provider_required(run_config: RunConfig, package_config: OlivePackageConfig) -> bool:
    passes = get_used_passes(run_config)
    return any(get_pass_module_path(p.type, package_config).startswith("olive.passes.onnx") for p in passes)


def run_engine(package_config: OlivePackageConfig, run_config: RunConfig, data_root: str = None):
    import onnxruntime as ort

    from olive.passes import Pass

    workflow_id = run_config.workflow_id
    logger.info("Running workflow %s", workflow_id)

    # for onnxruntime
    # ort_py_log_severity_level: python logging levels
    set_ort_logger_severity(run_config.engine.ort_py_log_severity_level)

    # ort_log_severity_level: C++ logging levels
    ort.set_default_logger_severity(run_config.engine.ort_log_severity_level)

    # input model
    input_model = run_config.input_model

    # Azure ML Client
    engine = run_config.engine.create_engine(run_config.azureml_client, workflow_id)

    olive_config = run_config.to_json()
    engine.save_olive_config(olive_config)

    # run_config file will be uploaded to AML job
    is_azureml_system = (run_config.engine.host is not None and run_config.engine.host.type == SystemType.AzureML) or (
        run_config.engine.target is not None and run_config.engine.target.type == SystemType.AzureML
    )

    if is_azureml_system:
        set_olive_config_for_aml_system(olive_config)

    auto_optimizer_enabled = (
        not run_config.passes
        and run_config.auto_optimizer_config is not None
        and not run_config.auto_optimizer_config.disable_auto_optimizer
    )
    if auto_optimizer_enabled:
        is_ep_required = True
    else:
        is_ep_required = is_execution_provider_required(run_config, package_config)

    # Register passes since we need to know whether they need to run on target
    used_passes = list(get_used_passes(run_config))
    for pass_config in used_passes:
        logger.debug("Registering pass %s", pass_config.type)
        package_config.import_pass_module(pass_config.type)

    # check if target is not used
    target_not_used = (
        # no evaluator given (also implies no search)
        engine.evaluator_config is None
        # not using auto optimizer
        and used_passes
        # no pass specific evaluator
        # no pass needs to run on target
        and all(
            pass_config.evaluator is None and Pass.registry[pass_config.type.lower()].run_on_target is False
            for pass_config in used_passes
        )
    )
    accelerator_specs = create_accelerators(
        engine.target_config, skip_supported_eps_check=target_not_used, is_ep_required=is_ep_required
    )

    pass_list = []
    acc_list = []
    if auto_optimizer_enabled:
        # For auto optimizer, Olive generates passes and pass_flows for each accelerator
        # that means, the passes and pass_flows might be different for each accelerator
        for acc_spec in accelerator_specs:
            _passes, pass_flows = AutoOptimizer(
                input_model,
                engine.evaluator_config,
                acc_spec,
                run_config.auto_optimizer_config,
                run_config.data_configs,
            ).suggest()
            pass_list.append(({k: RunPassConfig.parse_obj(v) for k, v in _passes.items()}, pass_flows))
            acc_list.append([acc_spec])
    else:
        # For non-auto-optimizer case, Olive uses the same passes and pass_flows for all accelerators
        # if user needs different passes and pass_flows for each accelerator, they need to write multiple
        # config files.
        pass_list.append((run_config.passes, run_config.pass_flows))
        acc_list.append(accelerator_specs)

    run_rls = {}
    # Note that, in Olive, there are two positions where the accelerator_specs are looped over:
    # 1. olive workflow run level: this is where the accelerator_specs are created and passed to
    # the engine. In this level, accelerator specs can be used to generate passes and pass_flows.
    # 2. engine level: this is where the accelerator_specs are looped over to run the passes.
    # TODO(anyone): refactor the code to remove the engine level loop if possible.
    # For time being, we are keeping both loops, but in future, we might want to refactor the code
    # to remove engine level loop and pass the accelerator_specs to the engine directly.
    for accelerator_spec, (passes, pass_flows) in zip(acc_list, pass_list):
        engine.reset_passes()
        if passes:
            # First pass registers the necessary module implementation
            for pass_config in passes.values():
                if pass_config.type.lower() in Pass.registry:
                    logger.debug("Pass %s already registered", pass_config.type)
                    continue
                # auto optimizer scenario
                logger.debug("Registering pass %s", pass_config.type)
                package_config.import_pass_module(pass_config.type)

            # Second pass, initializes the pass and registers it with the engine
            for pass_name, pass_config in passes.items():
                host = pass_config.host.create_system() if pass_config.host is not None else None
                engine.register(
                    Pass.registry[pass_config.type.lower()],
                    config=pass_config.config,
                    disable_search=pass_config.disable_search,
                    name=pass_name,
                    host=host,
                    evaluator_config=pass_config.evaluator,
                    clean_run_cache=pass_config.clean_run_cache,
                    output_name=pass_config.output_name,
                )
            engine.set_pass_flows(pass_flows)

        if data_root is None:
            data_root = run_config.data_root

        # run
        run_rls.update(
            engine.run(
                input_model,
                accelerator_spec,
                data_root,
                run_config.engine.packaging_config,
                run_config.engine.output_dir,
                run_config.engine.output_name,
                run_config.engine.evaluate_input_model,
<<<<<<< HEAD
                run_config.engine.log_to_file,
                run_config.engine.log_severity_level,
=======
                run_config.engine.cloud_cache_config,
>>>>>>> 97df601a
            )
        )
    logger.info(WORKFLOW_COMPLETED_LOG)
    return run_rls


def set_olive_config_for_aml_system(olive_config: dict):
    from olive.systems.azureml.aml_system import AzureMLSystem

    AzureMLSystem.olive_config = olive_config


def run(
    run_config: Union[str, Path, dict],
    setup: bool = False,
    data_root: str = None,
    package_config: Union[str, Path, dict] = None,
    tempdir: Union[str, Path] = None,
):
    # set tempdir
    set_tempdir(tempdir)

    if package_config is None:
        package_config = OlivePackageConfig.get_default_config_path()

    package_config = OlivePackageConfig.parse_file_or_obj(package_config)
    run_config: RunConfig = RunConfig.parse_file_or_obj(run_config)

    if run_config.workflow_host is not None:
        workflow_host = run_config.workflow_host
        if workflow_host.type == SystemType.AzureML:
            workflow_host = workflow_host.create_system()
            workflow_id = run_config.workflow_id
            run_config.workflow_host = None
            run_config.engine.log_to_file = True
            olive_config = run_config.to_json()
            set_olive_config_for_aml_system(olive_config)
            return workflow_host.submit_workflow(workflow_id)
        elif workflow_host.type == SystemType.Local:
            logger.warning("Running workflow locally.")
        else:
            logger.warning("Workflow host is not supported. Ignoring workflow host.")

    # set log level for olive
    set_default_logger_severity(run_config.engine.log_severity_level)

    if setup:
        # set the log level to INFO for setup
        set_verbosity_info()
        dependency_setup(package_config, run_config)
        return None
    else:
        return run_engine(package_config, run_config, data_root)


def check_local_ort_installation(package_name: str):
    """Check whether ORT is installed. If not, will return current package name to install."""
    local_ort_packages = get_local_ort_packages()

    if not local_ort_packages:
        return package_name

    if "-" in package_name:
        night_package_name = f"ort-nightly-{package_name.split('-')[-1]}"
    else:
        night_package_name = "ort-nightly"

    if len(local_ort_packages) == 1 and local_ort_packages[0] in [package_name, night_package_name]:
        # only if one ort package is installed and it is the one we want
        # can be the stable or nightly version
        # TODO(jambayk): will probably be fine if we want cpu package but some other ort package is installed
        # but we can add a check for that if needed in the future
        logger.info("%s is already installed.", local_ort_packages[0])
        return None

    # instruction to user
    messages = [
        "There are one or more onnxruntime packages installed in your environment!",
        "The setup process is stopped to avoid potential conflicts. Please run the following commands manually:",
    ]
    uninstall_command = f"{sys.executable} -m pip uninstall -y " + " ".join(local_ort_packages)
    messages.append(f"Uninstall all existing onnxruntime packages: '{uninstall_command}'")
    messages.append(f"Install {package_name}: '{sys.executable} -m pip install {package_name}'")
    messages.append(
        "You can also instead install the corresponding nightly version following the instructions at"
        " https://onnxruntime.ai/docs/install/#inference-install-table-for-all-languages"
    )
    logger.warning("\n".join(messages))
    return None


def get_local_ort_packages() -> List[str]:
    all_packages = importlib.metadata.distributions()
    local_ort_packages = []
    for package in all_packages:
        package_name = package.metadata["Name"]
        if package_name == "onnxruntime-extensions" or package_name.startswith("onnxruntime-genai"):
            # onnxruntime-packages is under onnxruntime_extensions namespace
            # onnxruntime-genai is under onnxruntime_genai namespace
            # not onnxruntime packages
            continue
        if package_name.startswith(("onnxruntime", "ort-nightly")):
            local_ort_packages.append(package_name)
    return local_ort_packages


def get_used_passes(run_config: RunConfig) -> Generator["RunPassConfig", None, None]:
    if run_config.pass_flows:
        passes = set()
        for pass_flow in run_config.pass_flows:
            for pass_name in pass_flow:
                if run_config.passes[pass_name].type not in passes:
                    passes.add(run_config.passes[pass_name].type)
                    yield run_config.passes[pass_name]
    elif run_config.passes:
        yield from run_config.passes.values()<|MERGE_RESOLUTION|>--- conflicted
+++ resolved
@@ -270,12 +270,9 @@
                 run_config.engine.output_dir,
                 run_config.engine.output_name,
                 run_config.engine.evaluate_input_model,
-<<<<<<< HEAD
                 run_config.engine.log_to_file,
                 run_config.engine.log_severity_level,
-=======
                 run_config.engine.cloud_cache_config,
->>>>>>> 97df601a
             )
         )
     logger.info(WORKFLOW_COMPLETED_LOG)
