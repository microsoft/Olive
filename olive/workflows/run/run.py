# -------------------------------------------------------------------------
# Copyright (c) Microsoft Corporation. All rights reserved.
# Licensed under the MIT License.
# --------------------------------------------------------------------------
import importlib.metadata
import logging
import subprocess
import sys
from copy import deepcopy
from pathlib import Path
from typing import Generator, List, Union

from olive.auto_optimizer import AutoOptimizer
<<<<<<< HEAD
from olive.logging import (
    WORKFLOW_COMPLETED_LOG,
    set_default_logger_severity,
    set_ort_logger_severity,
    set_verbosity_info,
)
=======
from olive.common.utils import set_tempdir
from olive.logging import enable_filelog, set_default_logger_severity, set_ort_logger_severity, set_verbosity_info
>>>>>>> 59ee35bb
from olive.package_config import OlivePackageConfig
from olive.systems.accelerator_creator import create_accelerators
from olive.systems.common import SystemType
from olive.workflows.run.config import RunConfig, RunPassConfig

logger = logging.getLogger(__name__)


def dependency_setup(package_config: OlivePackageConfig, run_config: RunConfig):
    extras = deepcopy(package_config.extra_dependencies)

    def get_system_extras(host_type, accelerators, execution_providers):
        extra_name = None
        if host_type is None:
            extra_name = "cpu"
        elif host_type == SystemType.AzureML:
            extra_name = "azureml"
        elif host_type == SystemType.Docker:
            extra_name = "docker"
        elif host_type == SystemType.Local:
            if accelerators and "GPU" in list(map(str.upper, accelerators)):
                if execution_providers and "DmlExecutionProvider" in execution_providers:
                    extra_name = "directml"
                else:
                    extra_name = "gpu"
            else:
                extra_name = "cpu"

        return extra_name

    def get_pass_extras(pass_type):
        pass_module_config = package_config.passes.get(pass_type)

        extra_results = []
        extra_results.extend(pass_module_config.module_dependencies)
        for extra_name in pass_module_config.extra_dependencies:
            extra_results.extend(package_config.extra_dependencies.get(extra_name, []))
        return extra_results

    ort_packages = extras.get("ort", [])

    local_packages = []
    remote_packages = []

    # add dependencies for passes
    if run_config.passes:
        for pass_config in run_config.passes.values():
            host = pass_config.host or run_config.engine.host
            if (host and host.type == SystemType.Local) or not host:
                local_packages.extend(get_pass_extras(pass_config.type))
            else:
                remote_packages.extend(get_pass_extras(pass_config.type))
            if pass_config.type in ["SNPEConversion", "SNPEQuantization", "SNPEtoONNXConversion"]:
                logger.info(
                    "Please refer to https://microsoft.github.io/Olive/tutorials/passes/snpe.html to install SNPE"
                    " prerequisites for pass %s",
                    pass_config.type,
                )

    # add dependencies for engine
    host_type = None
    accelerators = []
    execution_providers = []
    if run_config.engine.host:
        host_type = run_config.engine.host.type
        if run_config.engine.host.config.accelerators:
            for acc in run_config.engine.host.config.accelerators:
                accelerators.append(acc.device)
                if acc.execution_providers:
                    execution_providers.extend(acc.execution_providers)

    system_extra_name = get_system_extras(host_type, accelerators, execution_providers)
    if system_extra_name:
        local_packages.extend(extras.get(system_extra_name))

    # install missing packages to local or tell user to install packages in their environment
    logger.info("The following packages are required in the local environment: %s", local_packages)
    packages_install = []
    for package in set(local_packages):
        if package in ort_packages:
            package_to_install = check_local_ort_installation(package)
            if package_to_install:
                packages_install.append(package_to_install)
        else:
            try:
                # use importlib.metadata to check if package is installed
                # better than __import__ since the package name can be different from the import name
                importlib.metadata.distribution(package)
                logger.info("%s is already installed.", package)
            except importlib.metadata.PackageNotFoundError:
                packages_install.append(package)

    if packages_install:
        # Install all packages once time
        cmd = [sys.executable, "-m", "pip", "install", *packages_install]
        logger.info("Running: %s", " ".join(cmd))
        subprocess.check_call(cmd)
        logger.info("Successfully installed %s.", packages_install)

    if remote_packages:
        logger.info(
            "Please make sure the following packages are installed in %s environment: %s",
            run_config.engine.host.type,
            remote_packages,
        )


def get_pass_module_path(pass_type: str, package_config: OlivePackageConfig) -> str:
    pass_module_config = package_config.passes.get(pass_type)
    return pass_module_config.module_path


def is_execution_provider_required(run_config: RunConfig, package_config: OlivePackageConfig) -> bool:
    passes = get_used_passes(run_config)
    return any(get_pass_module_path(p.type, package_config).startswith("olive.passes.onnx") for p in passes)


def run_engine(package_config: OlivePackageConfig, run_config: RunConfig, data_root: str = None):
    import onnxruntime as ort

    from olive.passes import Pass

    workflow_id = run_config.workflow_id
    logger.info("Running workflow %s", workflow_id)

    # for onnxruntime
    # ort_py_log_severity_level: python logging levels
    set_ort_logger_severity(run_config.engine.ort_py_log_severity_level)

    # ort_log_severity_level: C++ logging levels
    ort.set_default_logger_severity(run_config.engine.ort_log_severity_level)

    # input model
    input_model = run_config.input_model

    # Azure ML Client
    engine = run_config.engine.create_engine(run_config.azureml_client, workflow_id)

    olive_config = run_config.to_json()
    engine.save_olive_config(olive_config)

    # run_config file will be uploaded to AML job
    is_azureml_system = (run_config.engine.host is not None and run_config.engine.host.type == SystemType.AzureML) or (
        run_config.engine.target is not None and run_config.engine.target.type == SystemType.AzureML
    )

    if is_azureml_system:
        from olive.systems.azureml.aml_system import AzureMLSystem

        AzureMLSystem.olive_config = olive_config

    auto_optimizer_enabled = (
        not run_config.passes
        and run_config.auto_optimizer_config is not None
        and not run_config.auto_optimizer_config.disable_auto_optimizer
    )
    if auto_optimizer_enabled:
        is_ep_required = True
    else:
        is_ep_required = is_execution_provider_required(run_config, package_config)

    # Register passes since we need to know whether they need to run on target
    used_passes = list(get_used_passes(run_config))
    for pass_config in used_passes:
        logger.debug("Registering pass %s", pass_config.type)
        package_config.import_pass_module(pass_config.type)

    # check if target is not used
    target_not_used = (
        # no evaluator given (also implies no search)
        engine.evaluator_config is None
        # not using auto optimizer
        and used_passes
        # no pass specific evaluator
        # no pass needs to run on target
        and all(
            pass_config.evaluator is None and Pass.registry[pass_config.type.lower()].run_on_target is False
            for pass_config in used_passes
        )
    )
    accelerator_specs = create_accelerators(
        engine.target_config, skip_supported_eps_check=target_not_used, is_ep_required=is_ep_required
    )

    pass_list = []
    acc_list = []
    if auto_optimizer_enabled:
        # For auto optimizer, Olive generates passes and pass_flows for each accelerator
        # that means, the passes and pass_flows might be different for each accelerator
        for acc_spec in accelerator_specs:
            _passes, pass_flows = AutoOptimizer(
                input_model,
                engine.evaluator_config,
                acc_spec,
                run_config.auto_optimizer_config,
                run_config.data_configs,
            ).suggest()
            pass_list.append(({k: RunPassConfig.parse_obj(v) for k, v in _passes.items()}, pass_flows))
            acc_list.append([acc_spec])
    else:
        # For non-auto-optimizer case, Olive uses the same passes and pass_flows for all accelerators
        # if user needs different passes and pass_flows for each accelerator, they need to write multiple
        # config files.
        pass_list.append((run_config.passes, run_config.pass_flows))
        acc_list.append(accelerator_specs)

    run_rls = {}
    # Note that, in Olive, there are two positions where the accelerator_specs are looped over:
    # 1. olive workflow run level: this is where the accelerator_specs are created and passed to
    # the engine. In this level, accelerator specs can be used to generate passes and pass_flows.
    # 2. engine level: this is where the accelerator_specs are looped over to run the passes.
    # TODO(anyone): refactor the code to remove the engine level loop if possible.
    # For time being, we are keeping both loops, but in future, we might want to refactor the code
    # to remove engine level loop and pass the accelerator_specs to the engine directly.
    for accelerator_spec, (passes, pass_flows) in zip(acc_list, pass_list):
        engine.reset_passes()
        if passes:
            # First pass registers the necessary module implementation
            for pass_config in passes.values():
                if pass_config.type.lower() in Pass.registry:
                    logger.debug("Pass %s already registered", pass_config.type)
                    continue
                # auto optimizer scenario
                logger.debug("Registering pass %s", pass_config.type)
                package_config.import_pass_module(pass_config.type)

            # Second pass, initializes the pass and registers it with the engine
            for pass_name, pass_config in passes.items():
                host = pass_config.host.create_system() if pass_config.host is not None else None
                engine.register(
                    Pass.registry[pass_config.type.lower()],
                    config=pass_config.config,
                    disable_search=pass_config.disable_search,
                    name=pass_name,
                    host=host,
                    evaluator_config=pass_config.evaluator,
                    clean_run_cache=pass_config.clean_run_cache,
                    output_name=pass_config.output_name,
                )
            engine.set_pass_flows(pass_flows)

        if data_root is None:
            data_root = run_config.data_root

        # run
        run_rls.update(
            engine.run(
                input_model,
                accelerator_spec,
                data_root,
                run_config.engine.packaging_config,
                run_config.engine.output_dir,
                run_config.engine.output_name,
                run_config.engine.evaluate_input_model,
                run_config.engine.log_to_file,
                run_config.engine.log_severity_level,
            )
        )
    logger.info(WORKFLOW_COMPLETED_LOG)
    return run_rls


def run(
    run_config: Union[str, Path, dict],
    setup: bool = False,
    retrieve: bool = False,
    data_root: str = None,
    package_config: Union[str, Path, dict] = None,
    tempdir: Union[str, Path] = None,
):
    # set tempdir
    set_tempdir(tempdir)

    if package_config is None:
        package_config = OlivePackageConfig.get_default_config_path()

    package_config = OlivePackageConfig.parse_file_or_obj(package_config)
    run_config = RunConfig.parse_file_or_obj(run_config)

    if run_config.dispatcher is not None:
        dispatcher = run_config.dispatcher.create_dispatcher()
        workflow_id = run_config.workflow_id
        if retrieve:
            return dispatcher.retrieve_workflow_logs(
                workflow_id, run_config.engine.cache_dir, run_config.engine.output_dir
            )
        return dispatcher.submit_workflow(run_config)

    if retrieve:
        logger.warning("Retrieve is set to True but no dispatcher is provided. Ignoring retrieve.")

    # set log level for olive
    set_default_logger_severity(run_config.engine.log_severity_level)

    if setup:
        # set the log level to INFO for setup
        set_verbosity_info()
        dependency_setup(package_config, run_config)
        return None
    else:
        return run_engine(package_config, run_config, data_root)


def check_local_ort_installation(package_name: str):
    """Check whether ORT is installed. If not, will return current package name to install."""
    local_ort_packages = get_local_ort_packages()

    if not local_ort_packages:
        return package_name

    if "-" in package_name:
        night_package_name = f"ort-nightly-{package_name.split('-')[-1]}"
    else:
        night_package_name = "ort-nightly"

    if len(local_ort_packages) == 1 and local_ort_packages[0] in [package_name, night_package_name]:
        # only if one ort package is installed and it is the one we want
        # can be the stable or nightly version
        # TODO(jambayk): will probably be fine if we want cpu package but some other ort package is installed
        # but we can add a check for that if needed in the future
        logger.info("%s is already installed.", local_ort_packages[0])
        return None

    # instruction to user
    messages = [
        "There are one or more onnxruntime packages installed in your environment!",
        "The setup process is stopped to avoid potential conflicts. Please run the following commands manually:",
    ]
    uninstall_command = f"{sys.executable} -m pip uninstall -y " + " ".join(local_ort_packages)
    messages.append(f"Uninstall all existing onnxruntime packages: '{uninstall_command}'")
    messages.append(f"Install {package_name}: '{sys.executable} -m pip install {package_name}'")
    messages.append(
        "You can also instead install the corresponding nightly version following the instructions at"
        " https://onnxruntime.ai/docs/install/#inference-install-table-for-all-languages"
    )
    logger.warning("\n".join(messages))
    return None


def get_local_ort_packages() -> List[str]:
    all_packages = importlib.metadata.distributions()
    local_ort_packages = []
    for package in all_packages:
        package_name = package.metadata["Name"]
        if package_name == "onnxruntime-extensions" or package_name.startswith("onnxruntime-genai"):
            # onnxruntime-packages is under onnxruntime_extensions namespace
            # onnxruntime-genai is under onnxruntime_genai namespace
            # not onnxruntime packages
            continue
        if package_name.startswith(("onnxruntime", "ort-nightly")):
            local_ort_packages.append(package_name)
    return local_ort_packages


def get_used_passes(run_config: RunConfig) -> Generator["RunPassConfig", None, None]:
    if run_config.pass_flows:
        passes = set()
        for pass_flow in run_config.pass_flows:
            for pass_name in pass_flow:
                if run_config.passes[pass_name].type not in passes:
                    passes.add(run_config.passes[pass_name].type)
                    yield run_config.passes[pass_name]
    elif run_config.passes:
        yield from run_config.passes.values()<|MERGE_RESOLUTION|>--- conflicted
+++ resolved
@@ -11,17 +11,13 @@
 from typing import Generator, List, Union
 
 from olive.auto_optimizer import AutoOptimizer
-<<<<<<< HEAD
 from olive.logging import (
     WORKFLOW_COMPLETED_LOG,
     set_default_logger_severity,
     set_ort_logger_severity,
     set_verbosity_info,
 )
-=======
 from olive.common.utils import set_tempdir
-from olive.logging import enable_filelog, set_default_logger_severity, set_ort_logger_severity, set_verbosity_info
->>>>>>> 59ee35bb
 from olive.package_config import OlivePackageConfig
 from olive.systems.accelerator_creator import create_accelerators
 from olive.systems.common import SystemType
