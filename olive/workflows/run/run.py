--- conflicted
+++ resolved
@@ -153,12 +153,6 @@
     # engine
     engine = config.engine.create_engine()
 
-<<<<<<< HEAD
-=======
-    if not config.passes and not config.engine.evaluate_input_model:
-        # TODO(trajep): enhance this logic for more passes templates
-        engine, config = automatically_insert_passes(config)
-
     # passes
     if config.passes:
         for pass_name, pass_config in config.passes.items():
@@ -186,6 +180,7 @@
         config.engine.output_dir,
         config.engine.output_name,
         config.engine.evaluate_input_model,
+        config.data_configs,
     )
 
 
@@ -201,46 +196,13 @@
     if config.engine.log_to_file:
         enable_filelog(config.engine.log_severity_level)
 
->>>>>>> 3c5588df
     if setup:
         # set the log level to INFO for setup
         set_verbosity_info()
         dependency_setup(config)
         return None
     else:
-<<<<<<< HEAD
-        # passes
-        if config.passes:
-            for pass_name, pass_config in config.passes.items():
-                host = pass_config.host.create_system() if pass_config.host is not None else None
-                engine.register(
-                    Pass.registry[pass_config.type.lower()],
-                    config=pass_config.config,
-                    disable_search=pass_config.disable_search,
-                    name=pass_name,
-                    host=host,
-                    evaluator_config=pass_config.evaluator,
-                    clean_run_cache=pass_config.clean_run_cache,
-                    output_name=pass_config.output_name,
-                )
-            engine.set_pass_flows(config.pass_flows)
-
-        if data_root is None:
-            data_root = config.data_root
-
-        # run
-        return engine.run(
-            input_model,
-            data_root,
-            config.engine.packaging_config,
-            config.engine.output_dir,
-            config.engine.output_name,
-            config.engine.evaluate_input_model,
-            config.data_configs,
-        )
-=======
         return run_engine(config, data_root)
->>>>>>> 3c5588df
 
 
 def check_local_ort_installation(package_name: str):
