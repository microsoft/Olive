# -------------------------------------------------------------------------
# Copyright (c) Microsoft Corporation. All rights reserved.
# Licensed under the MIT License.
# --------------------------------------------------------------------------
import importlib.metadata
import json
import logging
import os
import subprocess
import sys
from pathlib import Path
from typing import List, Union

from olive.hardware.accelerator import create_accelerators
from olive.logging import enable_filelog, set_default_logger_severity, set_ort_logger_severity, set_verbosity_info
from olive.systems.common import SystemType
from olive.workflows.run.config import RunConfig

logger = logging.getLogger(__name__)


def dependency_setup(config):
    here = os.path.abspath(os.path.dirname(__file__))
    with open(os.path.join(here, "../../extra_dependencies.json")) as f:  # noqa: PTH123
        extras = json.load(f)

    def get_system_extras(host_type, accelerators, execution_providers):
        extra_name = None
        if host_type is None:
            extra_name = "cpu"
        elif host_type == SystemType.AzureML:
            extra_name = "azureml"
        elif host_type == SystemType.Docker:
            extra_name = "docker"
        elif host_type == SystemType.Local:
            if accelerators and "GPU" in list(map(str.upper, accelerators)):
                if execution_providers and "DmlExecutionProvider" in execution_providers:
                    extra_name = "directml"
                else:
                    extra_name = "gpu"
            else:
                extra_name = "cpu"

        return extra_name

    def get_pass_extras(pass_type):
        pass_to_extra = {
            "OnnxFloatToFloat16": ["onnxconverter-common"],
            "OrtPerfTuning": ["psutil"],
            "QuantizationAwareTraining": ["pytorch-lightning"],
        }

        pass_to_extra_names = {
            "OpenVINOConversion": ["openvino"],
            "OpenVINOQuantization": ["openvino"],
            "IncQuantization": ["inc"],
            "IncDynamicQuantization": ["inc"],
            "IncStaticQuantization": ["inc"],
            "OptimumConversion": ["optimum"],
            "OptimumMerging": ["optimum"],
            "TorchTRTConversion": ["torch-tensorrt"],
            "LoRA": ["lora"],
            "QLoRA": ["bnb", "lora"],
        }

        extra_results = []
        extra_results.extend(pass_to_extra.get(pass_type, []))
        for extra_name in pass_to_extra_names.get(pass_type, []):
            extra_results.extend(extras.get(extra_name))
        return extra_results

    ort_packages = ["onnxruntime", "onnxruntime-directml", "onnxruntime-gpu", "onnxruntime-openvino"]

    local_packages = []
    remote_packages = []

    # add dependencies for passes
    if config.passes:
        for pass_config in config.passes.values():
            host = pass_config.host or config.engine.host
            if (host and host.type == SystemType.Local) or not host:
                local_packages.extend(get_pass_extras(pass_config.type))
            else:
                remote_packages.extend(get_pass_extras(pass_config.type))
            if pass_config.type in ["SNPEConversion", "SNPEQuantization", "SNPEtoONNXConversion"]:
                logger.info(
                    "Please refer to https://microsoft.github.io/Olive/tutorials/passes/snpe.html to install SNPE"
                    f" prerequisites for pass {pass_config.type}"
                )

    # add dependencies for engine
    host_type = None
    accelerators = None
    if config.engine.host:
        host_type = config.engine.host.type
        accelerators = config.engine.host.config.accelerators

    execution_providers = config.engine.execution_providers if config.engine.execution_providers else None
    system_extra_name = get_system_extras(host_type, accelerators, execution_providers)
    if system_extra_name:
        local_packages.extend(extras.get(system_extra_name))

    # install missing packages to local or tell user to install packages in their environment
    logger.info(f"The following packages are required in the local environment: {local_packages}")
    packages_install = []
    for package in set(local_packages):
        if package in ort_packages:
            package_to_install = check_local_ort_installation(package)
            if package_to_install:
                packages_install.append(package_to_install)
        else:
            try:
                # use importlib.metadata to check if package is installed
                # better than __import__ since the package name can be different from the import name
                importlib.metadata.distribution(package)
                logger.info(f"{package} is already installed.")
            except importlib.metadata.PackageNotFoundError:
                packages_install.append(package)

    if packages_install:
        # Install all packages once time
        cmd = [sys.executable, "-m", "pip", "install", *packages_install]
        logger.info(f"Running: {' '.join(cmd)}")
        subprocess.check_call(cmd)
        logger.info(f"Successfully installed {packages_install}.")

    if remote_packages:
        logger.info(
            "Please make sure the following packages are installed in {} environment: {}".format(
                config.engine.host.type, remote_packages
            )
        )


def run_engine(config: RunConfig, data_root: str = None):
    import onnxruntime as ort

    from olive.passes import Pass

    # for onnxruntime
    # ort_py_log_severity_level: python logging levels
    set_ort_logger_severity(config.engine.ort_py_log_severity_level)

    # ort_log_severity_level: C++ logging levels
    ort.set_default_logger_severity(config.engine.ort_log_severity_level)

    # input model
    input_model = config.input_model

    # Azure ML Client
    if config.azureml_client:
        config.engine.azureml_client_config = config.azureml_client

<<<<<<< HEAD
    # engine
    engine = config.engine.create_engine()
=======
    if not config.passes and not config.engine.evaluate_input_model:
        # TODO(trajep): enhance this logic for more passes templates
        engine, config = automatically_insert_passes(config)
    else:
        # engine
        engine = config.engine.create_engine()
    accelerator_specs = create_accelerators(engine.target, config.engine.execution_providers)
>>>>>>> 0d91c895

    # passes
    if config.passes:
        for pass_name, pass_config in config.passes.items():
            host = pass_config.host.create_system() if pass_config.host is not None else None
            engine.register(
                Pass.registry[pass_config.type.lower()],
                config=pass_config.config,
                disable_search=pass_config.disable_search,
                name=pass_name,
                host=host,
                evaluator_config=pass_config.evaluator,
                clean_run_cache=pass_config.clean_run_cache,
                output_name=pass_config.output_name,
            )
        engine.set_pass_flows(config.pass_flows)

    if data_root is None:
        data_root = config.data_root

    # run
    return engine.run(
        input_model,
        accelerator_specs,
        data_root,
        config.engine.packaging_config,
        config.engine.output_dir,
        config.engine.output_name,
        config.engine.evaluate_input_model,
        config.data_configs,
    )


def run(config: Union[str, Path, dict], setup: bool = False, data_root: str = None):
    # we use parse_file and parse_obj to be safe. If implemented as expected, both should be equivalent.
    if isinstance(config, (str, Path)):
        config = RunConfig.parse_file(config)
    else:
        config = RunConfig.parse_obj(config)

    # set log level for olive
    set_default_logger_severity(config.engine.log_severity_level)
    if config.engine.log_to_file:
        enable_filelog(config.engine.log_severity_level)

    if setup:
        # set the log level to INFO for setup
        set_verbosity_info()
        dependency_setup(config)
        return None
    else:
        return run_engine(config, data_root)


def check_local_ort_installation(package_name: str):
    """Check whether ORT is installed. If not, will return current package name to install."""
    local_ort_packages = get_local_ort_packages()

    if not local_ort_packages:
        return package_name

    if "-" in package_name:
        night_package_name = f"ort-nightly-{package_name.split('-')[-1]}"
    else:
        night_package_name = "ort-nightly"

    if len(local_ort_packages) == 1 and local_ort_packages[0] in [package_name, night_package_name]:
        # only if one ort package is installed and it is the one we want
        # can be the stable or nightly version
        # TODO(jambayk): will probably be fine if we want cpu package but some other ort package is installed
        # but we can add a check for that if needed in the future
        logger.info(f"{local_ort_packages[0]} is already installed.")
        return None

    # instruction to user
    messages = [
        "There are one or more onnxruntime packages installed in your environment!",
        "The setup process is stopped to avoid potential conflicts. Please run the following commands manually:",
    ]
    uninstall_command = f"{sys.sys.executable} -m pip uninstall -y " + " ".join(local_ort_packages)
    messages.append(f"Uninstall all existing onnxruntime packages: '{uninstall_command}'")
    messages.append(f"Install {package_name}: '{sys.executable} -m pip install {package_name}'")
    messages.append(
        "You can also instead install the corresponding nightly version following the instructions at"
        " https://onnxruntime.ai/docs/install/#inference-install-table-for-all-languages"
    )
    logger.warning("\n".join(messages))
    return None


def get_local_ort_packages() -> List[str]:
    all_packages = importlib.metadata.distributions()
    local_ort_packages = []
    for package in all_packages:
        package_name = package.metadata["Name"]
        if package_name == "onnxruntime-extensions":
            # onnxruntime-packages is under onnxruntime_extensions namespace
            # not an actual onnxruntime package
            continue
        if package_name.startswith(("onnxruntime", "ort-nightly")):
            local_ort_packages.append(package_name)
    return local_ort_packages<|MERGE_RESOLUTION|>--- conflicted
+++ resolved
@@ -11,6 +11,7 @@
 from pathlib import Path
 from typing import List, Union
 
+from olive.auto_optimizer import AutoOptimizer
 from olive.hardware.accelerator import create_accelerators
 from olive.logging import enable_filelog, set_default_logger_severity, set_ort_logger_severity, set_verbosity_info
 from olive.systems.common import SystemType
@@ -151,18 +152,15 @@
     if config.azureml_client:
         config.engine.azureml_client_config = config.azureml_client
 
-<<<<<<< HEAD
-    # engine
     engine = config.engine.create_engine()
-=======
-    if not config.passes and not config.engine.evaluate_input_model:
-        # TODO(trajep): enhance this logic for more passes templates
-        engine, config = automatically_insert_passes(config)
-    else:
-        # engine
-        engine = config.engine.create_engine()
     accelerator_specs = create_accelerators(engine.target, config.engine.execution_providers)
->>>>>>> 0d91c895
+
+    auto_optimizer = None
+    if not config.passes and not config.auto_optimizer_config.disable_auto_optimizer:
+        auto_optimizer = AutoOptimizer(
+            input_model, engine.evaluator_config, accelerator_specs, config.auto_optimizer_config, config.data_configs
+        )
+        config.passes, config.pass_flows = auto_optimizer.suggest()
 
     # passes
     if config.passes:
