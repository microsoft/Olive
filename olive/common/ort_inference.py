--- conflicted
+++ resolved
@@ -80,7 +80,6 @@
     provider_options_by_ep = dict(zip(providers, provider_options))
     ort_device_type = get_ort_hardware_device_type(device)
 
-<<<<<<< HEAD
     # ort.get_ep_devices may return ep_devices with the same ep_name and device, for example when connecting remotely or when there are multiple graph cards.
     # However, in onnxruntime, each EP name can only be added once. See: https://github.com/microsoft/onnxruntime/blob/fb0f6c652be5db0a3182c424a995efecf792d41c/onnxruntime/core/framework/execution_providers.h#L75
     added_ep_names = set()
@@ -92,26 +91,6 @@
         ):
             added_ep_names.add(ep_device.ep_name)
             sess_options.add_provider_for_devices([ep_device], provider_options_by_ep.get(ep_device.ep_name) or {})
-=======
-    # NOTE: In the current latest version 1.22.0:
-    # ort.get_ep_devices may return ep_devices with the same ep_name and device, for example when connecting remotely or when there are multiple graph cards.
-    # However, in onnxruntime, each EP name can only be added once. See: https://github.com/microsoft/onnxruntime/blob/fb0f6c652be5db0a3182c424a995efecf792d41c/onnxruntime/core/framework/execution_providers.h#L75
-    if version.parse(ort.__version__) < version.parse("1.22.0"):
-        added_ep_names = set()
-        for ep_device in ort.get_ep_devices():
-            if (
-                ep_device.device.type == ort_device_type
-                and ep_device.ep_name in provider_options_by_ep
-                and ep_device.ep_name not in added_ep_names
-            ):
-                added_ep_names.add(ep_device.ep_name)
-                sess_options.add_provider_for_devices([ep_device], provider_options_by_ep.get(ep_device.ep_name) or {})
-    else:
-        # In ort v1.22.0 and later, we can use add_provider_for_devices to add providers with options.
-        for ep_device in ort.get_ep_devices():
-            if ep_device.device.type == ort_device_type and ep_device.ep_name in provider_options_by_ep:
-                sess_options.add_provider_for_devices([ep_device], provider_options_by_ep.get(ep_device.ep_name) or {})
->>>>>>> 688a8d40
 
     if provider_selection_policy:
         provider_selection_policy = get_ort_execution_provider_device_policy(provider_selection_policy)
