# -------------------------------------------------------------------------
# Copyright (c) Microsoft Corporation. All rights reserved.
# Licensed under the MIT License.
# --------------------------------------------------------------------------
# NOTE: Only onnxruntime and its dependencies can be imported in this file!!!
# Import them lazily since onnxruntime is not a required dependency for Olive.
# Import in TYPE_CHECKING block for type hinting is fine.
import collections
import logging
import time
from pathlib import Path
from typing import TYPE_CHECKING, Any, Dict, Optional, Sequence, Tuple, Union

import numpy as np

if TYPE_CHECKING:
    from numpy.typing import NDArray
    from onnxruntime import InferenceSession, IOBinding


logger = logging.getLogger(__name__)


class OrtSessionFallbackError(Exception):
    """Raised when the onnxruntime fallback happens."""


# NOTE: `device_id` is only used internally for inference with Distributed ONNX models.
# For regular ONNX models, the recommended way to specify the device is to set the environment variable
# `CUDA_VISIBLE_DEVICES` before runnning a workflow.
def get_ort_inference_session(
    model_path: Union[Path, str],
    inference_settings: Dict[str, Any],
    use_ort_extensions: bool = False,
    device_id: Optional[int] = None,
<<<<<<< HEAD
    custom_op_lib_path: Union[Path, str] = None,
=======
    external_initializers: Optional[Dict[str, "NDArray"]] = None,
>>>>>>> 8dbf3e3e
):
    """Get an ONNXRuntime inference session.

    :param model_path: Path to the ONNX model file.
    :param inference_settings: Inference settings for the session.
        session_options: dict, optional. Session options for the session.
        execution_provider: list. List of execution providers to use. Can be a list of provider names or a list of
            (provider name, provider options) tuples.
        provider_options: list, optional. List of provider options for the execution providers.
    :param use_ort_extensions: Whether to use onnxruntime-extensions. Default is False.
    :param device_id: Optional device id to use for CUDA or DML execution providers.
<<<<<<< HEAD
    :param custom_op_lib_path: Optional path to a custom op library to register.
=======
    :param external_initializers: Optional external initializers for the session. A dictionary of external initializer
        names and numpy arrays.
>>>>>>> 8dbf3e3e
    """
    import onnxruntime as ort

    sess_options = ort.SessionOptions()
    if use_ort_extensions:
        # register custom ops for onnxruntime-extensions
        from onnxruntime_extensions import get_library_path

        sess_options.register_custom_ops_library(get_library_path())
<<<<<<< HEAD
    if custom_op_lib_path:
        logger.debug("Registering custom op library: %s", custom_op_lib_path)
        sess_options.register_custom_ops_library(str(custom_op_lib_path))
=======
    if external_initializers:
        from onnxruntime import OrtValue

        # convert external initializers to OrtValue
        initializer_names = []
        initializer_values = []
        for name, value in external_initializers.items():
            initializer_names.append(name)
            initializer_values.append(OrtValue.ortvalue_from_numpy(value))

        # add external initializers to the session
        sess_options.add_external_initializers(initializer_names, initializer_values)
>>>>>>> 8dbf3e3e

    logger.debug("inference_settings: %s", inference_settings)

    # session options
    session_options = inference_settings.get("session_options", {})
    inter_op_num_threads = session_options.get("inter_op_num_threads")
    intra_op_num_threads = session_options.get("intra_op_num_threads")
    enable_profiling = session_options.get("enable_profiling", False)
    execution_mode = session_options.get("execution_mode")
    graph_optimization_level = session_options.get("graph_optimization_level")
    extra_session_config = session_options.get("extra_session_config")
    if enable_profiling:
        sess_options.enable_profiling = True
    if inter_op_num_threads:
        sess_options.inter_op_num_threads = inter_op_num_threads
    if intra_op_num_threads:
        sess_options.intra_op_num_threads = intra_op_num_threads
    if execution_mode is not None:
        if execution_mode == 0:
            sess_options.execution_mode = ort.ExecutionMode.ORT_SEQUENTIAL
        elif execution_mode == 1:
            sess_options.execution_mode = ort.ExecutionMode.ORT_PARALLEL
    if graph_optimization_level:
        sess_options.graph_optimization_level = ort.GraphOptimizationLevel(graph_optimization_level)
    if extra_session_config:
        for key, value in extra_session_config.items():
            sess_options.add_session_config_entry(key, value)

    # execution providers and provider options
    providers, provider_options = check_and_normalize_provider_args(
        inference_settings.get("execution_provider"),
        inference_settings.get("provider_options"),
        ort.get_available_providers(),
    )
    for idx, provider in enumerate(providers):
        if provider in ["CUDAExecutionProvider", "DmlExecutionProvider"] and device_id is not None:
            provider_options[idx]["device_id"] = str(device_id)
        elif provider == "QNNExecutionProvider":
            # add backend_path for QNNExecutionProvider
            provider_options[idx]["backend_path"] = "QnnHtp.dll"
    logger.debug("Normalized providers: %s, provider_options: %s", providers, provider_options)

    # dml specific settings
    if len(providers) >= 1 and providers[0] == "DmlExecutionProvider":
        sess_options.enable_mem_pattern = False

    # create session
    session = ort.InferenceSession(
        str(model_path), sess_options=sess_options, providers=providers, provider_options=provider_options
    )
    check_ort_fallback(session, providers)
    # set tuning results for tunable operators (currently only for ROCM EP)
    tuning_op_result = inference_settings.get("tuning_op_result")
    if tuning_op_result:
        assert isinstance(tuning_op_result, list)
        session.set_tuning_results(tuning_op_result)
    return session


def check_and_normalize_provider_args(
    providers: Sequence[Union[str, Tuple[str, Dict[Any, Any]]]],
    provider_options: Sequence[Dict[Any, Any]],
    available_provider_names: Sequence[str],
):
    """Validate the 'providers' and 'provider_options' arguments and returns a normalized version.

    :param providers: Optional sequence of providers in order of decreasing
        precedence. Values can either be provider names or tuples of
        (provider name, options dict).
    :param provider_options: Optional sequence of options dicts corresponding
        to the providers listed in 'providers'.
    :param available_provider_names: The available provider names.

    :return: Tuple of (normalized 'providers' sequence, normalized
        'provider_options' sequence).

    'providers' can contain either names or names and options. When any options
        are given in 'providers', 'provider_options' should not be used.

    The normalized result is a tuple of:
    1. Sequence of provider names in the same order as 'providers'.
    2. Sequence of corresponding provider options dicts with string keys and
        values. Unspecified provider options yield empty dicts.
    """
    # This function is copied from the following file.
    #    https://github.com/microsoft/onnxruntime/blob/main/onnxruntime/python/onnxruntime_inference_collection.py
    if providers is None:
        return [], []

    provider_name_to_options = collections.OrderedDict()

    def set_provider_options(name, options):
        if available_provider_names and name not in available_provider_names:
            logger.warning(
                "Specified provider '%s' is not in available provider names.Available providers: '%s'",
                name,
                ", ".join(available_provider_names),
            )

        if name in provider_name_to_options:
            logger.warning("Duplicate provider '%s' encountered, ignoring.", name)
            return

        normalized_options = {str(key): str(value) for key, value in options.items()}
        provider_name_to_options[name] = normalized_options

    if not isinstance(providers, collections.abc.Sequence):
        raise ValueError("'providers' should be a sequence.")

    if provider_options is not None:
        if not isinstance(provider_options, collections.abc.Sequence):
            raise ValueError("'provider_options' should be a sequence.")

        if len(providers) != len(provider_options):
            raise ValueError("'providers' and 'provider_options' should be the same length if both are given.")

        if not all(isinstance(provider, str) for provider in providers):
            raise ValueError("Only string values for 'providers' are supported if 'provider_options' is given.")

        if not all(isinstance(options_for_provider, dict) for options_for_provider in provider_options):
            raise ValueError("'provider_options' values must be dicts.")

        for name, options in zip(providers, provider_options):
            set_provider_options(name, options)
    else:
        for provider in providers:
            if isinstance(provider, str):
                set_provider_options(provider, {})
            elif (
                isinstance(provider, (tuple, list))
                and len(provider) == 2
                and isinstance(provider[0], str)
                and isinstance(provider[1], dict)
            ):
                set_provider_options(provider[0], provider[1])
            else:
                raise ValueError("'providers' values must be either strings or (string, dict) tuples.")

    return list(provider_name_to_options.keys()), list(provider_name_to_options.values())


def check_ort_fallback(session: "InferenceSession", execution_providers: Sequence[str]):
    """Check if the onnxruntime fallback happens and raise an error if it does."""
    # pylint: disable=protected-access
    session_providers = session.get_providers()
    for ep in execution_providers:
        if ep not in session_providers:
            raise OrtSessionFallbackError(
                f"The onnxruntime fallback happens. {ep} is not in the session providers {session_providers}."
                f" session._enable_fallback = {session._enable_fallback}"
            )
    session.disable_fallback()


class OrtInferenceSession:
    """ORT Inference Session with IO binding."""

    def __init__(
        self,
        session: "InferenceSession",
        io_bind: bool = False,
        device: str = "cpu",
        shared_kv_buffer: bool = False,
        use_fp16: bool = False,
        input_feed: Optional[Dict[str, "NDArray"]] = None,
        constant_inputs: Optional[Dict[str, "NDArray"]] = None,
    ):
        """Initialize self.

        :param session: ONNXRuntime InferenceSession
        :param io_bind: Whether to use IO binding. Default is False.
        :param device: Device to run inference on. Default is "cpu".
        :param shared_kv_buffer: Whether to share the key/value buffer across multiple runs.
            Default is False. Only valid if io_bind is True.
        :param use_fp16: Whether to use fp16. Default is False. Both shared_kv_buffer and use_fp16 must be True
            at the same time to use shared key/value buffer.
        :param input_feed: Optional input feed for the session. Required when shared_kv_buffer and use_fp16 are True.
        :param constant_inputs: Optional constant inputs for the session. These will be passed to the session every
            inference run.
        """
        # TODO(anyone): use_fp16 is redundant with shared_kv_buffer. Remove it.
        self.session = session
        self.io_bind = io_bind
        self.device = device
        self.shared_kv_buffer = shared_kv_buffer
        self.use_fp16 = use_fp16
        self.kv_cache_ortvalues = {} if (self.shared_kv_buffer and self.use_fp16) else None
        # TODO(jambayk): investigate if io binding can be run without having to bind constant
        # inputs every time.
        self.constant_inputs = constant_inputs or {}

        self.io_binding = None
        if self.io_bind:
            self.io_binding = self.session.io_binding()
            if self.shared_kv_buffer and self.use_fp16:
                assert input_feed is not None, "input_feed is required when shared_kv_buffer and use_fp16 are True"
                bind_input_data(
                    self.io_binding,
                    {**input_feed, **self.constant_inputs},
                    self.use_fp16,
                    self.device,
                    shared_kv_buffer=self.shared_kv_buffer,
                    kv_cache_ortvalues=self.kv_cache_ortvalues,
                )
            bind_output_data(
                self.io_binding,
                self.session.get_outputs(),
                self.use_fp16,
                self.device,
                shared_kv_buffer=self.shared_kv_buffer,
                kv_cache_ortvalues=self.kv_cache_ortvalues,
            )

    def get_full_input_feed(self, input_feed: Dict[str, "NDArray"]) -> Dict[str, "NDArray"]:
        """Get the full input feed including constant inputs."""
        return {**input_feed, **self.constant_inputs}

    def run(self, input_feed: Dict[str, "NDArray"]) -> Sequence["NDArray"]:
        """Run inference with the given input data."""
        input_feed = self.get_full_input_feed(input_feed)
        if self.io_bind and self.device == "gpu":
            bind_input_data(
                self.io_binding,
                input_feed,
                self.use_fp16,
                self.device,
                shared_kv_buffer=self.shared_kv_buffer,
                kv_cache_ortvalues=self.kv_cache_ortvalues,
            )
            self.io_binding.synchronize_inputs()
            self.session.run_with_iobinding(self.io_binding)
            self.io_binding.synchronize_outputs()
            res = [i.numpy() for i in self.io_binding.get_outputs()]
            self.io_binding.clear_binding_inputs()
        else:
            res = self.session.run(input_feed=input_feed, output_names=None)
        return res

    def time_run(
        self, input_feed: Dict[str, "NDArray"], num_runs: int, num_warmup: int = 0, sleep_time: int = 0
    ) -> Sequence[float]:
        """Time inference runs with the given input data."""
        input_feed = self.get_full_input_feed(input_feed)
        latencies = []
        if self.io_bind:
            bind_input_data(
                self.io_binding,
                input_feed,
                self.use_fp16,
                self.device,
                shared_kv_buffer=self.shared_kv_buffer,
                kv_cache_ortvalues=self.kv_cache_ortvalues,
            )

        for _ in range(num_warmup + num_runs):
            if self.io_bind:
                self.io_binding.synchronize_inputs()
                t = time.perf_counter()
                self.session.run_with_iobinding(self.io_binding)
                self.io_binding.synchronize_outputs()
                latencies.append(time.perf_counter() - t)
            else:
                t = time.perf_counter()
                self.session.run(input_feed=input_feed, output_names=None)
                latencies.append(time.perf_counter() - t)
            time.sleep(sleep_time)

        if self.io_bind:
            self.io_binding.clear_binding_inputs()
        return latencies[num_warmup:]


def bind_input_data(
    io_bind_op: "IOBinding",
    input_data: Dict[str, "NDArray"],
    use_fp16: bool,
    device: str,
    device_id: int = 0,
    shared_kv_buffer: bool = False,
    kv_cache_ortvalues: dict = None,
):
    from onnxruntime import OrtValue

    io_bind_device = "cuda" if device == "gpu" else "cpu"

    for k, v in input_data.items():
        # "cache": from microsoft llama model" https://github.com/microsoft/Llama-2-Onnx#before-you-start
        # "past_key_values": from huggingface llama2 https://huggingface.co/meta-llama/Llama-2-13b-hf
        if shared_kv_buffer and use_fp16 and ("cache" in k or "past_key_values" in k):
            if k not in kv_cache_ortvalues:
                kv_cache_ortvalues[k] = OrtValue.ortvalue_from_numpy(v, io_bind_device, device_id)
            else:
                kv_cache_ortvalues[k].update_inplace(v)
            ort_v = kv_cache_ortvalues[k]
        else:
            ort_v = OrtValue.ortvalue_from_numpy(v, io_bind_device, device_id)
        io_bind_op.bind_ortvalue_input(k, ort_v)


def bind_output_data(
    io_bind_op: "IOBinding",
    output_data,
    use_fp16: bool,
    device: str,
    shared_kv_buffer: bool = False,
    kv_cache_ortvalues: dict = None,
):
    io_bind_device = "cuda" if device == "gpu" else "cpu"

    for item in output_data:
        name = item.name
        # "out": from microsoft llama model" https://github.com/microsoft/Llama-2-Onnx#before-you-start
        # "present": from huggingface llama2 https://huggingface.co/meta-llama/Llama-2-13b-hf
        if shared_kv_buffer and use_fp16 and ("out" in name or "present" in name):
            # Bind present KV cache outputs to past KV cache inputs in order to use shared buffer
            output_name = name.replace("out", "cache").replace("present", "past_key_values")
            io_bind_op.bind_ortvalue_output(name, kv_cache_ortvalues[output_name])
        else:
            io_bind_op.bind_output(name, io_bind_device)


def prepare_io_bindings(
    session: "InferenceSession",
    input_data: Dict[str, "NDArray"],
    device: str,
    device_id: int = 0,
    shared_kv_buffer: bool = False,
    kv_cache_ortvalues: dict = None,
) -> "IOBinding":
    """Convert input from numpy array to OrtValue.

    session: ONNXRuntime session
    input_data: dict of input data, value is numpy array
    device: olive device
    device_id: 0 by default. TODO(trajep): support user to specified device id
    shared_kv_buffer: whether to share the key/value buffer across multiple runs, it is False by default,
        and only used when we observe kv cache and fp16 is used.
        TODO(trajep): how shared_kv_buffer works with generation task
    kv_cache_ortvalues: dict of OrtValue for shared kv cache, it is None by default.
    """
    use_fp16 = any(v.dtype == np.float16 for v in input_data.values())
    io_bind_op = session.io_binding()

    if shared_kv_buffer:
        kv_cache_ortvalues = kv_cache_ortvalues or {}

    bind_input_data(io_bind_op, input_data, use_fp16, device, device_id, shared_kv_buffer, kv_cache_ortvalues)
    bind_output_data(io_bind_op, session.get_outputs(), use_fp16, device, shared_kv_buffer, kv_cache_ortvalues)
    return io_bind_op<|MERGE_RESOLUTION|>--- conflicted
+++ resolved
@@ -33,11 +33,8 @@
     inference_settings: Dict[str, Any],
     use_ort_extensions: bool = False,
     device_id: Optional[int] = None,
-<<<<<<< HEAD
+    external_initializers: Optional[Dict[str, "NDArray"]] = None,
     custom_op_lib_path: Union[Path, str] = None,
-=======
-    external_initializers: Optional[Dict[str, "NDArray"]] = None,
->>>>>>> 8dbf3e3e
 ):
     """Get an ONNXRuntime inference session.
 
@@ -49,12 +46,9 @@
         provider_options: list, optional. List of provider options for the execution providers.
     :param use_ort_extensions: Whether to use onnxruntime-extensions. Default is False.
     :param device_id: Optional device id to use for CUDA or DML execution providers.
-<<<<<<< HEAD
-    :param custom_op_lib_path: Optional path to a custom op library to register.
-=======
     :param external_initializers: Optional external initializers for the session. A dictionary of external initializer
         names and numpy arrays.
->>>>>>> 8dbf3e3e
+    :param custom_op_lib_path: Optional path to a custom op library to register.
     """
     import onnxruntime as ort
 
@@ -64,11 +58,9 @@
         from onnxruntime_extensions import get_library_path
 
         sess_options.register_custom_ops_library(get_library_path())
-<<<<<<< HEAD
     if custom_op_lib_path:
         logger.debug("Registering custom op library: %s", custom_op_lib_path)
         sess_options.register_custom_ops_library(str(custom_op_lib_path))
-=======
     if external_initializers:
         from onnxruntime import OrtValue
 
@@ -81,7 +73,6 @@
 
         # add external initializers to the session
         sess_options.add_external_initializers(initializer_names, initializer_values)
->>>>>>> 8dbf3e3e
 
     logger.debug("inference_settings: %s", inference_settings)
 
