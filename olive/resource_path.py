--- conflicted
+++ resolved
@@ -37,10 +37,6 @@
 LOCAL_RESOURCE_TYPES = [ResourceType.LocalFile, ResourceType.LocalFolder]
 AZUREML_RESOURCE_TYPES = [
     ResourceType.AzureMLModel,
-<<<<<<< HEAD
-    ResourceType.AzureMLRegistryModel,
-=======
->>>>>>> 4d326566
     ResourceType.AzureMLDatastore,
     ResourceType.AzureMLJobOutput,
 ]
@@ -344,17 +340,10 @@
         return str(new_path)
 
 
-<<<<<<< HEAD
-class AzureMLRegistryModel(ResourcePath):
-    """AzureML Model resource path"""
-
-    name = ResourceType.AzureMLRegistryModel
-=======
 class AzureMLModel(AzureMLResource):
     """AzureML Model resource path."""
 
     name = ResourceType.AzureMLModel
->>>>>>> 4d326566
 
     @staticmethod
     def _default_config() -> Dict[str, Any]:
@@ -362,8 +351,6 @@
             "azureml_client": ConfigParam(
                 type_=AzureMLClientConfig, required=True, description="AzureML client config."
             ),
-<<<<<<< HEAD
-=======
             "name": ConfigParam(type_=str, required=True, description="Name of the model."),
             "version": ConfigParam(type_=Union[int, str], required=True, description="Version of the model."),
         }
@@ -390,7 +377,6 @@
             "azureml_client": ConfigParam(
                 type_=AzureMLClientConfig, required=False, description="AzureML client config."
             ),
->>>>>>> 4d326566
             "registry_name": ConfigParam(type_=str, required=True, description="Name of the registry."),
             "name": ConfigParam(type_=str, required=True, description="Name of the model."),
             "version": ConfigParam(type_=Union[int, str], required=True, description="Version of the model."),
@@ -402,50 +388,11 @@
         )
 
     def save_to_dir(self, dir_path: Union[Path, str], name: str = None, overwrite: bool = False) -> str:
-<<<<<<< HEAD
-        # directory to save the resource to
-        dir_path = Path(dir_path).resolve()
-        dir_path.mkdir(parents=True, exist_ok=True)
-
-        # azureml client
-        ml_client = self.config.azureml_client.create_registry_client(self.config.registry_name)
-
-        # azureml model
-        model = ml_client.models.get(self.config.name, version=self.config.version)
-        model_path = Path(model.path)
-
-        # path to save the resource to
-        if name:
-            new_path_name = Path(name).with_suffix(model_path.suffix).name
-        else:
-            new_path_name = model_path.name
-        new_path = dir_path / new_path_name
-        _overwrite_helper(new_path, overwrite)
-
-        # download the resource to the new path
-        logger.debug(f"Downloading model {self.config.name} version {self.config.version} to {new_path}.")
-        from azure.core.exceptions import ServiceResponseError
-
-        with tempfile.TemporaryDirectory(dir=dir_path, prefix="olive_tmp") as temp_dir:
-            temp_dir = Path(temp_dir)
-            retry_func(
-                ml_client.models.download,
-                [self.config.name],
-                {"version": self.config.version, "download_path": temp_dir},
-                max_tries=self.config.azureml_client.max_operation_retries,
-                delay=self.config.azureml_client.operation_retry_interval,
-                exceptions=ServiceResponseError,
-            )
-            new_path.parent.mkdir(parents=True, exist_ok=True)
-            shutil.move(temp_dir / self.config.name / model_path.name, new_path)
-        return str(new_path)
-=======
         # azureml client
         azureml_client_config = self.config.azureml_client or AzureMLClientConfig()
 
         ml_client = azureml_client_config.create_registry_client(self.config.registry_name)
         return super().save_to_dir(dir_path, ml_client, azureml_client_config, overwrite, name)
->>>>>>> 4d326566
 
 
 def _datastore_url_validator(v, values, **kwargs):
