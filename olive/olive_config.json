{
    "passes": {
        "AppendPrePostProcessingOps": {
            "module_path": "olive.passes.onnx.append_pre_post_processing_ops.AppendPrePostProcessingOps"
        },
<<<<<<< HEAD
        "AutoFusion": {
            "module_path": "olive.passes.onnx.auto_fusion.AutoFusion"
        },
        "DynamicToFixedShape": {
            "module_path": "olive.passes.onnx.dynamic_to_fixed_shape.DynamicToFixedShape"
        },
        "ExtractAdapters": {
            "module_path": "olive.passes.onnx.extract_adapters.ExtractAdapters"
        },
        "ModelBuilder": {
            "module_path": "olive.passes.onnx.model_builder.ModelBuilder"
        },
=======
        "DynamicToFixedShape": { "module_path": "olive.passes.onnx.dynamic_to_fixed_shape.DynamicToFixedShape" },
        "ExtractAdapters": { "module_path": "olive.passes.onnx.extract_adapters.ExtractAdapters" },
        "ModelBuilder": { "module_path": "olive.passes.onnx.model_builder.ModelBuilder" },
>>>>>>> e7fe006f
        "IncDynamicQuantization": {
            "module_path": "olive.passes.onnx.inc_quantization.IncDynamicQuantization",
            "extra_dependencies": [ "inc" ]
        },
        "IncQuantization": {
            "module_path": "olive.passes.onnx.inc_quantization.IncQuantization",
            "extra_dependencies": [ "inc" ]
        },
        "IncStaticQuantization": {
            "module_path": "olive.passes.onnx.inc_quantization.IncStaticQuantization",
            "extra_dependencies": [ "inc" ]
        },
        "InsertBeamSearch": { "module_path": "olive.passes.onnx.insert_beam_search.InsertBeamSearch" },
        "MixedPrecisionOverrides": {
            "module_path": "olive.passes.onnx.mixed_precision_overrides.MixedPrecisionOverrides"
        },
        "MoEExpertsDistributor": { "module_path": "olive.passes.onnx.moe_experts_distributor.MoEExpertsDistributor" },
        "OnnxBnb4Quantization": { "module_path": "olive.passes.onnx.bnb_quantization.OnnxBnb4Quantization" },
        "OnnxConversion": { "module_path": "olive.passes.onnx.conversion.OnnxConversion" },
        "OnnxDynamicQuantization": { "module_path": "olive.passes.onnx.quantization.OnnxDynamicQuantization" },
        "OnnxFloatToFloat16": { "module_path": "olive.passes.onnx.float16_conversion.OnnxFloatToFloat16" },
        "OnnxIOFloat16ToFloat32": { "module_path": "olive.passes.onnx.float32_conversion.OnnxIOFloat16ToFloat32" },
        "OnnxMatMul4Quantizer": { "module_path": "olive.passes.onnx.quantization.OnnxMatMul4Quantizer" },
        "OnnxModelOptimizer": { "module_path": "olive.passes.onnx.model_optimizer.OnnxModelOptimizer" },
        "OnnxOpVersionConversion": { "module_path": "olive.passes.onnx.conversion.OnnxOpVersionConversion" },
        "OnnxQuantization": { "module_path": "olive.passes.onnx.quantization.OnnxQuantization" },
        "OnnxStaticQuantization": { "module_path": "olive.passes.onnx.quantization.OnnxStaticQuantization" },
        "OptimumConversion": {
            "module_path": "olive.passes.onnx.optimum_conversion.OptimumConversion",
            "extra_dependencies": [ "optimum" ]
        },
        "OptimumMerging": {
            "module_path": "olive.passes.onnx.optimum_merging.OptimumMerging",
            "extra_dependencies": [ "optimum" ]
        },
        "OrtMixedPrecision": { "module_path": "olive.passes.onnx.mixed_precision.OrtMixedPrecision" },
        "OrtPerfTuning": {
            "module_path": "olive.passes.onnx.perf_tuning.OrtPerfTuning",
            "module_dependencies": [ "psutil" ]
        },
        "OrtTransformersOptimization": {
            "module_path": "olive.passes.onnx.transformer_optimization.OrtTransformersOptimization"
        },
        "QNNPreprocess": { "module_path": "olive.passes.onnx.qnn.qnn_preprocess.QNNPreprocess" },
        "VitisAIQuantization": { "module_path": "olive.passes.onnx.vitis_ai_quantization.VitisAIQuantization" },
        "VitisQDQQuantizer": { "module_path": "olive.passes.onnx.vitis_ai.quantizer.VitisQDQQuantizer" },
        "VitisQOpQuantizer": { "module_path": "olive.passes.onnx.vitis_ai.quantizer.VitisQOpQuantizer" },
        "quantize_static": { "module_path": "olive.passes.onnx.vitis_ai.quantize.quantize_static" },
        "PowerOfTwoMethod": { "module_path": "olive.passes.onnx.vitis_ai.quant_utils.PowerOfTwoMethod" },
        "OpenVINOConversion": {
            "module_path": "olive.passes.openvino.conversion.OpenVINOConversion",
            "extra_dependencies": [ "openvino" ]
        },
        "OpenVINOQuantization": {
            "module_path": "olive.passes.openvino.quantization.OpenVINOQuantization",
            "extra_dependencies": [ "openvino" ]
        },
        "GptqQuantizer": {
            "module_path": "olive.passes.pytorch.gptq.GptqQuantizer",
            "module_dependencies": [ "auto-gptq", "optimum" ]
        },
        "AutoAWQQuantizer": {
            "module_path": "olive.passes.pytorch.autoawq.AutoAWQQuantizer",
            "module_dependencies": [ "autoawq" ]
        },
        "MergeAdapterWeights": { "module_path": "olive.passes.pytorch.merge_adapter_weights.MergeAdapterWeights" },
        "LoftQ": { "module_path": "olive.passes.pytorch.lora.LoftQ" },
        "LoRA": { "module_path": "olive.passes.pytorch.lora.LoRA", "extra_dependencies": [ "lora" ] },
        "PyTorchTensorParallel": { "module_path": "olive.passes.pytorch.tensor_parallel.PyTorchTensorParallel" },
        "QLoRA": { "module_path": "olive.passes.pytorch.lora.QLoRA", "extra_dependencies": [ "bnb", "lora" ] },
        "QuantizationAwareTraining": {
            "module_path": "olive.passes.pytorch.quantization_aware_training.QuantizationAwareTraining",
            "module_dependencies": [ "pytorch-lightning" ]
        },
        "SparseGPT": { "module_path": "olive.passes.pytorch.sparsegpt.SparseGPT" },
        "SliceGPT": { "module_path": "olive.passes.pytorch.slicegpt.SliceGPT" },
        "TorchTRTConversion": {
            "module_path": "olive.passes.pytorch.torch_trt_conversion.TorchTRTConversion",
            "extra_dependencies": [ "torch-tensorrt" ]
        },
        "QNNConversion": { "module_path": "olive.passes.qnn.conversion.QNNConversion" },
        "QNNModelLibGenerator": { "module_path": "olive.passes.qnn.model_lib_generator.QNNModelLibGenerator" },
        "QNNContextBinaryGenerator": {
            "module_path": "olive.passes.qnn.context_binary_generator.QNNContextBinaryGenerator"
        },
        "SNPEConversion": { "module_path": "olive.passes.snpe.conversion.SNPEConversion" },
        "SNPEQuantization": { "module_path": "olive.passes.snpe.quantization.SNPEQuantization" },
        "SNPEtoONNXConversion": { "module_path": "olive.passes.snpe.snpe_to_onnx.SNPEtoONNXConversion" },
        "NVModelOptQuantization": {
            "module_path": "olive.passes.onnx.nvmo_quantization.NVModelOptQuantization",
            "extra_dependencies": [ "nvmo" ]
        }
    },
    "extra_dependencies": {
        "azureml": [ "azure-ai-ml>=1.11.1", "azure-keyvault-secrets", "azure-identity", "azureml-fsspec" ],
        "docker": [ "docker" ],
        "cpu": [ "onnxruntime" ],
        "gpu": [ "onnxruntime-gpu" ],
        "directml": [ "onnxruntime-directml" ],
        "openvino": [ "openvino==2023.2.0", "nncf==2.7.0", "numpy<2.0" ],
        "tf": [ "tensorflow==1.15.0" ],
        "inc": [ "neural-compressor" ],
        "optimum": [ "optimum" ],
        "torch-tensorrt": [ "torch-tensorrt" ],
        "lora": [ "accelerate", "peft", "scipy" ],
        "bnb": [ "bitsandbytes" ],
        "ort-training": [ "onnxruntime-training", "torch-ort" ],
        "ort": [ "onnxruntime", "onnxruntime-directml", "onnxruntime-gpu", "onnxruntime-openvino", "numpy<2.0" ],
        "nvmo": [ "nvidia-modelopt~=0.11.0", "onnx-graphsurgeon" ]
    }
}<|MERGE_RESOLUTION|>--- conflicted
+++ resolved
@@ -3,24 +3,10 @@
         "AppendPrePostProcessingOps": {
             "module_path": "olive.passes.onnx.append_pre_post_processing_ops.AppendPrePostProcessingOps"
         },
-<<<<<<< HEAD
-        "AutoFusion": {
-            "module_path": "olive.passes.onnx.auto_fusion.AutoFusion"
-        },
-        "DynamicToFixedShape": {
-            "module_path": "olive.passes.onnx.dynamic_to_fixed_shape.DynamicToFixedShape"
-        },
-        "ExtractAdapters": {
-            "module_path": "olive.passes.onnx.extract_adapters.ExtractAdapters"
-        },
-        "ModelBuilder": {
-            "module_path": "olive.passes.onnx.model_builder.ModelBuilder"
-        },
-=======
+        "AutoFusion": { "module_path": "olive.passes.onnx.auto_fusion.AutoFusion" },
         "DynamicToFixedShape": { "module_path": "olive.passes.onnx.dynamic_to_fixed_shape.DynamicToFixedShape" },
         "ExtractAdapters": { "module_path": "olive.passes.onnx.extract_adapters.ExtractAdapters" },
         "ModelBuilder": { "module_path": "olive.passes.onnx.model_builder.ModelBuilder" },
->>>>>>> e7fe006f
         "IncDynamicQuantization": {
             "module_path": "olive.passes.onnx.inc_quantization.IncDynamicQuantization",
             "extra_dependencies": [ "inc" ]
