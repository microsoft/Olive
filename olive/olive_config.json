{
<<<<<<< HEAD
  "passes": {
    "AppendPrePostProcessingOps": {
      "module_path": "olive.passes.onnx.append_pre_post_processing_ops.AppendPrePostProcessingOps",
      "supported_providers": [ "*" ],
      "supported_accelerators": [ "*" ],
      "supported_precisions": [ "*" ],
      "supported_algorithms": [],
      "supported_quantization_encodings": []
=======
    "passes": {
        "AppendPrePostProcessingOps": {
            "module_path": "olive.passes.onnx.append_pre_post_processing_ops.AppendPrePostProcessingOps",
            "supported_providers": [ "*" ],
            "supported_accelerators": [ "*" ],
            "supported_precisions": [ "*" ],
            "supported_algorithms": [  ],
            "supported_quantization_encodings": [  ]
        },
        "ComposeOnnxModels": {
            "module_path": "olive.passes.onnx.compose.ComposeOnnxModels",
            "supported_providers": [ "*" ],
            "supported_accelerators": [ "*" ],
            "supported_precisions": [ "*" ],
            "supported_algorithms": [  ],
            "supported_quantization_encodings": [  ]
        },
        "DynamicToFixedShape": {
            "module_path": "olive.passes.onnx.dynamic_to_fixed_shape.DynamicToFixedShape",
            "supported_providers": [ "*" ],
            "supported_accelerators": [ "*" ],
            "supported_precisions": [ "*" ],
            "supported_algorithms": [  ],
            "supported_quantization_encodings": [  ]
        },
        "EPContextBinaryGenerator": {
            "module_path": "olive.passes.onnx.context_binary.EPContextBinaryGenerator",
            "supported_providers": [ "QNNExecutionProvider" ],
            "supported_accelerators": [ "npu" ],
            "supported_precisions": [ "*" ],
            "supported_algorithms": [  ],
            "supported_quantization_encodings": [  ],
            "run_on_target": true
        },
        "ExtractAdapters": {
            "module_path": "olive.passes.onnx.extract_adapters.ExtractAdapters",
            "supported_providers": [ "*" ],
            "supported_accelerators": [ "*" ],
            "supported_precisions": [ "*" ],
            "supported_algorithms": [  ],
            "supported_quantization_encodings": [  ]
        },
        "GraphSurgeries": {
            "module_path": "olive.passes.onnx.graph_surgeries.GraphSurgeries",
            "supported_providers": [ "*" ],
            "supported_accelerators": [ "*" ],
            "supported_precisions": [ "*" ],
            "supported_algorithms": [  ],
            "supported_quantization_encodings": [  ]
        },
        "ModelBuilder": {
            "module_path": "olive.passes.onnx.model_builder.ModelBuilder",
            "supported_providers": [ "*" ],
            "supported_accelerators": [ "*" ],
            "supported_precisions": [ "int4", "int8", "fp16", "fp32" ],
            "supported_algorithms": [  ],
            "supported_quantization_encodings": [  ]
        },
        "IncDynamicQuantization": {
            "module_path": "olive.passes.onnx.inc_quantization.IncDynamicQuantization",
            "supported_providers": [ "CPUExecutionProvider" ],
            "supported_accelerators": [ "cpu" ],
            "supported_precisions": [ "int4", "int8" ],
            "supported_algorithms": [ "gptq" ],
            "supported_quantization_encodings": [  ],
            "dataset": "dataset_not_required",
            "extra_dependencies": [ "inc" ],
            "run_on_target": true
        },
        "IncQuantization": {
            "module_path": "olive.passes.onnx.inc_quantization.IncQuantization",
            "supported_providers": [ "CPUExecutionProvider" ],
            "supported_accelerators": [ "cpu" ],
            "supported_precisions": [ "int4", "int8" ],
            "supported_algrithms": [ "gptq" ],
            "supported_quantization_encodings": [  ],
            "dataset": "dataset_optional",
            "extra_dependencies": [ "inc" ],
            "run_on_target": true
        },
        "IncStaticQuantization": {
            "module_path": "olive.passes.onnx.inc_quantization.IncStaticQuantization",
            "supported_providers": [ "CPUExecutionProvider" ],
            "supported_accelerators": [ "cpu" ],
            "supported_precisions": [ "int4", "int8" ],
            "supported_algorithms": [ "gptq" ],
            "supported_quantization_encodings": [  ],
            "extra_dependencies": [ "inc" ],
            "dataset": "dataset_required",
            "run_on_target": true
        },
        "InsertBeamSearch": {
            "module_path": "olive.passes.onnx.insert_beam_search.InsertBeamSearch",
            "supported_providers": [ "*" ],
            "supported_accelerators": [ "*" ],
            "supported_precisions": [ "*" ],
            "supported_algorithms": [  ],
            "supported_quantization_encodings": [  ]
        },
        "MatMulNBitsToQDQ": {
            "module_path": "olive.passes.onnx.mnb_to_qdq.MatMulNBitsToQDQ",
            "supported_providers": [ "*" ],
            "supported_accelerators": [ "*" ],
            "supported_precisions": [ "*" ],
            "supported_algorithms": [  ],
            "supported_quantization_encodings": [  ]
        },
        "MixedPrecisionOverrides": {
            "module_path": "olive.passes.onnx.mixed_precision_overrides.MixedPrecisionOverrides",
            "supported_providers": [ "QNNExecutionProvider" ],
            "supported_accelerators": [ "npu" ],
            "supported_precisions": [ "*" ],
            "supported_algorithms": [  ],
            "supported_quantization_encodings": [  ]
        },
        "MoEExpertsDistributor": {
            "module_path": "olive.passes.onnx.moe_experts_distributor.MoEExpertsDistributor",
            "supported_providers": [ "*" ],
            "supported_accelerators": [ "*" ],
            "supported_precisions": [ "*" ],
            "supported_algorithms": [  ],
            "supported_quantization_encodings": [  ]
        },
        "OnnxBnb4Quantization": {
            "module_path": "olive.passes.onnx.bnb_quantization.OnnxBnb4Quantization",
            "supported_providers": [ "CPUExecutionProvider" ],
            "supported_accelerators": [ "cpu" ],
            "supported_precisions": [ "fp4", "nf4" ],
            "supported_algorithms": [ "rtn" ],
            "supported_quantization_encodings": [  ]
        },
        "OnnxConversion": {
            "module_path": "olive.passes.onnx.conversion.OnnxConversion",
            "supported_providers": [ "*" ],
            "supported_accelerators": [ "*" ],
            "supported_precisions": [ "*" ],
            "supported_algorithms": [  ],
            "supported_quantization_encodings": [  ],
            "dataset": "dataset_optional"
        },
        "OnnxDynamicQuantization": {
            "module_path": "olive.passes.onnx.quantization.OnnxDynamicQuantization",
            "supported_providers": [ "CPUExecutionProvider" ],
            "supported_accelerators": [ "cpu" ],
            "supported_precisions": [ "int8", "uint8" ],
            "supported_algorithms": [ "rtn" ],
            "supported_quantization_encodings": [  ],
            "dataset": "dataset_not_required"
        },
        "OnnxFloatToFloat16": {
            "module_path": "olive.passes.onnx.float16_conversion.OnnxFloatToFloat16",
            "supported_providers": [ "CPUExecutionProvider" ],
            "supported_accelerators": [ "cpu" ],
            "supported_precisions": [ "fp16" ],
            "supported_algorithms": [  ],
            "supported_quantization_encodings": [  ]
        },
        "OnnxIODataTypeConverter": {
            "module_path": "olive.passes.onnx.io_datatype_converter.OnnxIODataTypeConverter",
            "supported_providers": [ "*" ],
            "supported_accelerators": [ "*" ],
            "supported_precisions": [ "*" ],
            "supported_algorithms": [  ],
            "supported_quantization_encodings": [  ]
        },
        "OnnxMatMul4Quantizer": {
            "module_path": "olive.passes.onnx.quantization.OnnxMatMul4Quantizer",
            "supported_providers": [ "CPUExecutionProvider", "CUDAExecutionProvider", "DmlExecutionProvider" ],
            "supported_accelerators": [ "cpu", "gpu" ],
            "supported_precisions": [ "int4" ],
            "supported_algorithms": [ "rtn", "hqq" ],
            "supported_quantization_encodings": [ "qdq" ]
        },
        "OnnxPeepholeOptimizer": {
            "module_path": "olive.passes.onnx.peephole_optimizer.OnnxPeepholeOptimizer",
            "supported_providers": [ "*" ],
            "supported_accelerators": [ "*" ],
            "supported_precisions": [ "*" ],
            "supported_algorithms": [  ],
            "supported_quantization_encodings": [  ],
            "extra_dependencies": [ "onnxoptimizer", "onnxscript" ]
        },
        "OnnxOpVersionConversion": {
            "module_path": "olive.passes.onnx.conversion.OnnxOpVersionConversion",
            "supported_providers": [ "*" ],
            "supported_accelerators": [ "*" ],
            "supported_precisions": [ "*" ],
            "supported_algorithms": [  ],
            "supported_quantization_encodings": [  ]
        },
        "OnnxScriptFusion": {
            "module_path": "olive.passes.onnx.onnxscript_fusion.OnnxScriptFusion",
            "supported_providers": [ "*" ],
            "supported_accelerators": [ "*" ],
            "supported_precisions": [ "*" ],
            "supported_algorithms": [  ],
            "supported_quantization_encodings": [  ]
        },
        "OnnxQuantization": {
            "module_path": "olive.passes.onnx.quantization.OnnxQuantization",
            "supported_providers": [ "CPUExecutionProvider" ],
            "supported_accelerators": [ "cpu" ],
            "supported_precisions": [ "int8" ],
            "supported_algorithms": [ "rtn" ],
            "supported_quantization_encodings": [  ],
            "dataset": "dataset_optional"
        },
        "OnnxStaticQuantization": {
            "module_path": "olive.passes.onnx.quantization.OnnxStaticQuantization",
            "supported_providers": [ "CPUExecutionProvider" ],
            "supported_accelerators": [ "cpu" ],
            "supported_precisions": [ "int8", "int16", "uint8", "uint16" ],
            "supported_algorithms": [ "rtn" ],
            "supported_quantization_encodings": [ "qdq" ],
            "dataset": "dataset_required"
        },
        "OptimumConversion": {
            "module_path": "olive.passes.onnx.optimum_conversion.OptimumConversion",
            "supported_providers": [ "*" ],
            "supported_accelerators": [ "*" ],
            "supported_precisions": [ "*" ],
            "extra_dependencies": [ "optimum" ],
            "supported_algorithms": [  ],
            "supported_quantization_encodings": [  ]
        },
        "OptimumMerging": {
            "module_path": "olive.passes.onnx.optimum_merging.OptimumMerging",
            "supported_providers": [ "*" ],
            "supported_accelerators": [ "*" ],
            "supported_precisions": [ "*" ],
            "supported_algorithms": [  ],
            "supported_quantization_encodings": [  ],
            "extra_dependencies": [ "optimum" ],
            "run_on_target": true
        },
        "OrtMixedPrecision": {
            "module_path": "olive.passes.onnx.mixed_precision.OrtMixedPrecision",
            "supported_providers": [ "CUDAExecutionProvider", "DmlExecutionProvider" ],
            "supported_accelerators": [ "gpu", "npu" ],
            "supported_precisions": [ "fp16" ],
            "supported_algorithms": [  ],
            "supported_quantization_encodings": [  ]
        },
        "OrtSessionParamsTuning": {
            "module_path": "olive.passes.onnx.session_params_tuning.OrtSessionParamsTuning",
            "supported_providers": [ "*" ],
            "supported_accelerators": [ "*" ],
            "supported_precisions": [ "*" ],
            "supported_algorithms": [  ],
            "supported_quantization_encodings": [  ],
            "module_dependencies": [ "psutil" ],
            "run_on_target": true
        },
        "OrtTransformersOptimization": {
            "module_path": "olive.passes.onnx.transformer_optimization.OrtTransformersOptimization",
            "supported_providers": [ "*" ],
            "supported_accelerators": [ "*" ],
            "supported_precisions": [ "*" ],
            "supported_algorithms": [  ],
            "supported_quantization_encodings": [  ]
        },
        "QNNPreprocess": {
            "module_path": "olive.passes.onnx.qnn.qnn_preprocess.QNNPreprocess",
            "supported_providers": [ "QNNExecutionProvider" ],
            "supported_accelerators": [ "npu" ],
            "supported_precisions": [ "*" ],
            "supported_algorithms": [  ],
            "supported_quantization_encodings": [  ]
        },
        "OnnxQuantizationPreprocess": {
            "module_path": "olive.passes.onnx.quantization.OnnxQuantizationPreprocess",
            "supported_providers": [ "*" ],
            "supported_accelerators": [ "*" ],
            "supported_precisions": [ "*" ],
            "supported_algorithms": [  ],
            "supported_quantization_encodings": [  ]
        },
        "VitisAIQuantization": {
            "module_path": "olive.passes.onnx.vitis_ai_quantization.VitisAIQuantization",
            "supported_providers": [ "VitisAIExecutionProvider" ],
            "supported_accelerators": [ "npu" ],
            "supported_precisions": [ "int8" ],
            "supported_algorithms": [  ],
            "supported_quantization_encodings": [  ],
            "run_on_target": true
        },
        "VitisQDQQuantizer": {
            "module_path": "olive.passes.onnx.vitis_ai.quantizer.VitisQDQQuantizer",
            "supported_providers": [ "VitisAIExecutionProvider" ],
            "supported_accelerators": [ "npu" ],
            "supported_precisions": [ "int8" ],
            "supported_algorithms": [  ],
            "supported_quantization_encodings": [ "qdq" ]
        },
        "VitisQOpQuantizer": {
            "module_path": "olive.passes.onnx.vitis_ai.quantizer.VitisQOpQuantizer",
            "supported_providers": [ "VitisAIExecutionProvider" ],
            "supported_accelerators": [ "npu" ],
            "supported_precisions": [ "int8" ],
            "supported_algorithms": [  ],
            "supported_quantization_encodings": [ "qop" ]
        },
        "PowerOfTwoMethod": {
            "module_path": "olive.passes.onnx.vitis_ai.quant_utils.PowerOfTwoMethod",
            "supported_providers": [ "*" ],
            "supported_accelerators": [ "*" ],
            "supported_precisions": [ "*" ],
            "supported_algorithms": [  ],
            "supported_quantization_encodings": [  ]
        },
        "SplitModel": {
            "module_path": "olive.passes.onnx.split.SplitModel",
            "supported_providers": [ "*" ],
            "supported_accelerators": [ "*" ],
            "supported_precisions": [ "*" ],
            "supported_algorithms": [  ],
            "supported_quantization_encodings": [  ]
        },
        "StaticLLM": {
            "module_path": "olive.passes.onnx.static_llm.StaticLLM",
            "supported_providers": [ "*" ],
            "supported_accelerators": [ "*" ],
            "supported_precisions": [ "*" ],
            "supported_algorithms": [  ],
            "supported_quantization_encodings": [  ]
        },
        "OpenVINOConversion": {
            "module_path": "olive.passes.openvino.conversion.OpenVINOConversion",
            "supported_providers": [ "*" ],
            "supported_accelerators": [ "*" ],
            "supported_precisions": [ "*" ],
            "supported_algorithms": [  ],
            "supported_quantization_encodings": [  ],
            "extra_dependencies": [ "openvino" ]
        },
        "OpenVINOQuantization": {
            "module_path": "olive.passes.openvino.quantization.OpenVINOQuantization",
            "supported_providers": [ "*" ],
            "supported_accelerators": [ "*" ],
            "supported_precisions": [ "*" ],
            "supported_algorithms": [  ],
            "supported_quantization_encodings": [  ],
            "extra_dependencies": [ "openvino" ]
        },
        "OpenVINOEncapsulation": {
            "module_path": "olive.passes.openvino.encapsulation.OpenVINOEncapsulation",
            "supported_providers": [ "OpenVINOExecutionProvider" ],
            "supported_accelerators": [ "*" ],
            "supported_precisions": [ "*" ],
            "supported_algorithms": [  ],
            "supported_quantization_encodings": [  ],
            "extra_dependencies": [ "openvino" ]
        },
        "OpenVINOIoUpdate": {
            "module_path": "olive.passes.openvino.io_update.OpenVINOIoUpdate",
            "supported_providers": [ "*" ],
            "supported_accelerators": [ "*" ],
            "supported_precisions": [ "*" ],
            "supported_algorithms": [  ],
            "supported_quantization_encodings": [  ],
            "extra_dependencies": [ "openvino" ]
        },
        "OpenVINOOptimumConversion": {
            "module_path": "olive.passes.openvino.optimum_intel.OpenVINOOptimumConversion",
            "supported_providers": [ "*" ],
            "supported_accelerators": [ "*" ],
            "supported_precisions": [ "*" ],
            "supported_algorithms": [  ],
            "supported_quantization_encodings": [  ],
            "extra_dependencies": [ "optimum-intel", "openvino" ]
        },
        "AutoAWQQuantizer": {
            "module_path": "olive.passes.pytorch.autoawq.AutoAWQQuantizer",
            "supported_providers": [ "*" ],
            "supported_accelerators": [ "*" ],
            "supported_precisions": [ "int4", "int8", "int16", "uint4", "uint8", "uint16" ],
            "supported_algorithms": [ "awq" ],
            "supported_quantization_encodings": [  ],
            "dataset": "dataset_optional",
            "module_dependencies": [ "autoawq" ]
        },
        "GptqQuantizer": {
            "module_path": "olive.passes.pytorch.gptq.GptqQuantizer",
            "supported_providers": [ "*" ],
            "supported_accelerators": [ "*" ],
            "supported_precisions": [ "int4", "int8", "int16", "uint4", "uint8", "uint16" ],
            "supported_algorithms": [ "gptq", "quarot", "spinquant" ],
            "supported_quantization_encodings": [  ],
            "dataset": "dataset_optional",
            "module_dependencies": [ "auto-gptq", "optimum" ]
        },
        "CaptureSplitInfo": {
            "module_path": "olive.passes.pytorch.capture_split_info.CaptureSplitInfo",
            "supported_providers": [ "*" ],
            "supported_accelerators": [ "*" ],
            "supported_precisions": [ "*" ],
            "supported_algorithms": [  ],
            "supported_quantization_encodings": [  ]
        },
        "MergeAdapterWeights": {
            "module_path": "olive.passes.pytorch.merge_adapter_weights.MergeAdapterWeights",
            "supported_providers": [ "*" ],
            "supported_accelerators": [ "*" ],
            "supported_precisions": [ "*" ],
            "supported_algorithms": [  ],
            "supported_quantization_encodings": [  ]
        },
        "LoftQ": {
            "module_path": "olive.passes.pytorch.lora.LoftQ",
            "supported_providers": [ "*" ],
            "supported_accelerators": [ "*" ],
            "supported_precisions": [ "*" ],
            "supported_algorithms": [  ],
            "supported_quantization_encodings": [  ]
        },
        "LoRA": {
            "module_path": "olive.passes.pytorch.lora.LoRA",
            "supported_providers": [ "*" ],
            "supported_accelerators": [ "*" ],
            "supported_precisions": [ "*" ],
            "extra_dependencies": [ "lora" ],
            "supported_algorithms": [  ],
            "supported_quantization_encodings": [  ]
        },
        "LoHa": {
            "module_path": "olive.passes.pytorch.lora.LoHa",
            "supported_providers": [ "*" ],
            "supported_accelerators": [ "*" ],
            "supported_precisions": [ "*" ],
            "extra_dependencies": [ "lora" ],
            "supported_algorithms": [  ],
            "supported_quantization_encodings": [  ]
        },
        "LoKr": {
            "module_path": "olive.passes.pytorch.lora.LoKr",
            "supported_providers": [ "*" ],
            "supported_accelerators": [ "*" ],
            "supported_precisions": [ "*" ],
            "extra_dependencies": [ "lora" ],
            "supported_algorithms": [  ],
            "supported_quantization_encodings": [  ]
        },
        "PyTorchTensorParallel": {
            "module_path": "olive.passes.pytorch.tensor_parallel.PyTorchTensorParallel",
            "supported_providers": [ "*" ],
            "supported_accelerators": [ "*" ],
            "supported_precisions": [ "*" ],
            "supported_algorithms": [  ],
            "supported_quantization_encodings": [  ]
        },
        "QLoRA": {
            "module_path": "olive.passes.pytorch.lora.QLoRA",
            "supported_providers": [ "*" ],
            "supported_accelerators": [ "*" ],
            "supported_precisions": [ "*" ],
            "extra_dependencies": [ "bnb", "lora" ],
            "supported_algorithms": [  ],
            "supported_quantization_encodings": [  ],
            "dataset": "dataset"
        },
        "DoRA": {
            "module_path": "olive.passes.pytorch.lora.DoRA",
            "supported_providers": [ "*" ],
            "supported_accelerators": [ "*" ],
            "supported_precisions": [ "*" ],
            "extra_dependencies": [ "bnb", "lora" ],
            "supported_algorithms": [  ],
            "supported_quantization_encodings": [  ]
        },
        "QuantizationAwareTraining": {
            "module_path": "olive.passes.pytorch.quantization_aware_training.QuantizationAwareTraining",
            "supported_providers": [ "*" ],
            "supported_accelerators": [ "*" ],
            "supported_precisions": [ "*" ],
            "module_dependencies": [ "pytorch-lightning" ],
            "supported_algorithms": [  ],
            "supported_quantization_encodings": [  ]
        },
        "QuaRot": {
            "module_path": "olive.passes.pytorch.rotate.QuaRot",
            "supported_providers": [ "*" ],
            "supported_accelerators": [ "*" ],
            "supported_precisions": [ "*" ],
            "supported_algorithms": [ "quarot" ],
            "supported_quantization_encodings": [  ],
            "dataset": "dataset_optional"
        },
        "SparseGPT": {
            "module_path": "olive.passes.pytorch.sparsegpt.SparseGPT",
            "supported_providers": [ "*" ],
            "supported_accelerators": [ "*" ],
            "supported_precisions": [ "*" ],
            "supported_algorithms": [  ],
            "supported_quantization_encodings": [  ]
        },
        "SpinQuant": {
            "module_path": "olive.passes.pytorch.rotate.SpinQuant",
            "supported_providers": [ "*" ],
            "supported_accelerators": [ "*" ],
            "supported_precisions": [ "*" ],
            "supported_algorithms": [ "spinquant" ],
            "supported_quantization_encodings": [  ],
            "dataset": "dataset_optional"
        },
        "SliceGPT": {
            "module_path": "olive.passes.pytorch.slicegpt.SliceGPT",
            "supported_providers": [ "*" ],
            "supported_accelerators": [ "*" ],
            "supported_precisions": [ "*" ],
            "supported_algorithms": [  ],
            "supported_quantization_encodings": [  ]
        },
        "TorchTRTConversion": {
            "module_path": "olive.passes.pytorch.torch_trt_conversion.TorchTRTConversion",
            "supported_providers": [ "*" ],
            "supported_accelerators": [ "*" ],
            "supported_precisions": [ "*" ],
            "extra_dependencies": [ "torch-tensorrt" ],
            "supported_algorithms": [  ],
            "supported_quantization_encodings": [  ]
        },
        "QNNConversion": {
            "module_path": "olive.passes.qnn.conversion.QNNConversion",
            "supported_providers": [ "*" ],
            "supported_accelerators": [ "*" ],
            "supported_precisions": [ "*" ],
            "supported_algorithms": [  ],
            "supported_quantization_encodings": [  ]
        },
        "QNNModelLibGenerator": {
            "module_path": "olive.passes.qnn.model_lib_generator.QNNModelLibGenerator",
            "supported_providers": [ "*" ],
            "supported_accelerators": [ "*" ],
            "supported_precisions": [ "*" ],
            "supported_algorithms": [  ],
            "supported_quantization_encodings": [  ]
        },
        "QNNContextBinaryGenerator": {
            "module_path": "olive.passes.qnn.context_binary_generator.QNNContextBinaryGenerator",
            "supported_providers": [ "*" ],
            "supported_accelerators": [ "*" ],
            "supported_precisions": [ "*" ],
            "supported_algorithms": [  ],
            "supported_quantization_encodings": [  ]
        },
        "SNPEConversion": {
            "module_path": "olive.passes.snpe.conversion.SNPEConversion",
            "supported_providers": [ "*" ],
            "supported_accelerators": [ "*" ],
            "supported_precisions": [ "*" ],
            "supported_algorithms": [  ],
            "supported_quantization_encodings": [  ]
        },
        "SNPEQuantization": {
            "module_path": "olive.passes.snpe.quantization.SNPEQuantization",
            "supported_providers": [ "*" ],
            "supported_accelerators": [ "*" ],
            "supported_precisions": [ "*" ],
            "supported_algorithms": [  ],
            "supported_quantization_encodings": [  ]
        },
        "SNPEtoONNXConversion": {
            "module_path": "olive.passes.snpe.snpe_to_onnx.SNPEtoONNXConversion",
            "supported_providers": [ "*" ],
            "supported_accelerators": [ "*" ],
            "supported_precisions": [ "*" ],
            "supported_algorithms": [  ],
            "supported_quantization_encodings": [  ]
        },
        "NVModelOptQuantization": {
            "module_path": "olive.passes.onnx.nvmo_quantization.NVModelOptQuantization",
            "supported_providers": [ "CUDAExecutionProvider" ],
            "supported_accelerators": [ "gpu" ],
            "supported_precisions": [ "int4", "int8", "fp8" ],
            "supported_algorithms": [ "awq" ],
            "supported_quantization_encodings": [  ],
            "extra_dependencies": [ "nvmo" ]
        }
>>>>>>> 69e3de54
    },
    "ComposeOnnxModels": {
      "module_path": "olive.passes.onnx.compose.ComposeOnnxModels",
      "supported_providers": [ "*" ],
      "supported_accelerators": [ "*" ],
      "supported_precisions": [ "*" ],
      "supported_algorithms": [],
      "supported_quantization_encodings": []
    },
    "DynamicToFixedShape": {
      "module_path": "olive.passes.onnx.dynamic_to_fixed_shape.DynamicToFixedShape",
      "supported_providers": [ "*" ],
      "supported_accelerators": [ "*" ],
      "supported_precisions": [ "*" ],
      "supported_algorithms": [],
      "supported_quantization_encodings": []
    },
    "EPContextBinaryGenerator": {
      "module_path": "olive.passes.onnx.context_binary.EPContextBinaryGenerator",
      "supported_providers": [ "QNNExecutionProvider" ],
      "supported_accelerators": [ "npu" ],
      "supported_precisions": [ "*" ],
      "supported_algorithms": [],
      "supported_quantization_encodings": [],
      "run_on_target": true
    },
    "ExtractAdapters": {
      "module_path": "olive.passes.onnx.extract_adapters.ExtractAdapters",
      "supported_providers": [ "*" ],
      "supported_accelerators": [ "*" ],
      "supported_precisions": [ "*" ],
      "supported_algorithms": [],
      "supported_quantization_encodings": []
    },
    "GraphSurgeries": {
      "module_path": "olive.passes.onnx.graph_surgeries.GraphSurgeries",
      "supported_providers": [ "*" ],
      "supported_accelerators": [ "*" ],
      "supported_precisions": [ "*" ],
      "supported_algorithms": [],
      "supported_quantization_encodings": []
    },
    "ModelBuilder": {
      "module_path": "olive.passes.onnx.model_builder.ModelBuilder",
      "supported_providers": [ "*" ],
      "supported_accelerators": [ "*" ],
      "supported_precisions": [ "int4", "int8", "fp16", "fp32" ],
      "supported_algorithms": [],
      "supported_quantization_encodings": []
    },
    "IncDynamicQuantization": {
      "module_path": "olive.passes.onnx.inc_quantization.IncDynamicQuantization",
      "supported_providers": [ "CPUExecutionProvider" ],
      "supported_accelerators": [ "cpu" ],
      "supported_precisions": [ "int4", "int8" ],
      "supported_algorithms": [ "gptq" ],
      "supported_quantization_encodings": [],
      "dataset": "dataset_not_required",
      "extra_dependencies": [ "inc" ],
      "run_on_target": true
    },
    "IncQuantization": {
      "module_path": "olive.passes.onnx.inc_quantization.IncQuantization",
      "supported_providers": [ "CPUExecutionProvider" ],
      "supported_accelerators": [ "cpu" ],
      "supported_precisions": [ "int4", "int8" ],
      "supported_algrithms": [ "gptq" ],
      "supported_quantization_encodings": [],
      "dataset": "dataset_optional",
      "extra_dependencies": [ "inc" ],
      "run_on_target": true
    },
    "IncStaticQuantization": {
      "module_path": "olive.passes.onnx.inc_quantization.IncStaticQuantization",
      "supported_providers": [ "CPUExecutionProvider" ],
      "supported_accelerators": [ "cpu" ],
      "supported_precisions": [ "int4", "int8" ],
      "supported_algorithms": [ "gptq" ],
      "supported_quantization_encodings": [],
      "extra_dependencies": [ "inc" ],
      "dataset": "dataset_required",
      "run_on_target": true
    },
    "InsertBeamSearch": {
      "module_path": "olive.passes.onnx.insert_beam_search.InsertBeamSearch",
      "supported_providers": [ "*" ],
      "supported_accelerators": [ "*" ],
      "supported_precisions": [ "*" ],
      "supported_algorithms": [],
      "supported_quantization_encodings": []
    },
    "MatMulNBitsToQDQ": {
      "module_path": "olive.passes.onnx.mnb_to_qdq.MatMulNBitsToQDQ",
      "supported_providers": [ "*" ],
      "supported_accelerators": [ "*" ],
      "supported_precisions": [ "*" ],
      "supported_algorithms": [],
      "supported_quantization_encodings": []
    },
    "MixedPrecisionOverrides": {
      "module_path": "olive.passes.onnx.mixed_precision_overrides.MixedPrecisionOverrides",
      "supported_providers": [ "QNNExecutionProvider" ],
      "supported_accelerators": [ "npu" ],
      "supported_precisions": [ "*" ],
      "supported_algorithms": [],
      "supported_quantization_encodings": []
    },
    "MoEExpertsDistributor": {
      "module_path": "olive.passes.onnx.moe_experts_distributor.MoEExpertsDistributor",
      "supported_providers": [ "*" ],
      "supported_accelerators": [ "*" ],
      "supported_precisions": [ "*" ],
      "supported_algorithms": [],
      "supported_quantization_encodings": []
    },
    "OnnxBnb4Quantization": {
      "module_path": "olive.passes.onnx.bnb_quantization.OnnxBnb4Quantization",
      "supported_providers": [ "CPUExecutionProvider" ],
      "supported_accelerators": [ "cpu" ],
      "supported_precisions": [ "fp4", "nf4" ],
      "supported_algorithms": [ "rtn" ],
      "supported_quantization_encodings": []
    },
    "OnnxConversion": {
      "module_path": "olive.passes.onnx.conversion.OnnxConversion",
      "supported_providers": [ "*" ],
      "supported_accelerators": [ "*" ],
      "supported_precisions": [ "*" ],
      "supported_algorithms": [],
      "supported_quantization_encodings": [],
      "dataset": "dataset_optional"
    },
    "OnnxDynamicQuantization": {
      "module_path": "olive.passes.onnx.quantization.OnnxDynamicQuantization",
      "supported_providers": [ "CPUExecutionProvider" ],
      "supported_accelerators": [ "cpu" ],
      "supported_precisions": [ "int8", "uint8" ],
      "supported_algorithms": [ "rtn" ],
      "supported_quantization_encodings": [],
      "dataset": "dataset_not_required"
    },
    "OnnxFloatToFloat16": {
      "module_path": "olive.passes.onnx.float16_conversion.OnnxFloatToFloat16",
      "supported_providers": [ "CPUExecutionProvider" ],
      "supported_accelerators": [ "cpu" ],
      "supported_precisions": [ "fp16" ],
      "supported_algorithms": [],
      "supported_quantization_encodings": []
    },
    "OnnxIODataTypeConverter": {
      "module_path": "olive.passes.onnx.io_datatype_converter.OnnxIODataTypeConverter",
      "supported_providers": [ "*" ],
      "supported_accelerators": [ "*" ],
      "supported_precisions": [ "*" ],
      "supported_algorithms": [],
      "supported_quantization_encodings": []
    },
    "OnnxMatMul4Quantizer": {
      "module_path": "olive.passes.onnx.quantization.OnnxMatMul4Quantizer",
      "supported_providers": [ "CPUExecutionProvider", "CUDAExecutionProvider", "DmlExecutionProvider" ],
      "supported_accelerators": [ "cpu", "gpu" ],
      "supported_precisions": [ "int4" ],
      "supported_algorithms": [ "rtn", "hqq" ],
      "supported_quantization_encodings": [ "qdq" ]
    },
    "OnnxPeepholeOptimizer": {
      "module_path": "olive.passes.onnx.peephole_optimizer.OnnxPeepholeOptimizer",
      "supported_providers": [ "*" ],
      "supported_accelerators": [ "*" ],
      "supported_precisions": [ "*" ],
      "supported_algorithms": [],
      "supported_quantization_encodings": [],
      "extra_dependencies": [ "onnxoptimizer", "onnxscript" ]
    },
    "OnnxOpVersionConversion": {
      "module_path": "olive.passes.onnx.conversion.OnnxOpVersionConversion",
      "supported_providers": [ "*" ],
      "supported_accelerators": [ "*" ],
      "supported_precisions": [ "*" ],
      "supported_algorithms": [],
      "supported_quantization_encodings": []
    },
    "OnnxScriptFusion": {
      "module_path": "olive.passes.onnx.onnxscript_fusion.OnnxScriptFusion",
      "supported_providers": [ "*" ],
      "supported_accelerators": [ "*" ],
      "supported_precisions": [ "*" ],
      "supported_algorithms": [],
      "supported_quantization_encodings": []
    },
    "OnnxQuantization": {
      "module_path": "olive.passes.onnx.quantization.OnnxQuantization",
      "supported_providers": [ "CPUExecutionProvider" ],
      "supported_accelerators": [ "cpu" ],
      "supported_precisions": [ "int8" ],
      "supported_algorithms": [ "rtn" ],
      "supported_quantization_encodings": [],
      "dataset": "dataset_optional"
    },
    "OnnxStaticQuantization": {
      "module_path": "olive.passes.onnx.quantization.OnnxStaticQuantization",
      "supported_providers": [ "CPUExecutionProvider" ],
      "supported_accelerators": [ "cpu" ],
      "supported_precisions": [ "int8", "int16", "uint8", "uint16" ],
      "supported_algorithms": [ "rtn" ],
      "supported_quantization_encodings": [ "qdq" ],
      "dataset": "dataset_required"
    },
    "OptimumConversion": {
      "module_path": "olive.passes.onnx.optimum_conversion.OptimumConversion",
      "supported_providers": [ "*" ],
      "supported_accelerators": [ "*" ],
      "supported_precisions": [ "*" ],
      "extra_dependencies": [ "optimum" ],
      "supported_algorithms": [],
      "supported_quantization_encodings": []
    },
    "OptimumMerging": {
      "module_path": "olive.passes.onnx.optimum_merging.OptimumMerging",
      "supported_providers": [ "*" ],
      "supported_accelerators": [ "*" ],
      "supported_precisions": [ "*" ],
      "supported_algorithms": [],
      "supported_quantization_encodings": [],
      "extra_dependencies": [ "optimum" ],
      "run_on_target": true
    },
    "OrtMixedPrecision": {
      "module_path": "olive.passes.onnx.mixed_precision.OrtMixedPrecision",
      "supported_providers": [ "CUDAExecutionProvider", "DmlExecutionProvider" ],
      "supported_accelerators": [ "gpu", "npu" ],
      "supported_precisions": [ "fp16" ],
      "supported_algorithms": [],
      "supported_quantization_encodings": []
    },
    "OrtSessionParamsTuning": {
      "module_path": "olive.passes.onnx.session_params_tuning.OrtSessionParamsTuning",
      "supported_providers": [ "*" ],
      "supported_accelerators": [ "*" ],
      "supported_precisions": [ "*" ],
      "supported_algorithms": [],
      "supported_quantization_encodings": [],
      "module_dependencies": [ "psutil" ],
      "run_on_target": true
    },
    "OrtTransformersOptimization": {
      "module_path": "olive.passes.onnx.transformer_optimization.OrtTransformersOptimization",
      "supported_providers": [ "*" ],
      "supported_accelerators": [ "*" ],
      "supported_precisions": [ "*" ],
      "supported_algorithms": [],
      "supported_quantization_encodings": []
    },
    "QNNPreprocess": {
      "module_path": "olive.passes.onnx.qnn.qnn_preprocess.QNNPreprocess",
      "supported_providers": [ "QNNExecutionProvider" ],
      "supported_accelerators": [ "npu" ],
      "supported_precisions": [ "*" ],
      "supported_algorithms": [],
      "supported_quantization_encodings": []
    },
    "OnnxQuantizationPreprocess": {
      "module_path": "olive.passes.onnx.quantization.OnnxQuantizationPreprocess",
      "supported_providers": [ "*" ],
      "supported_accelerators": [ "*" ],
      "supported_precisions": [ "*" ],
      "supported_algorithms": [],
      "supported_quantization_encodings": []
    },
    "VitisAIQuantization": {
      "module_path": "olive.passes.onnx.vitis_ai_quantization.VitisAIQuantization",
      "supported_providers": [ "VitisAIExecutionProvider" ],
      "supported_accelerators": [ "npu" ],
      "supported_precisions": [ "int8" ],
      "supported_algorithms": [],
      "supported_quantization_encodings": [],
      "run_on_target": true
    },
    "VitisQDQQuantizer": {
      "module_path": "olive.passes.onnx.vitis_ai.quantizer.VitisQDQQuantizer",
      "supported_providers": [ "VitisAIExecutionProvider" ],
      "supported_accelerators": [ "npu" ],
      "supported_precisions": [ "int8" ],
      "supported_algorithms": [],
      "supported_quantization_encodings": [ "qdq" ]
    },
    "VitisQOpQuantizer": {
      "module_path": "olive.passes.onnx.vitis_ai.quantizer.VitisQOpQuantizer",
      "supported_providers": [ "VitisAIExecutionProvider" ],
      "supported_accelerators": [ "npu" ],
      "supported_precisions": [ "int8" ],
      "supported_algorithms": [],
      "supported_quantization_encodings": [ "qop" ]
    },
    "PowerOfTwoMethod": {
      "module_path": "olive.passes.onnx.vitis_ai.quant_utils.PowerOfTwoMethod",
      "supported_providers": [ "*" ],
      "supported_accelerators": [ "*" ],
      "supported_precisions": [ "*" ],
      "supported_algorithms": [],
      "supported_quantization_encodings": []
    },
    "SplitModel": {
      "module_path": "olive.passes.onnx.split.SplitModel",
      "supported_providers": [ "*" ],
      "supported_accelerators": [ "*" ],
      "supported_precisions": [ "*" ],
      "supported_algorithms": [],
      "supported_quantization_encodings": []
    },
    "StaticLLM": {
      "module_path": "olive.passes.onnx.static_llm.StaticLLM",
      "supported_providers": [ "*" ],
      "supported_accelerators": [ "*" ],
      "supported_precisions": [ "*" ],
      "supported_algorithms": [],
      "supported_quantization_encodings": []
    },
    "OpenVINOConversion": {
      "module_path": "olive.passes.openvino.conversion.OpenVINOConversion",
      "supported_providers": [ "*" ],
      "supported_accelerators": [ "*" ],
      "supported_precisions": [ "*" ],
      "supported_algorithms": [],
      "supported_quantization_encodings": [],
      "extra_dependencies": [ "openvino" ]
    },
    "OpenVINOQuantization": {
      "module_path": "olive.passes.openvino.quantization.OpenVINOQuantization",
      "supported_providers": [ "*" ],
      "supported_accelerators": [ "*" ],
      "supported_precisions": [ "*" ],
      "supported_algorithms": [],
      "supported_quantization_encodings": [],
      "extra_dependencies": [ "openvino" ]
    },
    "AutoAWQQuantizer": {
      "module_path": "olive.passes.pytorch.autoawq.AutoAWQQuantizer",
      "supported_providers": [ "*" ],
      "supported_accelerators": [ "*" ],
      "supported_precisions": [ "int4", "int8", "int16", "uint4", "uint8", "uint16" ],
      "supported_algorithms": [ "awq" ],
      "supported_quantization_encodings": [],
      "dataset": "dataset_optional",
      "module_dependencies": [ "autoawq" ]
    },
    "GptqQuantizer": {
      "module_path": "olive.passes.pytorch.gptq.GptqQuantizer",
      "supported_providers": [ "*" ],
      "supported_accelerators": [ "*" ],
      "supported_precisions": [ "int4", "int8", "int16", "uint4", "uint8", "uint16" ],
      "supported_algorithms": [ "gptq", "quarot", "spinquant" ],
      "supported_quantization_encodings": [],
      "dataset": "dataset_optional",
      "module_dependencies": [ "auto-gptq", "optimum" ]
    },
    "CaptureSplitInfo": {
      "module_path": "olive.passes.pytorch.capture_split_info.CaptureSplitInfo",
      "supported_providers": [ "*" ],
      "supported_accelerators": [ "*" ],
      "supported_precisions": [ "*" ],
      "supported_algorithms": [],
      "supported_quantization_encodings": []
    },
    "MergeAdapterWeights": {
      "module_path": "olive.passes.pytorch.merge_adapter_weights.MergeAdapterWeights",
      "supported_providers": [ "*" ],
      "supported_accelerators": [ "*" ],
      "supported_precisions": [ "*" ],
      "supported_algorithms": [],
      "supported_quantization_encodings": []
    },
    "LoftQ": {
      "module_path": "olive.passes.pytorch.lora.LoftQ",
      "supported_providers": [ "*" ],
      "supported_accelerators": [ "*" ],
      "supported_precisions": [ "*" ],
      "supported_algorithms": [],
      "supported_quantization_encodings": []
    },
    "LoRA": {
      "module_path": "olive.passes.pytorch.lora.LoRA",
      "supported_providers": [ "*" ],
      "supported_accelerators": [ "*" ],
      "supported_precisions": [ "*" ],
      "extra_dependencies": [ "lora" ],
      "supported_algorithms": [],
      "supported_quantization_encodings": []
    },
    "LoHa": {
      "module_path": "olive.passes.pytorch.lora.LoHa",
      "supported_providers": [ "*" ],
      "supported_accelerators": [ "*" ],
      "supported_precisions": [ "*" ],
      "extra_dependencies": [ "lora" ],
      "supported_algorithms": [],
      "supported_quantization_encodings": []
    },
    "LoKr": {
      "module_path": "olive.passes.pytorch.lora.LoKr",
      "supported_providers": [ "*" ],
      "supported_accelerators": [ "*" ],
      "supported_precisions": [ "*" ],
      "extra_dependencies": [ "lora" ],
      "supported_algorithms": [],
      "supported_quantization_encodings": []
    },
    "PyTorchTensorParallel": {
      "module_path": "olive.passes.pytorch.tensor_parallel.PyTorchTensorParallel",
      "supported_providers": [ "*" ],
      "supported_accelerators": [ "*" ],
      "supported_precisions": [ "*" ],
      "supported_algorithms": [],
      "supported_quantization_encodings": []
    },
    "QLoRA": {
      "module_path": "olive.passes.pytorch.lora.QLoRA",
      "supported_providers": [ "*" ],
      "supported_accelerators": [ "*" ],
      "supported_precisions": [ "*" ],
      "extra_dependencies": [ "bnb", "lora" ],
      "supported_algorithms": [],
      "supported_quantization_encodings": [],
      "dataset": "dataset"
    },
    "DoRA": {
      "module_path": "olive.passes.pytorch.lora.DoRA",
      "supported_providers": [ "*" ],
      "supported_accelerators": [ "*" ],
      "supported_precisions": [ "*" ],
      "extra_dependencies": [ "bnb", "lora" ],
      "supported_algorithms": [],
      "supported_quantization_encodings": []
    },
    "QuantizationAwareTraining": {
      "module_path": "olive.passes.pytorch.quantization_aware_training.QuantizationAwareTraining",
      "supported_providers": [ "*" ],
      "supported_accelerators": [ "*" ],
      "supported_precisions": [ "*" ],
      "module_dependencies": [ "pytorch-lightning" ],
      "supported_algorithms": [],
      "supported_quantization_encodings": []
    },
    "QuaRot": {
      "module_path": "olive.passes.pytorch.rotate.QuaRot",
      "supported_providers": [ "*" ],
      "supported_accelerators": [ "*" ],
      "supported_precisions": [ "*" ],
      "supported_algorithms": [ "quarot" ],
      "supported_quantization_encodings": [],
      "dataset": "dataset_optional"
    },
    "SparseGPT": {
      "module_path": "olive.passes.pytorch.sparsegpt.SparseGPT",
      "supported_providers": [ "*" ],
      "supported_accelerators": [ "*" ],
      "supported_precisions": [ "*" ],
      "supported_algorithms": [],
      "supported_quantization_encodings": []
    },
    "SpinQuant": {
      "module_path": "olive.passes.pytorch.rotate.SpinQuant",
      "supported_providers": [ "*" ],
      "supported_accelerators": [ "*" ],
      "supported_precisions": [ "*" ],
      "supported_algorithms": [ "spinquant" ],
      "supported_quantization_encodings": [],
      "dataset": "dataset_optional"
    },
    "SliceGPT": {
      "module_path": "olive.passes.pytorch.slicegpt.SliceGPT",
      "supported_providers": [ "*" ],
      "supported_accelerators": [ "*" ],
      "supported_precisions": [ "*" ],
      "supported_algorithms": [],
      "supported_quantization_encodings": []
    },
    "TorchTRTConversion": {
      "module_path": "olive.passes.pytorch.torch_trt_conversion.TorchTRTConversion",
      "supported_providers": [ "*" ],
      "supported_accelerators": [ "*" ],
      "supported_precisions": [ "*" ],
      "extra_dependencies": [ "torch-tensorrt" ],
      "supported_algorithms": [],
      "supported_quantization_encodings": []
    },
    "QNNConversion": {
      "module_path": "olive.passes.qnn.conversion.QNNConversion",
      "supported_providers": [ "*" ],
      "supported_accelerators": [ "*" ],
      "supported_precisions": [ "*" ],
      "supported_algorithms": [],
      "supported_quantization_encodings": []
    },
    "QNNModelLibGenerator": {
      "module_path": "olive.passes.qnn.model_lib_generator.QNNModelLibGenerator",
      "supported_providers": [ "*" ],
      "supported_accelerators": [ "*" ],
      "supported_precisions": [ "*" ],
      "supported_algorithms": [],
      "supported_quantization_encodings": []
    },
    "QNNContextBinaryGenerator": {
      "module_path": "olive.passes.qnn.context_binary_generator.QNNContextBinaryGenerator",
      "supported_providers": [ "*" ],
      "supported_accelerators": [ "*" ],
      "supported_precisions": [ "*" ],
      "supported_algorithms": [],
      "supported_quantization_encodings": []
    },
    "SNPEConversion": {
      "module_path": "olive.passes.snpe.conversion.SNPEConversion",
      "supported_providers": [ "*" ],
      "supported_accelerators": [ "*" ],
      "supported_precisions": [ "*" ],
      "supported_algorithms": [],
      "supported_quantization_encodings": []
    },
    "SNPEQuantization": {
      "module_path": "olive.passes.snpe.quantization.SNPEQuantization",
      "supported_providers": [ "*" ],
      "supported_accelerators": [ "*" ],
      "supported_precisions": [ "*" ],
      "supported_algorithms": [],
      "supported_quantization_encodings": []
    },
    "SNPEtoONNXConversion": {
      "module_path": "olive.passes.snpe.snpe_to_onnx.SNPEtoONNXConversion",
      "supported_providers": [ "*" ],
      "supported_accelerators": [ "*" ],
      "supported_precisions": [ "*" ],
      "supported_algorithms": [],
      "supported_quantization_encodings": []
    },
    "NVModelOptQuantization": {
      "module_path": "olive.passes.onnx.nvmo_quantization.NVModelOptQuantization",
      "supported_providers": [ "CUDAExecutionProvider" ],
      "supported_accelerators": [ "gpu" ],
      "supported_precisions": [ "int4", "int8", "fp8" ],
      "supported_algorithms": [ "awq" ],
      "supported_quantization_encodings": [],
      "extra_dependencies": [ "nvmo" ]
    },
    "TrtMatMulToConvTransform": {
      "module_path": "olive.passes.onnx.tensorrt.trt_dla_transforms.TrtMatMulToConvTransform",
      "supported_providers": [ "TensorrtExecutionProvider" ],
      "supported_accelerators": [ "gpu" ],
      "supported_precisions": [ "*" ],
      "supported_algorithms": [],
      "supported_quantization_encodings": [],
      "extra_dependencies": [ "onnxscript" ]
    }
  },
    "extra_dependencies": {
        "auto-opt": [ "optimum" ],
        "azureml": [ "azure-ai-ml>=1.11.1", "azure-keyvault-secrets", "azure-identity", "azureml-fsspec" ],
        "bnb": [ "bitsandbytes", "triton" ],
        "capture-onnx-graph": [ "optimum" ],
        "cpu": [ "onnxruntime" ],
        "directml": [ "onnxruntime-directml" ],
        "docker": [ "docker" ],
        "shared-cache": [ "azure-identity", "azure-storage-blob" ],
        "finetune": [ "optimum", "accelerate>=0.30.0", "peft", "scipy", "bitsandbytes", "triton" ],
        "flash-attn": [ "flash_attn" ],
        "gpu": [ "onnxruntime-gpu" ],
        "inc": [ "neural-compressor" ],
        "lora": [ "accelerate>=0.30.0", "peft", "scipy" ],
        "nvmo": [ "nvidia-modelopt", "onnx-graphsurgeon", "datasets>=2.14.4", "cppimport==22.8.2" ],
        "openvino": [ "openvino>=2025.1.0", "nncf>=2.16.0", "numpy<2.0" ],
        "optimum": [ "optimum" ],
        "optimum-intel": [ "optimum[openvino]" ],
        "qnn": [ "onnxruntime-qnn" ],
        "tf": [ "tensorflow==1.15.0" ],
        "torch-tensorrt": [ "torch-tensorrt" ],
        "tune-session-params": [ "psutil" ]
    }
}<|MERGE_RESOLUTION|>--- conflicted
+++ resolved
@@ -1,5 +1,4 @@
 {
-<<<<<<< HEAD
   "passes": {
     "AppendPrePostProcessingOps": {
       "module_path": "olive.passes.onnx.append_pre_post_processing_ops.AppendPrePostProcessingOps",
@@ -8,586 +7,6 @@
       "supported_precisions": [ "*" ],
       "supported_algorithms": [],
       "supported_quantization_encodings": []
-=======
-    "passes": {
-        "AppendPrePostProcessingOps": {
-            "module_path": "olive.passes.onnx.append_pre_post_processing_ops.AppendPrePostProcessingOps",
-            "supported_providers": [ "*" ],
-            "supported_accelerators": [ "*" ],
-            "supported_precisions": [ "*" ],
-            "supported_algorithms": [  ],
-            "supported_quantization_encodings": [  ]
-        },
-        "ComposeOnnxModels": {
-            "module_path": "olive.passes.onnx.compose.ComposeOnnxModels",
-            "supported_providers": [ "*" ],
-            "supported_accelerators": [ "*" ],
-            "supported_precisions": [ "*" ],
-            "supported_algorithms": [  ],
-            "supported_quantization_encodings": [  ]
-        },
-        "DynamicToFixedShape": {
-            "module_path": "olive.passes.onnx.dynamic_to_fixed_shape.DynamicToFixedShape",
-            "supported_providers": [ "*" ],
-            "supported_accelerators": [ "*" ],
-            "supported_precisions": [ "*" ],
-            "supported_algorithms": [  ],
-            "supported_quantization_encodings": [  ]
-        },
-        "EPContextBinaryGenerator": {
-            "module_path": "olive.passes.onnx.context_binary.EPContextBinaryGenerator",
-            "supported_providers": [ "QNNExecutionProvider" ],
-            "supported_accelerators": [ "npu" ],
-            "supported_precisions": [ "*" ],
-            "supported_algorithms": [  ],
-            "supported_quantization_encodings": [  ],
-            "run_on_target": true
-        },
-        "ExtractAdapters": {
-            "module_path": "olive.passes.onnx.extract_adapters.ExtractAdapters",
-            "supported_providers": [ "*" ],
-            "supported_accelerators": [ "*" ],
-            "supported_precisions": [ "*" ],
-            "supported_algorithms": [  ],
-            "supported_quantization_encodings": [  ]
-        },
-        "GraphSurgeries": {
-            "module_path": "olive.passes.onnx.graph_surgeries.GraphSurgeries",
-            "supported_providers": [ "*" ],
-            "supported_accelerators": [ "*" ],
-            "supported_precisions": [ "*" ],
-            "supported_algorithms": [  ],
-            "supported_quantization_encodings": [  ]
-        },
-        "ModelBuilder": {
-            "module_path": "olive.passes.onnx.model_builder.ModelBuilder",
-            "supported_providers": [ "*" ],
-            "supported_accelerators": [ "*" ],
-            "supported_precisions": [ "int4", "int8", "fp16", "fp32" ],
-            "supported_algorithms": [  ],
-            "supported_quantization_encodings": [  ]
-        },
-        "IncDynamicQuantization": {
-            "module_path": "olive.passes.onnx.inc_quantization.IncDynamicQuantization",
-            "supported_providers": [ "CPUExecutionProvider" ],
-            "supported_accelerators": [ "cpu" ],
-            "supported_precisions": [ "int4", "int8" ],
-            "supported_algorithms": [ "gptq" ],
-            "supported_quantization_encodings": [  ],
-            "dataset": "dataset_not_required",
-            "extra_dependencies": [ "inc" ],
-            "run_on_target": true
-        },
-        "IncQuantization": {
-            "module_path": "olive.passes.onnx.inc_quantization.IncQuantization",
-            "supported_providers": [ "CPUExecutionProvider" ],
-            "supported_accelerators": [ "cpu" ],
-            "supported_precisions": [ "int4", "int8" ],
-            "supported_algrithms": [ "gptq" ],
-            "supported_quantization_encodings": [  ],
-            "dataset": "dataset_optional",
-            "extra_dependencies": [ "inc" ],
-            "run_on_target": true
-        },
-        "IncStaticQuantization": {
-            "module_path": "olive.passes.onnx.inc_quantization.IncStaticQuantization",
-            "supported_providers": [ "CPUExecutionProvider" ],
-            "supported_accelerators": [ "cpu" ],
-            "supported_precisions": [ "int4", "int8" ],
-            "supported_algorithms": [ "gptq" ],
-            "supported_quantization_encodings": [  ],
-            "extra_dependencies": [ "inc" ],
-            "dataset": "dataset_required",
-            "run_on_target": true
-        },
-        "InsertBeamSearch": {
-            "module_path": "olive.passes.onnx.insert_beam_search.InsertBeamSearch",
-            "supported_providers": [ "*" ],
-            "supported_accelerators": [ "*" ],
-            "supported_precisions": [ "*" ],
-            "supported_algorithms": [  ],
-            "supported_quantization_encodings": [  ]
-        },
-        "MatMulNBitsToQDQ": {
-            "module_path": "olive.passes.onnx.mnb_to_qdq.MatMulNBitsToQDQ",
-            "supported_providers": [ "*" ],
-            "supported_accelerators": [ "*" ],
-            "supported_precisions": [ "*" ],
-            "supported_algorithms": [  ],
-            "supported_quantization_encodings": [  ]
-        },
-        "MixedPrecisionOverrides": {
-            "module_path": "olive.passes.onnx.mixed_precision_overrides.MixedPrecisionOverrides",
-            "supported_providers": [ "QNNExecutionProvider" ],
-            "supported_accelerators": [ "npu" ],
-            "supported_precisions": [ "*" ],
-            "supported_algorithms": [  ],
-            "supported_quantization_encodings": [  ]
-        },
-        "MoEExpertsDistributor": {
-            "module_path": "olive.passes.onnx.moe_experts_distributor.MoEExpertsDistributor",
-            "supported_providers": [ "*" ],
-            "supported_accelerators": [ "*" ],
-            "supported_precisions": [ "*" ],
-            "supported_algorithms": [  ],
-            "supported_quantization_encodings": [  ]
-        },
-        "OnnxBnb4Quantization": {
-            "module_path": "olive.passes.onnx.bnb_quantization.OnnxBnb4Quantization",
-            "supported_providers": [ "CPUExecutionProvider" ],
-            "supported_accelerators": [ "cpu" ],
-            "supported_precisions": [ "fp4", "nf4" ],
-            "supported_algorithms": [ "rtn" ],
-            "supported_quantization_encodings": [  ]
-        },
-        "OnnxConversion": {
-            "module_path": "olive.passes.onnx.conversion.OnnxConversion",
-            "supported_providers": [ "*" ],
-            "supported_accelerators": [ "*" ],
-            "supported_precisions": [ "*" ],
-            "supported_algorithms": [  ],
-            "supported_quantization_encodings": [  ],
-            "dataset": "dataset_optional"
-        },
-        "OnnxDynamicQuantization": {
-            "module_path": "olive.passes.onnx.quantization.OnnxDynamicQuantization",
-            "supported_providers": [ "CPUExecutionProvider" ],
-            "supported_accelerators": [ "cpu" ],
-            "supported_precisions": [ "int8", "uint8" ],
-            "supported_algorithms": [ "rtn" ],
-            "supported_quantization_encodings": [  ],
-            "dataset": "dataset_not_required"
-        },
-        "OnnxFloatToFloat16": {
-            "module_path": "olive.passes.onnx.float16_conversion.OnnxFloatToFloat16",
-            "supported_providers": [ "CPUExecutionProvider" ],
-            "supported_accelerators": [ "cpu" ],
-            "supported_precisions": [ "fp16" ],
-            "supported_algorithms": [  ],
-            "supported_quantization_encodings": [  ]
-        },
-        "OnnxIODataTypeConverter": {
-            "module_path": "olive.passes.onnx.io_datatype_converter.OnnxIODataTypeConverter",
-            "supported_providers": [ "*" ],
-            "supported_accelerators": [ "*" ],
-            "supported_precisions": [ "*" ],
-            "supported_algorithms": [  ],
-            "supported_quantization_encodings": [  ]
-        },
-        "OnnxMatMul4Quantizer": {
-            "module_path": "olive.passes.onnx.quantization.OnnxMatMul4Quantizer",
-            "supported_providers": [ "CPUExecutionProvider", "CUDAExecutionProvider", "DmlExecutionProvider" ],
-            "supported_accelerators": [ "cpu", "gpu" ],
-            "supported_precisions": [ "int4" ],
-            "supported_algorithms": [ "rtn", "hqq" ],
-            "supported_quantization_encodings": [ "qdq" ]
-        },
-        "OnnxPeepholeOptimizer": {
-            "module_path": "olive.passes.onnx.peephole_optimizer.OnnxPeepholeOptimizer",
-            "supported_providers": [ "*" ],
-            "supported_accelerators": [ "*" ],
-            "supported_precisions": [ "*" ],
-            "supported_algorithms": [  ],
-            "supported_quantization_encodings": [  ],
-            "extra_dependencies": [ "onnxoptimizer", "onnxscript" ]
-        },
-        "OnnxOpVersionConversion": {
-            "module_path": "olive.passes.onnx.conversion.OnnxOpVersionConversion",
-            "supported_providers": [ "*" ],
-            "supported_accelerators": [ "*" ],
-            "supported_precisions": [ "*" ],
-            "supported_algorithms": [  ],
-            "supported_quantization_encodings": [  ]
-        },
-        "OnnxScriptFusion": {
-            "module_path": "olive.passes.onnx.onnxscript_fusion.OnnxScriptFusion",
-            "supported_providers": [ "*" ],
-            "supported_accelerators": [ "*" ],
-            "supported_precisions": [ "*" ],
-            "supported_algorithms": [  ],
-            "supported_quantization_encodings": [  ]
-        },
-        "OnnxQuantization": {
-            "module_path": "olive.passes.onnx.quantization.OnnxQuantization",
-            "supported_providers": [ "CPUExecutionProvider" ],
-            "supported_accelerators": [ "cpu" ],
-            "supported_precisions": [ "int8" ],
-            "supported_algorithms": [ "rtn" ],
-            "supported_quantization_encodings": [  ],
-            "dataset": "dataset_optional"
-        },
-        "OnnxStaticQuantization": {
-            "module_path": "olive.passes.onnx.quantization.OnnxStaticQuantization",
-            "supported_providers": [ "CPUExecutionProvider" ],
-            "supported_accelerators": [ "cpu" ],
-            "supported_precisions": [ "int8", "int16", "uint8", "uint16" ],
-            "supported_algorithms": [ "rtn" ],
-            "supported_quantization_encodings": [ "qdq" ],
-            "dataset": "dataset_required"
-        },
-        "OptimumConversion": {
-            "module_path": "olive.passes.onnx.optimum_conversion.OptimumConversion",
-            "supported_providers": [ "*" ],
-            "supported_accelerators": [ "*" ],
-            "supported_precisions": [ "*" ],
-            "extra_dependencies": [ "optimum" ],
-            "supported_algorithms": [  ],
-            "supported_quantization_encodings": [  ]
-        },
-        "OptimumMerging": {
-            "module_path": "olive.passes.onnx.optimum_merging.OptimumMerging",
-            "supported_providers": [ "*" ],
-            "supported_accelerators": [ "*" ],
-            "supported_precisions": [ "*" ],
-            "supported_algorithms": [  ],
-            "supported_quantization_encodings": [  ],
-            "extra_dependencies": [ "optimum" ],
-            "run_on_target": true
-        },
-        "OrtMixedPrecision": {
-            "module_path": "olive.passes.onnx.mixed_precision.OrtMixedPrecision",
-            "supported_providers": [ "CUDAExecutionProvider", "DmlExecutionProvider" ],
-            "supported_accelerators": [ "gpu", "npu" ],
-            "supported_precisions": [ "fp16" ],
-            "supported_algorithms": [  ],
-            "supported_quantization_encodings": [  ]
-        },
-        "OrtSessionParamsTuning": {
-            "module_path": "olive.passes.onnx.session_params_tuning.OrtSessionParamsTuning",
-            "supported_providers": [ "*" ],
-            "supported_accelerators": [ "*" ],
-            "supported_precisions": [ "*" ],
-            "supported_algorithms": [  ],
-            "supported_quantization_encodings": [  ],
-            "module_dependencies": [ "psutil" ],
-            "run_on_target": true
-        },
-        "OrtTransformersOptimization": {
-            "module_path": "olive.passes.onnx.transformer_optimization.OrtTransformersOptimization",
-            "supported_providers": [ "*" ],
-            "supported_accelerators": [ "*" ],
-            "supported_precisions": [ "*" ],
-            "supported_algorithms": [  ],
-            "supported_quantization_encodings": [  ]
-        },
-        "QNNPreprocess": {
-            "module_path": "olive.passes.onnx.qnn.qnn_preprocess.QNNPreprocess",
-            "supported_providers": [ "QNNExecutionProvider" ],
-            "supported_accelerators": [ "npu" ],
-            "supported_precisions": [ "*" ],
-            "supported_algorithms": [  ],
-            "supported_quantization_encodings": [  ]
-        },
-        "OnnxQuantizationPreprocess": {
-            "module_path": "olive.passes.onnx.quantization.OnnxQuantizationPreprocess",
-            "supported_providers": [ "*" ],
-            "supported_accelerators": [ "*" ],
-            "supported_precisions": [ "*" ],
-            "supported_algorithms": [  ],
-            "supported_quantization_encodings": [  ]
-        },
-        "VitisAIQuantization": {
-            "module_path": "olive.passes.onnx.vitis_ai_quantization.VitisAIQuantization",
-            "supported_providers": [ "VitisAIExecutionProvider" ],
-            "supported_accelerators": [ "npu" ],
-            "supported_precisions": [ "int8" ],
-            "supported_algorithms": [  ],
-            "supported_quantization_encodings": [  ],
-            "run_on_target": true
-        },
-        "VitisQDQQuantizer": {
-            "module_path": "olive.passes.onnx.vitis_ai.quantizer.VitisQDQQuantizer",
-            "supported_providers": [ "VitisAIExecutionProvider" ],
-            "supported_accelerators": [ "npu" ],
-            "supported_precisions": [ "int8" ],
-            "supported_algorithms": [  ],
-            "supported_quantization_encodings": [ "qdq" ]
-        },
-        "VitisQOpQuantizer": {
-            "module_path": "olive.passes.onnx.vitis_ai.quantizer.VitisQOpQuantizer",
-            "supported_providers": [ "VitisAIExecutionProvider" ],
-            "supported_accelerators": [ "npu" ],
-            "supported_precisions": [ "int8" ],
-            "supported_algorithms": [  ],
-            "supported_quantization_encodings": [ "qop" ]
-        },
-        "PowerOfTwoMethod": {
-            "module_path": "olive.passes.onnx.vitis_ai.quant_utils.PowerOfTwoMethod",
-            "supported_providers": [ "*" ],
-            "supported_accelerators": [ "*" ],
-            "supported_precisions": [ "*" ],
-            "supported_algorithms": [  ],
-            "supported_quantization_encodings": [  ]
-        },
-        "SplitModel": {
-            "module_path": "olive.passes.onnx.split.SplitModel",
-            "supported_providers": [ "*" ],
-            "supported_accelerators": [ "*" ],
-            "supported_precisions": [ "*" ],
-            "supported_algorithms": [  ],
-            "supported_quantization_encodings": [  ]
-        },
-        "StaticLLM": {
-            "module_path": "olive.passes.onnx.static_llm.StaticLLM",
-            "supported_providers": [ "*" ],
-            "supported_accelerators": [ "*" ],
-            "supported_precisions": [ "*" ],
-            "supported_algorithms": [  ],
-            "supported_quantization_encodings": [  ]
-        },
-        "OpenVINOConversion": {
-            "module_path": "olive.passes.openvino.conversion.OpenVINOConversion",
-            "supported_providers": [ "*" ],
-            "supported_accelerators": [ "*" ],
-            "supported_precisions": [ "*" ],
-            "supported_algorithms": [  ],
-            "supported_quantization_encodings": [  ],
-            "extra_dependencies": [ "openvino" ]
-        },
-        "OpenVINOQuantization": {
-            "module_path": "olive.passes.openvino.quantization.OpenVINOQuantization",
-            "supported_providers": [ "*" ],
-            "supported_accelerators": [ "*" ],
-            "supported_precisions": [ "*" ],
-            "supported_algorithms": [  ],
-            "supported_quantization_encodings": [  ],
-            "extra_dependencies": [ "openvino" ]
-        },
-        "OpenVINOEncapsulation": {
-            "module_path": "olive.passes.openvino.encapsulation.OpenVINOEncapsulation",
-            "supported_providers": [ "OpenVINOExecutionProvider" ],
-            "supported_accelerators": [ "*" ],
-            "supported_precisions": [ "*" ],
-            "supported_algorithms": [  ],
-            "supported_quantization_encodings": [  ],
-            "extra_dependencies": [ "openvino" ]
-        },
-        "OpenVINOIoUpdate": {
-            "module_path": "olive.passes.openvino.io_update.OpenVINOIoUpdate",
-            "supported_providers": [ "*" ],
-            "supported_accelerators": [ "*" ],
-            "supported_precisions": [ "*" ],
-            "supported_algorithms": [  ],
-            "supported_quantization_encodings": [  ],
-            "extra_dependencies": [ "openvino" ]
-        },
-        "OpenVINOOptimumConversion": {
-            "module_path": "olive.passes.openvino.optimum_intel.OpenVINOOptimumConversion",
-            "supported_providers": [ "*" ],
-            "supported_accelerators": [ "*" ],
-            "supported_precisions": [ "*" ],
-            "supported_algorithms": [  ],
-            "supported_quantization_encodings": [  ],
-            "extra_dependencies": [ "optimum-intel", "openvino" ]
-        },
-        "AutoAWQQuantizer": {
-            "module_path": "olive.passes.pytorch.autoawq.AutoAWQQuantizer",
-            "supported_providers": [ "*" ],
-            "supported_accelerators": [ "*" ],
-            "supported_precisions": [ "int4", "int8", "int16", "uint4", "uint8", "uint16" ],
-            "supported_algorithms": [ "awq" ],
-            "supported_quantization_encodings": [  ],
-            "dataset": "dataset_optional",
-            "module_dependencies": [ "autoawq" ]
-        },
-        "GptqQuantizer": {
-            "module_path": "olive.passes.pytorch.gptq.GptqQuantizer",
-            "supported_providers": [ "*" ],
-            "supported_accelerators": [ "*" ],
-            "supported_precisions": [ "int4", "int8", "int16", "uint4", "uint8", "uint16" ],
-            "supported_algorithms": [ "gptq", "quarot", "spinquant" ],
-            "supported_quantization_encodings": [  ],
-            "dataset": "dataset_optional",
-            "module_dependencies": [ "auto-gptq", "optimum" ]
-        },
-        "CaptureSplitInfo": {
-            "module_path": "olive.passes.pytorch.capture_split_info.CaptureSplitInfo",
-            "supported_providers": [ "*" ],
-            "supported_accelerators": [ "*" ],
-            "supported_precisions": [ "*" ],
-            "supported_algorithms": [  ],
-            "supported_quantization_encodings": [  ]
-        },
-        "MergeAdapterWeights": {
-            "module_path": "olive.passes.pytorch.merge_adapter_weights.MergeAdapterWeights",
-            "supported_providers": [ "*" ],
-            "supported_accelerators": [ "*" ],
-            "supported_precisions": [ "*" ],
-            "supported_algorithms": [  ],
-            "supported_quantization_encodings": [  ]
-        },
-        "LoftQ": {
-            "module_path": "olive.passes.pytorch.lora.LoftQ",
-            "supported_providers": [ "*" ],
-            "supported_accelerators": [ "*" ],
-            "supported_precisions": [ "*" ],
-            "supported_algorithms": [  ],
-            "supported_quantization_encodings": [  ]
-        },
-        "LoRA": {
-            "module_path": "olive.passes.pytorch.lora.LoRA",
-            "supported_providers": [ "*" ],
-            "supported_accelerators": [ "*" ],
-            "supported_precisions": [ "*" ],
-            "extra_dependencies": [ "lora" ],
-            "supported_algorithms": [  ],
-            "supported_quantization_encodings": [  ]
-        },
-        "LoHa": {
-            "module_path": "olive.passes.pytorch.lora.LoHa",
-            "supported_providers": [ "*" ],
-            "supported_accelerators": [ "*" ],
-            "supported_precisions": [ "*" ],
-            "extra_dependencies": [ "lora" ],
-            "supported_algorithms": [  ],
-            "supported_quantization_encodings": [  ]
-        },
-        "LoKr": {
-            "module_path": "olive.passes.pytorch.lora.LoKr",
-            "supported_providers": [ "*" ],
-            "supported_accelerators": [ "*" ],
-            "supported_precisions": [ "*" ],
-            "extra_dependencies": [ "lora" ],
-            "supported_algorithms": [  ],
-            "supported_quantization_encodings": [  ]
-        },
-        "PyTorchTensorParallel": {
-            "module_path": "olive.passes.pytorch.tensor_parallel.PyTorchTensorParallel",
-            "supported_providers": [ "*" ],
-            "supported_accelerators": [ "*" ],
-            "supported_precisions": [ "*" ],
-            "supported_algorithms": [  ],
-            "supported_quantization_encodings": [  ]
-        },
-        "QLoRA": {
-            "module_path": "olive.passes.pytorch.lora.QLoRA",
-            "supported_providers": [ "*" ],
-            "supported_accelerators": [ "*" ],
-            "supported_precisions": [ "*" ],
-            "extra_dependencies": [ "bnb", "lora" ],
-            "supported_algorithms": [  ],
-            "supported_quantization_encodings": [  ],
-            "dataset": "dataset"
-        },
-        "DoRA": {
-            "module_path": "olive.passes.pytorch.lora.DoRA",
-            "supported_providers": [ "*" ],
-            "supported_accelerators": [ "*" ],
-            "supported_precisions": [ "*" ],
-            "extra_dependencies": [ "bnb", "lora" ],
-            "supported_algorithms": [  ],
-            "supported_quantization_encodings": [  ]
-        },
-        "QuantizationAwareTraining": {
-            "module_path": "olive.passes.pytorch.quantization_aware_training.QuantizationAwareTraining",
-            "supported_providers": [ "*" ],
-            "supported_accelerators": [ "*" ],
-            "supported_precisions": [ "*" ],
-            "module_dependencies": [ "pytorch-lightning" ],
-            "supported_algorithms": [  ],
-            "supported_quantization_encodings": [  ]
-        },
-        "QuaRot": {
-            "module_path": "olive.passes.pytorch.rotate.QuaRot",
-            "supported_providers": [ "*" ],
-            "supported_accelerators": [ "*" ],
-            "supported_precisions": [ "*" ],
-            "supported_algorithms": [ "quarot" ],
-            "supported_quantization_encodings": [  ],
-            "dataset": "dataset_optional"
-        },
-        "SparseGPT": {
-            "module_path": "olive.passes.pytorch.sparsegpt.SparseGPT",
-            "supported_providers": [ "*" ],
-            "supported_accelerators": [ "*" ],
-            "supported_precisions": [ "*" ],
-            "supported_algorithms": [  ],
-            "supported_quantization_encodings": [  ]
-        },
-        "SpinQuant": {
-            "module_path": "olive.passes.pytorch.rotate.SpinQuant",
-            "supported_providers": [ "*" ],
-            "supported_accelerators": [ "*" ],
-            "supported_precisions": [ "*" ],
-            "supported_algorithms": [ "spinquant" ],
-            "supported_quantization_encodings": [  ],
-            "dataset": "dataset_optional"
-        },
-        "SliceGPT": {
-            "module_path": "olive.passes.pytorch.slicegpt.SliceGPT",
-            "supported_providers": [ "*" ],
-            "supported_accelerators": [ "*" ],
-            "supported_precisions": [ "*" ],
-            "supported_algorithms": [  ],
-            "supported_quantization_encodings": [  ]
-        },
-        "TorchTRTConversion": {
-            "module_path": "olive.passes.pytorch.torch_trt_conversion.TorchTRTConversion",
-            "supported_providers": [ "*" ],
-            "supported_accelerators": [ "*" ],
-            "supported_precisions": [ "*" ],
-            "extra_dependencies": [ "torch-tensorrt" ],
-            "supported_algorithms": [  ],
-            "supported_quantization_encodings": [  ]
-        },
-        "QNNConversion": {
-            "module_path": "olive.passes.qnn.conversion.QNNConversion",
-            "supported_providers": [ "*" ],
-            "supported_accelerators": [ "*" ],
-            "supported_precisions": [ "*" ],
-            "supported_algorithms": [  ],
-            "supported_quantization_encodings": [  ]
-        },
-        "QNNModelLibGenerator": {
-            "module_path": "olive.passes.qnn.model_lib_generator.QNNModelLibGenerator",
-            "supported_providers": [ "*" ],
-            "supported_accelerators": [ "*" ],
-            "supported_precisions": [ "*" ],
-            "supported_algorithms": [  ],
-            "supported_quantization_encodings": [  ]
-        },
-        "QNNContextBinaryGenerator": {
-            "module_path": "olive.passes.qnn.context_binary_generator.QNNContextBinaryGenerator",
-            "supported_providers": [ "*" ],
-            "supported_accelerators": [ "*" ],
-            "supported_precisions": [ "*" ],
-            "supported_algorithms": [  ],
-            "supported_quantization_encodings": [  ]
-        },
-        "SNPEConversion": {
-            "module_path": "olive.passes.snpe.conversion.SNPEConversion",
-            "supported_providers": [ "*" ],
-            "supported_accelerators": [ "*" ],
-            "supported_precisions": [ "*" ],
-            "supported_algorithms": [  ],
-            "supported_quantization_encodings": [  ]
-        },
-        "SNPEQuantization": {
-            "module_path": "olive.passes.snpe.quantization.SNPEQuantization",
-            "supported_providers": [ "*" ],
-            "supported_accelerators": [ "*" ],
-            "supported_precisions": [ "*" ],
-            "supported_algorithms": [  ],
-            "supported_quantization_encodings": [  ]
-        },
-        "SNPEtoONNXConversion": {
-            "module_path": "olive.passes.snpe.snpe_to_onnx.SNPEtoONNXConversion",
-            "supported_providers": [ "*" ],
-            "supported_accelerators": [ "*" ],
-            "supported_precisions": [ "*" ],
-            "supported_algorithms": [  ],
-            "supported_quantization_encodings": [  ]
-        },
-        "NVModelOptQuantization": {
-            "module_path": "olive.passes.onnx.nvmo_quantization.NVModelOptQuantization",
-            "supported_providers": [ "CUDAExecutionProvider" ],
-            "supported_accelerators": [ "gpu" ],
-            "supported_precisions": [ "int4", "int8", "fp8" ],
-            "supported_algorithms": [ "awq" ],
-            "supported_quantization_encodings": [  ],
-            "extra_dependencies": [ "nvmo" ]
-        }
->>>>>>> 69e3de54
     },
     "ComposeOnnxModels": {
       "module_path": "olive.passes.onnx.compose.ComposeOnnxModels",
@@ -923,6 +342,33 @@
       "supported_algorithms": [],
       "supported_quantization_encodings": [],
       "extra_dependencies": [ "openvino" ]
+    },
+    "OpenVINOEncapsulation": {
+      "module_path": "olive.passes.openvino.encapsulation.OpenVINOEncapsulation",
+      "supported_providers": [ "OpenVINOExecutionProvider" ],
+      "supported_accelerators": [ "*" ],
+      "supported_precisions": [ "*" ],
+      "supported_algorithms": [],
+      "supported_quantization_encodings": [],
+      "extra_dependencies": [ "openvino" ]
+    },
+    "OpenVINOIoUpdate": {
+      "module_path": "olive.passes.openvino.io_update.OpenVINOIoUpdate",
+      "supported_providers": [ "*" ],
+      "supported_accelerators": [ "*" ],
+      "supported_precisions": [ "*" ],
+      "supported_algorithms": [],
+      "supported_quantization_encodings": [],
+      "extra_dependencies": [ "openvino" ]
+    },
+    "OpenVINOOptimumConversion": {
+      "module_path": "olive.passes.openvino.optimum_intel.OpenVINOOptimumConversion",
+      "supported_providers": [ "*" ],
+      "supported_accelerators": [ "*" ],
+      "supported_precisions": [ "*" ],
+      "supported_algorithms": [],
+      "supported_quantization_encodings": [],
+      "extra_dependencies": [ "optimum-intel", "openvino" ]
     },
     "AutoAWQQuantizer": {
       "module_path": "olive.passes.pytorch.autoawq.AutoAWQQuantizer",
