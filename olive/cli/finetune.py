# -------------------------------------------------------------------------
# Copyright (c) Microsoft Corporation. All rights reserved.
# Licensed under the MIT License.
# --------------------------------------------------------------------------
import codecs
import logging
import re
import tempfile
from argparse import ArgumentParser
from copy import deepcopy
from pathlib import Path
from typing import ClassVar, Dict, Union

from olive.cli.base import BaseOliveCLICommand, add_remote_options, is_remote_run, update_remote_option
from olive.common.utils import hardlink_copy_dir, set_nested_dict_value, set_tempdir

logger = logging.getLogger(__name__)


class FineTuneCommand(BaseOliveCLICommand):
    allow_unknown_args: ClassVar[bool] = True

    @staticmethod
    def register_subcommand(parser: ArgumentParser):
        sub_parser = parser.add_parser(
            "finetune",
            help=(
                "Fine-tune a model on a dataset using peft and optimize the model for ONNX Runtime with adapters as"
                " inputs. Huggingface training arguments can be provided along with the defined options."
            ),
        )
        # TODO(jambayk): option to list/install required dependencies?
        sub_parser.add_argument(
            "--precision",
            type=str,
            default="float16",
            choices=["float16", "float32"],
            help="The precision of the optimized model and adapters.",
        )

        # Model options
        model_group = sub_parser.add_argument_group("model options")
        model_group.add_argument(
            "-m",
            "--model_name_or_path",
            type=str,
            required=True,
            help=(
                "The model checkpoint for weights initialization. If using an AzureML Registry model, provide the model"
                " path as 'registry_name:model_name:version'."
            ),
        )
        model_group.add_argument(
            "--trust_remote_code", action="store_true", help="Trust remote code when loading a model."
        )
        model_group.add_argument(
            "--torch_dtype",
            type=str,
            default="bfloat16",
            choices=["bfloat16", "float16", "float32"],
            help="The torch dtype to use for training.",
        )
        # Dataset options
        dataset_group = sub_parser.add_argument_group("dataset options")
        dataset_group.add_argument(
            "-d",
            "--data_name",
            type=str,
            required=True,
            help="The dataset name.",
        )
        # TODO(jambayk): currently only supports single file or list of files, support mapping
        dataset_group.add_argument(
            "--data_files", type=str, help="The dataset files. If multiple files, separate by comma."
        )
        dataset_group.add_argument("--train_split", type=str, default="train", help="The split to use for training.")
        dataset_group.add_argument(
            "--eval_split",
            default="",
            help="The dataset split to evaluate on.",
        )
        text_group = dataset_group.add_mutually_exclusive_group(required=True)
        text_group.add_argument(
            "--text_field",
            type=str,
            help="The text field to use for fine-tuning.",
        )
        text_group.add_argument(
            "--text_template",
            # using special string type to allow for escaped characters like \n
            type=unescaped_str,
            help=r"Template to generate text field from. E.g. '### Question: {prompt} \n### Answer: {response}'",
        )
        dataset_group.add_argument(
            "--max_seq_len",
            type=int,
            default=1024,
            help="Maximum sequence length for the data.",
        )
        # LoRA options
        lora_group = sub_parser.add_argument_group("lora options")
        lora_group.add_argument(
            "--method",
            type=str,
            default="lora",
            choices=["lora", "qlora"],
            help="The method to use for fine-tuning",
        )
        lora_group.add_argument(
            "--lora_r",
            type=int,
            default=64,
            help="LoRA R value.",
        )
        lora_group.add_argument(
            "--lora_alpha",
            type=int,
            default=16,
            help="LoRA alpha value.",
        )
        # peft doesn't know about phi3, should we set it ourself in the lora pass based on model type?
        lora_group.add_argument(
            "--target_modules", type=str, help="The target modules for LoRA. If multiple, separate by comma."
        )

        # directory options
        sub_parser.add_argument("-o", "--output_path", type=str, default="optimized-model", help="Output path")
        sub_parser.add_argument(
            "--tempdir", default=None, type=str, help="Root directory for tempfile directories and files"
        )
        # TODO(jambayk): what about checkpoint_dir and resume from checkpoint support? clean checkpoint dir?
        sub_parser.add_argument("--clean", action="store_true", help="Run in a clean cache directory")

<<<<<<< HEAD
        # remote options
        add_remote_options(sub_parser)
=======
        # AzureML options
        remote_group = sub_parser.add_argument_group("remote options")
        remote_group.add_argument(
            "--azureml_config",
            type=str,
            help=(
                "Path to the azureml config file for remote run. Recommended to log in using `az login` before running."
            ),
        )
        remote_group.add_argument(
            "--azureml_cluster",
            type=str,
            help="The azureml cluster to use for remote run. Must be provided if using azureml_config.",
        )
        remote_group.add_argument(
            "--azureml_keyvault",
            type=str,
            help=(
                "The azureml keyvault with huggingface token to use for remote run. Refer to"
                " https://microsoft.github.io/Olive/features/huggingface_model_optimization.html#huggingface-login for"
                " more details."
            ),
        )
        # Cloud cache doesn't support azureml resources yet, only hf-id
        model_group.add_argument(
            "--use_ort_genai", action="store_true", help="Use OnnxRuntie generate() API to run the model"
        )
>>>>>>> 610a3b57

        sub_parser.set_defaults(func=FineTuneCommand)

    def run(self):
        from olive.workflows import run as olive_run

        set_tempdir(self.args.tempdir)

        with tempfile.TemporaryDirectory() as tempdir:
            run_config = self.get_run_config(tempdir)

            olive_run(run_config)

            if is_remote_run(self.args):
                # TODO(jambayk): point user to datastore with outputs or download outputs
                # both are not implemented yet
                return

            # need to improve the output structure of olive run
            output_path = Path(self.args.output_path)
            output_path.mkdir(parents=True, exist_ok=True)
            hardlink_copy_dir(Path(tempdir) / "-".join(run_config["passes"].keys()) / "gpu-cuda_model", output_path)

            logger.info("Model and adapters saved to %s", output_path.resolve())

    def parse_training_args(self) -> Dict:
        if not self.unknown_args:
            return {}

        from transformers import HfArgumentParser, TrainingArguments

        arg_keys = {el[2:] for el in self.unknown_args if el.startswith("--")}
        parser = HfArgumentParser(TrainingArguments)
        # output_dir is required by the parser
        training_args = parser.parse_args(
            [*(["--output_dir", "dummy"] if "output_dir" not in arg_keys else []), *self.unknown_args]
        )

        return {k: v for k, v in vars(training_args).items() if k in arg_keys}

    def get_run_config(self, tempdir: str) -> Dict:
        load_key = ("data_configs", 0, "load_dataset_config")
        preprocess_key = ("data_configs", 0, "pre_process_data_config")
        finetune_key = ("passes", "f")
        to_replace = [
            (("input_model", "model_path"), self.get_model_name_or_path()),
            ((*load_key, "data_name"), self.args.data_name),
            ((*load_key, "split"), self.args.train_split),
            (
                (*load_key, "data_files"),
                self.args.data_files.split(",") if self.args.data_files else None,
            ),
            ((*preprocess_key, "text_cols"), self.args.text_field),
            ((*preprocess_key, "text_template"), self.args.text_template),
            ((*preprocess_key, "max_seq_len"), self.args.max_seq_len),
            ((*finetune_key, "type"), self.args.method),
            ((*finetune_key, "torch_dtype"), self.args.torch_dtype),
            ((*finetune_key, "training_args"), self.parse_training_args()),
            ((*finetune_key, "lora_r"), self.args.lora_r),
            ((*finetune_key, "lora_alpha"), self.args.lora_alpha),
            (("passes", "o", "float16"), self.args.precision == "float16"),
            # make the mapping of precisions better
            (("passes", "m", "precision"), "fp16" if self.args.precision == "float16" else "fp32"),
            (("clean_cache",), self.args.clean),
            ("output_dir", tempdir),
        ]
        if self.args.trust_remote_code:
            to_replace.append((("input_model", "load_kwargs", "trust_remote_code"), True))
        if self.args.method == "lora" and self.args.target_modules:
            to_replace.append(((*finetune_key, "target_modules"), self.args.target_modules.split(",")))

        config = deepcopy(TEMPLATE)
        for keys, value in to_replace:
            if value is None:
                continue
            set_nested_dict_value(config, keys, value)

        if self.args.eval_split:
            eval_data_config = deepcopy(config["data_configs"][0])
            eval_data_config["name"] = "eval_data"
            eval_data_config["load_dataset_config"]["split"] = self.args.eval_split
            config["data_configs"].append(eval_data_config)
            config["passes"]["f"]["eval_data_config"] = "eval_data"

<<<<<<< HEAD
        update_remote_option(config, self.args, "fintuine", tempdir)
=======
        if not self.args.use_ort_genai:
            del config["passes"]["m"]

        if self.args.azureml_config:
            assert self.args.azureml_cluster, "AzureML cluster must be provided if using azureml_config."

            # set the workflow id to be unique
            # add before setting up the remote host since that's independent of the workflow
            config["workflow_id"] = f"finetune-{hash_dict(config)}"

            with open(self.args.azureml_config) as f:
                azureml_client = json.load(f)
                # don't use managed identity credential, instead use azure cli login or interactive login
                azureml_client["default_auth_params"] = {"exclude_managed_identity_credential": True}
                config["azureml_client"] = azureml_client

            # update config for azureml run
            config["systems"]["aml_system"] = aml_system = deepcopy(AZUREML_SYSTEM_TEMPLATE)
            aml_system["aml_compute"] = self.args.azureml_cluster

            # set up keyvault for huggingface token
            if self.args.azureml_keyvault:
                azureml_client["keyvault_name"] = self.args.azureml_keyvault
                aml_system["hf_token"] = True

            conda_file_path = Path(tempdir) / "conda_gpu.yaml"
            with open(conda_file_path, "w") as f:
                yaml.dump(CONDA_CONFIG, f)
            aml_system["aml_docker_config"]["conda_file_path"] = str(conda_file_path)

            # set the workflow host to azureml
            config["workflow_host"] = "aml_system"

>>>>>>> 610a3b57
        return config

    def get_model_name_or_path(self) -> Union[str, Dict]:
        pattern = r"(?P<registry_name>[^:]+):(?P<model_name>[^:]+):(?P<version>[^:]+)"
        match = re.match(pattern, self.args.model_name_or_path)
        if not match:
            return self.args.model_name_or_path

        return {
            "type": "azureml_registry_model",
            "registry_name": match.group("registry_name"),
            "name": match.group("model_name"),
            "version": match.group("version"),
        }


TEMPLATE = {
    "input_model": {"type": "HfModel", "load_kwargs": {"attn_implementation": "eager"}},
    "systems": {
        "local_system": {
            "type": "LocalSystem",
            # will just use cuda ep now, only genai metadata is not agnostic to ep
            # revisit once model builder supports lora adapters
            "accelerators": [{"device": "gpu", "execution_providers": ["CUDAExecutionProvider"]}],
        }
    },
    "data_configs": [
        {
            "name": "train_data",
            "type": "HuggingfaceContainer",
            "load_dataset_config": {},
            "pre_process_data_config": {},
        }
    ],
    "passes": {
        "f": {"train_data_config": "train_data"},
        # TODO(jambayk): migrate to model builder once it supports lora adapters
        # the models produced here are not fully optimized
        "c": {
            "type": "OnnxConversion",
            "target_opset": 17,
            "torch_dtype": "float32",
            "save_metadata_for_token_generation": True,
        },
        "o": {
            "type": "OrtTransformersOptimization",
            "model_type": "gpt2",
            "opt_level": 0,
            "keep_io_types": False,
        },
        "e": {"type": "ExtractAdapters"},
        "m": {"type": "ModelBuilder", "metadata_only": True},
    },
    "host": "local_system",
    "target": "local_system",
}

AZUREML_SYSTEM_TEMPLATE = {
    "type": "AzureML",
    "accelerators": [{"device": "GPU", "execution_providers": ["CUDAExecutionProvider"]}],
    "aml_docker_config": {"base_image": "mcr.microsoft.com/azureml/openmpi4.1.0-cuda11.8-cudnn8-ubuntu22.04"},
}


def unescaped_str(arg_str):
    return codecs.decode(arg_str, "unicode_escape")<|MERGE_RESOLUTION|>--- conflicted
+++ resolved
@@ -60,6 +60,10 @@
             choices=["bfloat16", "float16", "float32"],
             help="The torch dtype to use for training.",
         )
+        model_group.add_argument(
+            "--use_ort_genai", action="store_true", help="Use OnnxRuntie generate() API to run the model"
+        )
+
         # Dataset options
         dataset_group = sub_parser.add_argument_group("dataset options")
         dataset_group.add_argument(
@@ -131,38 +135,8 @@
         # TODO(jambayk): what about checkpoint_dir and resume from checkpoint support? clean checkpoint dir?
         sub_parser.add_argument("--clean", action="store_true", help="Run in a clean cache directory")
 
-<<<<<<< HEAD
         # remote options
         add_remote_options(sub_parser)
-=======
-        # AzureML options
-        remote_group = sub_parser.add_argument_group("remote options")
-        remote_group.add_argument(
-            "--azureml_config",
-            type=str,
-            help=(
-                "Path to the azureml config file for remote run. Recommended to log in using `az login` before running."
-            ),
-        )
-        remote_group.add_argument(
-            "--azureml_cluster",
-            type=str,
-            help="The azureml cluster to use for remote run. Must be provided if using azureml_config.",
-        )
-        remote_group.add_argument(
-            "--azureml_keyvault",
-            type=str,
-            help=(
-                "The azureml keyvault with huggingface token to use for remote run. Refer to"
-                " https://microsoft.github.io/Olive/features/huggingface_model_optimization.html#huggingface-login for"
-                " more details."
-            ),
-        )
-        # Cloud cache doesn't support azureml resources yet, only hf-id
-        model_group.add_argument(
-            "--use_ort_genai", action="store_true", help="Use OnnxRuntie generate() API to run the model"
-        )
->>>>>>> 610a3b57
 
         sub_parser.set_defaults(func=FineTuneCommand)
 
@@ -247,43 +221,11 @@
             config["data_configs"].append(eval_data_config)
             config["passes"]["f"]["eval_data_config"] = "eval_data"
 
-<<<<<<< HEAD
-        update_remote_option(config, self.args, "fintuine", tempdir)
-=======
         if not self.args.use_ort_genai:
             del config["passes"]["m"]
 
-        if self.args.azureml_config:
-            assert self.args.azureml_cluster, "AzureML cluster must be provided if using azureml_config."
-
-            # set the workflow id to be unique
-            # add before setting up the remote host since that's independent of the workflow
-            config["workflow_id"] = f"finetune-{hash_dict(config)}"
-
-            with open(self.args.azureml_config) as f:
-                azureml_client = json.load(f)
-                # don't use managed identity credential, instead use azure cli login or interactive login
-                azureml_client["default_auth_params"] = {"exclude_managed_identity_credential": True}
-                config["azureml_client"] = azureml_client
-
-            # update config for azureml run
-            config["systems"]["aml_system"] = aml_system = deepcopy(AZUREML_SYSTEM_TEMPLATE)
-            aml_system["aml_compute"] = self.args.azureml_cluster
-
-            # set up keyvault for huggingface token
-            if self.args.azureml_keyvault:
-                azureml_client["keyvault_name"] = self.args.azureml_keyvault
-                aml_system["hf_token"] = True
-
-            conda_file_path = Path(tempdir) / "conda_gpu.yaml"
-            with open(conda_file_path, "w") as f:
-                yaml.dump(CONDA_CONFIG, f)
-            aml_system["aml_docker_config"]["conda_file_path"] = str(conda_file_path)
-
-            # set the workflow host to azureml
-            config["workflow_host"] = "aml_system"
-
->>>>>>> 610a3b57
+        update_remote_option(config, self.args, "fintuine", tempdir)
+
         return config
 
     def get_model_name_or_path(self) -> Union[str, Dict]:
