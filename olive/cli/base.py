# -------------------------------------------------------------------------
# Copyright (c) Microsoft Corporation. All rights reserved.
# Licensed under the MIT License.
# --------------------------------------------------------------------------
import json
import re
import subprocess
from abc import ABC, abstractmethod
from argparse import ArgumentParser, Namespace
from pathlib import Path
from typing import ClassVar, Optional, Union

import yaml

from olive.cli.constants import CONDA_CONFIG
from olive.common.constants import DEFAULT_HF_TASK
from olive.common.user_module_loader import UserModuleLoader
from olive.common.utils import hash_dict, hf_repo_exists, set_nested_dict_value, unescaped_str
from olive.hardware.accelerator import AcceleratorSpec
from olive.hardware.constants import DEVICE_TO_EXECUTION_PROVIDERS
from olive.resource_path import OLIVE_RESOURCE_ANNOTATIONS


class BaseOliveCLICommand(ABC):
    allow_unknown_args: ClassVar[bool] = False

    def __init__(self, parser: ArgumentParser, args: Namespace, unknown_args: Optional[list] = None):
        self.args = args
        self.unknown_args = unknown_args

        if unknown_args and not self.allow_unknown_args:
            parser.error(f"Unknown arguments: {unknown_args}")

    def _run_workflow(self):
        import tempfile

        from olive.workflows import run as olive_run

        with tempfile.TemporaryDirectory(prefix="olive-cli-tmp-", dir=self.args.output_path) as tempdir:
            run_config = self._get_run_config(tempdir)
            if self.args.save_config_file:
                self._save_config_file(run_config)
            workflow_output = olive_run(run_config)
            if not workflow_output.has_output_model():
                print("No output model produced. Please check the log for details.")
            else:
                print(f"Model is saved at {self.args.output_path}")
            return workflow_output

    @staticmethod
    def _save_config_file(config: dict):
        """Save the config file."""
        config_file_path = Path(config["output_dir"]) / "config.json"
        with open(config_file_path, "w") as f:
            json.dump(config, f, indent=4)
        print(f"Config file saved at {config_file_path}")

    @staticmethod
    @abstractmethod
    def register_subcommand(parser: ArgumentParser):
        raise NotImplementedError

    @abstractmethod
    def run(self):
        raise NotImplementedError


def _get_hf_input_model(args: Namespace, model_path: OLIVE_RESOURCE_ANNOTATIONS) -> dict:
    """Get the input model config for HuggingFace model.

    args.task is optional.
    args.adapter_path might not be present.
    """
    print(f"Loading HuggingFace model from {model_path}")
    input_model = {
        "type": "HfModel",
        "model_path": model_path,
        "load_kwargs": {
            "attn_implementation": "eager",
        },
    }
    # use getattr to avoid AttributeError in case hf model or adapter_path is not supported
    # will let the command fail if hf model is returned even though it is not supported
    if getattr(args, "task", None):
        # conditional is needed since task=None is not handled in the model handler
        input_model["task"] = args.task
    if getattr(args, "adapter_path", None):
        input_model["adapter_path"] = args.adapter_path
    if getattr(args, "trust_remote_code", None) is not None:
        input_model["load_kwargs"]["trust_remote_code"] = args.trust_remote_code
    return input_model


def _get_onnx_input_model(args: Namespace, model_path: str) -> dict:
    """Get the input model config for ONNX model.

    Only supports local ONNX model file path.
    """
    print(f"Loading ONNX model from {model_path}")
    model_config = {
        "type": "OnnxModel",
        "model_path": model_path,
    }

    # additional processing for the model folder
    model_path = Path(model_path).resolve()
    if model_path.is_dir():
        onnx_files = list(model_path.glob("*.onnx"))
        if len(onnx_files) > 1:
            raise ValueError("Found multiple .onnx model files in the model folder. Please specify one.")
        onnx_file_path = onnx_files[0]
        model_config["onnx_file_name"] = onnx_file_path.name

        # all files other than the .onnx file and .onnx.data file considered as additional files
        additional_files = sorted(
            set({str(fp) for fp in model_path.iterdir()} - {str(onnx_file_path), str(onnx_file_path) + ".data"})
        )
        if additional_files:
            model_config["model_attributes"] = {"additional_files": additional_files}

    return model_config


def _get_pt_input_model(args: Namespace, model_path: OLIVE_RESOURCE_ANNOTATIONS) -> dict:
    """Get the input model config for PyTorch model.

    args.model_script is required.
    model_path is optional.
    """
    if not args.model_script:
        raise ValueError("model_script is not provided. Either model_name_or_path or model_script is required.")

    user_module_loader = UserModuleLoader(args.model_script, args.script_dir)

    if not model_path and not user_module_loader.has_function("_model_loader"):
        raise ValueError("Either _model_loader or model_name_or_path is required for PyTorch model.")

    input_model_config = {
        "type": "PyTorchModel",
        "model_script": args.model_script,
    }

    if args.script_dir:
        input_model_config["script_dir"] = args.script_dir

    if model_path:
        print("Loading PyTorch model from", model_path)
        input_model_config["model_path"] = model_path

    if user_module_loader.has_function("_model_loader"):
        print("Loading PyTorch model from function: _model_loader.")
        input_model_config["model_loader"] = "_model_loader"

    model_funcs = [
        ("io_config", "_io_config"),
        ("dummy_inputs_func", "_dummy_inputs"),
        ("model_file_format", "_model_file_format"),
    ]
    input_model_config.update(
        {config_key: func_name for config_key, func_name in model_funcs if user_module_loader.has_function(func_name)}
    )

    if "io_config" not in input_model_config and "dummy_inputs_func" not in input_model_config:
        raise ValueError("_io_config or _dummy_inputs is required in the script for PyTorch model.")
    return input_model_config


def get_input_model_config(args: Namespace, required: bool = True) -> Optional[dict]:
    """Parse the model_name_or_path and return the input model config.

    Check model_name_or_path formats in order:
    1. Local PyTorch model with model loader but no model path
    2. Output of a previous command
    3. azureml:<model_name>:<version> (only for PyTorch model)
    4. Load PyTorch model with model_script
    5. azureml://registries/<registry_name>/models/<model_name>/versions/<version> (only for HF model)
    6. https://huggingface.co/<model_name> (only for HF model)
    7. HF model name string
    8. local file path
      a. local onnx model file path (either a user-provided model or a model produced by the Olive CLI)
      b. local HF model file path (either a user-provided model or a model produced by the Olive CLI)
    """
    model_name_or_path = args.model_name_or_path

    if model_name_or_path is None:
        if hasattr(args, "model_script"):
            if args.model_script:
                # pytorch model with model_script, model_path is optional
                print("model_name_or_path is not provided. Using model_script to load the model.")
                return _get_pt_input_model(args, None)
            elif required:
                raise ValueError(
                    "model_name_or_path is required. Either model_name_or_path or model_script is required."
                )
        if not required:
            # optional model_name_or_path, return empty config
            return None
        raise ValueError("model_name_or_path is required.")

    model_path = Path(model_name_or_path)
    # check if is the output of a previous command
    if model_path.is_dir() and (model_path / "model_config.json").exists():
        with open(model_path / "model_config.json") as f:
            model_config = json.load(f)

        if adapter_path := getattr(args, "adapter_path", None):
            assert model_config["type"].lower() == "hfmodel", "Only HfModel supports adapter_path."
            model_config["config"]["adapter_path"] = adapter_path

        print(f"Loaded previous command output of type {model_config['type']} from {model_name_or_path}")
        return model_config

    # Check AzureML model
    pattern = r"^azureml:(?P<model_name>[^:]+):(?P<version>[^:]+)$"
    match = re.match(pattern, model_name_or_path)
    if match:
        return _get_pt_input_model(
            args,
            {
                "type": "azureml_model",
                "name": match.group("model_name"),
                "version": match.group("version"),
            },
        )

    if getattr(args, "model_script", None):
        return _get_pt_input_model(args, model_name_or_path)

    # Check AzureML Registry model
    pattern = (
        r"^azureml://registries/(?P<registry_name>[^/]+)/models/(?P<model_name>[^/]+)/versions/(?P<version>[^/]+)$"
    )
    match = re.match(pattern, model_name_or_path)
    if match:
        return _get_hf_input_model(
            args,
            {
                "type": "azureml_registry_model",
                "registry_name": match.group("registry_name"),
                "name": match.group("model_name"),
                "version": match.group("version"),
            },
        )

    # Check HuggingFace url
    pattern = r"https://huggingface\.co/([^/]+/[^/]+)(?:/.*)?"
    match = re.search(pattern, model_name_or_path)
    if match:
        return _get_hf_input_model(args, match.group(1))

    # Check HF model name string
    if not model_path.exists():
        if not hf_repo_exists(model_name_or_path):
            raise ValueError(f"{model_name_or_path} is not a valid Huggingface model name.")
        return _get_hf_input_model(args, model_name_or_path)

    # Check local onnx file/folder (user-provided model)
    if (model_path.is_file() and model_path.suffix == ".onnx") or any(model_path.glob("*.onnx")):
        return _get_onnx_input_model(args, model_name_or_path)

    # Check local HF model file (user-provided model)
    return _get_hf_input_model(args, model_name_or_path)


def update_input_model_options(args, config):
    config["input_model"] = get_input_model_config(args)


def add_logging_options(sub_parser: ArgumentParser, default: int = 3):
    """Add logging options to the sub_parser."""
    sub_parser.add_argument(
        "--log_level",
        type=int,
        default=default,
        help=f"Logging level. Default is {default}. level 0: DEBUG, 1: INFO, 2: WARNING, 3: ERROR, 4: CRITICAL",
    )
    return sub_parser


def add_save_config_file_options(sub_parser: ArgumentParser):
    """Add save config file options to the sub_parser."""
    sub_parser.add_argument(
        "--save_config_file",
        action="store_true",
        help="Generate and save the config file for the command.",
    )
    return sub_parser


def add_remote_options(sub_parser: ArgumentParser):
    """Add remote options to the sub_parser."""
    remote_group = sub_parser
    remote_group.add_argument(
        "--resource_group",
        type=str,
        required=False,
        help="Resource group for the AzureML workspace to run the workflow remotely.",
    )
    remote_group.add_argument(
        "--workspace_name",
        type=str,
        required=False,
        help="Workspace name for the AzureML workspace to run the workflow remotely.",
    )
    remote_group.add_argument(
        "--keyvault_name",
        type=str,
        required=False,
        help=(
            "The azureml keyvault name with huggingface token to use for remote run. Refer to "
            "https://microsoft.github.io/Olive/features/huggingface-integration.html#huggingface-login"
            " for more details."
        ),
    )
    remote_group.add_argument(
        "--aml_compute",
        type=str,
        required=False,
        help="The compute name to run the workflow on.",
    )

    return remote_group


def add_input_model_options(
    sub_parser: ArgumentParser,
    enable_hf: bool = False,
    enable_hf_adapter: bool = False,
    enable_pt: bool = False,
    enable_onnx: bool = False,
    default_output_path: Optional[str] = None,
    directory_output: bool = True,
    required: bool = True,
):
    """Add model options to the sub_parser.

    Use enable_hf, enable_hf_adapter, enable_pt, enable_onnx to enable the corresponding model options.
    If default_output_path is None, it is required to provide the output_path.
    If directory_output is True, the output_path is a directory and will be created if it doesn't exist.
    """
    assert any([enable_hf, enable_hf_adapter, enable_pt, enable_onnx]), "At least one model option should be enabled."

    model_group = sub_parser

    model_group.add_argument(
        "-m",
        "--model_name_or_path",
        type=str,
        # only pytorch model doesn't require model_name_or_path
        required=required and not enable_pt,
        help=(
            "Path to the input model. "
            "See https://microsoft.github.io/Olive/reference/cli.html#providing-input-models "
            "for more information."
        ),
    )
    if enable_hf:
        model_group.add_argument(
            "-t",
            "--task",
            type=str,
            help=f"Task for which the huggingface model is used. Default task is {DEFAULT_HF_TASK}.",
        )
        model_group.add_argument(
            "--trust_remote_code", action="store_true", help="Trust remote code when loading a huggingface model."
        )

    if enable_hf_adapter:
        assert enable_hf, "enable_hf must be True when enable_hf_adapter is True."
        model_group.add_argument(
            "-a",
            "--adapter_path",
            type=str,
            help="Path to the adapters weights saved after peft fine-tuning. Local folder or huggingface id.",
        )
    if enable_pt:
        model_group.add_argument(
            "--model_script",
            type=str,
            help="The script file containing the model definition. Required for the local PyTorch model.",
        )
        model_group.add_argument(
            "--script_dir",
            type=str,
            help=(
                "The directory containing the local PyTorch model script file."
                " See https://microsoft.github.io/Olive/reference/cli.html#model-script-file-information "
                "for more information."
            ),
        )
<<<<<<< HEAD
=======
    model_group.add_argument(
        "--is_generative_model",
        type=bool,
        default=True,
        help="Is this a generative model? Inferered as True for text generation HF models.",
    )
>>>>>>> 56cf848e
    model_group.add_argument(
        "-o",
        "--output_path",
        type=output_path_type if directory_output else str,
        required=required and default_output_path is None,
        default=default_output_path,
        help="Path to save the command output.",
    )
    return model_group


def output_path_type(path: str) -> str:
    """Resolve the output path and mkdir if it doesn't exist."""
    path = Path(path).resolve()

    if path.exists():
        assert path.is_dir(), f"{path} is not a directory."

    path.mkdir(parents=True, exist_ok=True)
    return str(path)


def is_remote_run(args: Namespace) -> bool:
    """Check if the run is a remote run."""
    return all([args.resource_group, args.workspace_name, args.aml_compute])


def update_remote_options(config: dict, args: Namespace, cli_action: str, tempdir: Union[str, Path]):
    """Update the config for remote run."""
    if args.resource_group or args.workspace_name or args.aml_compute:
        if not is_remote_run(args):
            raise ValueError("resource_group, workspace_name and aml_compute are required for remote workflow run.")

        config["workflow_id"] = f"{cli_action}-{hash_dict(config)}"

        try:
            subscription_id = json.loads(subprocess.check_output("az account show", shell=True).decode("utf-8"))["id"]
            print(f"Using Azure subscription ID: {subscription_id}")

        except subprocess.CalledProcessError:
            print(
                "Error: Unable to retrieve account information. "
                "Make sure you are logged in to Azure CLI with command `az login`."
            )

        config["azureml_client"] = {
            "subscription_id": subscription_id,
            "resource_group": args.resource_group,
            "workspace_name": args.workspace_name,
            "keyvault_name": args.keyvault_name,
            "default_auth_params": {"exclude_managed_identity_credential": True},
        }

        conda_file_path = Path(tempdir) / "conda_gpu.yaml"
        with open(conda_file_path, "w") as f:
            yaml.dump(CONDA_CONFIG, f)

        config["systems"]["aml_system"] = {
            "type": "AzureML",
            "accelerators": [{"device": "GPU", "execution_providers": ["CUDAExecutionProvider"]}],
            "aml_compute": args.aml_compute,
            "aml_docker_config": {
                "base_image": "mcr.microsoft.com/azureml/openmpi4.1.0-cuda11.8-cudnn8-ubuntu22.04",
                "conda_file_path": str(conda_file_path),
            },
            "hf_token": bool(args.keyvault_name),
        }
        config["workflow_host"] = "aml_system"


def add_dataset_options(sub_parser, required=True, include_train=True, include_eval=True):
    dataset_group = sub_parser
    dataset_group.add_argument(
        "-d",
        "--data_name",
        type=str,
        required=required,
        help="The dataset name.",
    )

    if include_train:
        dataset_group.add_argument("--train_subset", type=str, help="The subset to use for training.")
        dataset_group.add_argument("--train_split", type=str, default="train", help="The split to use for training.")

    if include_eval:
        dataset_group.add_argument("--eval_subset", type=str, help="The subset to use for evaluation.")
        dataset_group.add_argument("--eval_split", default="", help="The dataset split to evaluate on.")

    if not (include_train and include_eval):
        dataset_group.add_argument("--subset", type=str, help="The subset of the dataset to use.")
        dataset_group.add_argument("--split", type=str, help="The dataset split to use.")

    # TODO(jambayk): currently only supports single file or list of files, support mapping
    dataset_group.add_argument(
        "--data_files", type=str, help="The dataset files. If multiple files, separate by comma."
    )

    text_group = dataset_group.add_mutually_exclusive_group(required=False)
    text_group.add_argument(
        "--text_field",
        type=str,
        help="The text field to use for fine-tuning.",
    )
    text_group.add_argument(
        "--text_template",
        # using special string type to allow for escaped characters like \n
        type=unescaped_str,
        help=r"Template to generate text field from. E.g. '### Question: {prompt} \n### Answer: {response}'",
    )
    text_group.add_argument("--use_chat_template", action="store_true", help="Use chat template for text field.")
    dataset_group.add_argument(
        "--max_seq_len",
        type=int,
        default=1024,
        help="Maximum sequence length for the data.",
    )
    dataset_group.add_argument(
        "--add_special_tokens",
        type=bool,
        default=False,
        help="Whether to add special tokens during preprocessing.",
    )
    dataset_group.add_argument(
        "--max_samples",
        type=int,
        default=256,
        help="Maximum samples to select from the dataset.",
    )
    dataset_group.add_argument(
        "--batch_size",
        type=int,
        default=1,
        help="Batch size.",
    )
    dataset_group.add_argument(
        "--input_cols",
        type=str,
        nargs="+",
        help=(
            "List of input column names. Provide one or more names separated by space. Example: --input_cols sentence1"
            " sentence2"
        ),
    )

    return dataset_group, text_group


def update_dataset_options(args, config):
    load_key = ("data_configs", 0, "load_dataset_config")
    preprocess_key = ("data_configs", 0, "pre_process_data_config")
    dataloader_key = ("data_configs", 0, "dataloader_config")
    split = args.train_split if hasattr(args, "train_split") else args.split
    subset = args.train_subset if hasattr(args, "train_subset") else args.subset

    to_replace = [
        ((*load_key, "data_name"), args.data_name),
        ((*load_key, "split"), split),
        ((*load_key, "subset"), subset),
        (
            (*load_key, "data_files"),
            args.data_files.split(",") if args.data_files else None,
        ),
        ((*preprocess_key, "text_cols"), args.text_field),
        ((*preprocess_key, "text_template"), args.text_template),
        ((*preprocess_key, "chat_template"), args.use_chat_template),
        ((*preprocess_key, "max_seq_len"), args.max_seq_len),
        ((*preprocess_key, "add_special_tokens"), args.add_special_tokens),
        ((*preprocess_key, "input_cols"), args.input_cols),
        ((*preprocess_key, "max_samples"), args.max_samples),
        ((*dataloader_key, "batch_size"), args.batch_size),
    ]
    for keys, value in to_replace:
        if value is not None:
            set_nested_dict_value(config, keys, value)


def add_shared_cache_options(sub_parser: ArgumentParser):
    shared_cache_group = sub_parser
    shared_cache_group.add_argument(
        "--account_name",
        type=str,
        help="Azure storage account name for shared cache.",
    )
    shared_cache_group.add_argument(
        "--container_name",
        type=str,
        help="Azure storage container name for shared cache.",
    )


def update_shared_cache_options(config, args):
    config["cache_config"] = {
        "account_name": args.account_name,
        "container_name": args.container_name,
    }


def add_accelerator_options(sub_parser, single_provider: bool = True):
    accelerator_group = sub_parser

    accelerator_group.add_argument(
        "--device",
        type=str,
        default="cpu",
        choices=["gpu", "cpu", "npu"],
        help="Target device to run the model. Default is cpu.",
    )

    execution_providers = sorted(
        {provider for provider_list in DEVICE_TO_EXECUTION_PROVIDERS.values() for provider in provider_list}
    )

    if single_provider:
        accelerator_group.add_argument(
            "--provider",
            type=str,
            default="CPUExecutionProvider",
            choices=execution_providers,
            help="Execution provider to use for ONNX model. Default is CPUExecutionProvider.",
        )
    else:
        accelerator_group.add_argument(
            "--providers_list",
            type=str,
            nargs="*",
            choices=execution_providers,
            help=(
                "List of execution providers to use for ONNX model. They are case sensitive. "
                "If not provided, all available providers will be used."
            ),
        )
    accelerator_group.add_argument(
        "--memory",
        type=AcceleratorSpec.str_to_int_memory,
        default=None,
        help="Memory limit for the accelerator in bytes. Default is None.",
    )

    return accelerator_group


def update_accelerator_options(args, config, single_provider: bool = True):
    execution_providers = [args.provider] if single_provider else args.providers_list
    to_replace = [
        (("systems", "local_system", "accelerators", 0, "device"), args.device),
        (("systems", "local_system", "accelerators", 0, "execution_providers"), execution_providers),
        (("systems", "local_system", "accelerators", 0, "memory"), args.memory),
    ]
    for k, v in to_replace:
        if v is not None:
            set_nested_dict_value(config, k, v)


def add_search_options(sub_parser: ArgumentParser):
    search_strategy_group = sub_parser
    search_strategy_group.add_argument(
        "--enable_search",
        type=str,
        default=None,
        const="sequential",
        nargs="?",
        choices=["random", "sequential", "tpe"],
        help=(
            "Enable search to produce optimal model for the given criteria. "
            "Optionally provide sampler from available choices. "
            "By default, uses sequential sampler."
        ),
    )
    search_strategy_group.add_argument("--seed", type=int, default=0, help="Random seed for search sampler")


def update_search_options(args, config):
    to_replace = []
    to_replace.extend(
        [
            (
                "search_strategy",
                {
                    "execution_order": "joint",
                    "sampler": args.enable_search,
                    "seed": args.seed,
                },
            ),
        ]
    )

    for keys, value in to_replace:
        if value is None:
            continue
        set_nested_dict_value(config, keys, value)<|MERGE_RESOLUTION|>--- conflicted
+++ resolved
@@ -388,15 +388,6 @@
                 "for more information."
             ),
         )
-<<<<<<< HEAD
-=======
-    model_group.add_argument(
-        "--is_generative_model",
-        type=bool,
-        default=True,
-        help="Is this a generative model? Inferered as True for text generation HF models.",
-    )
->>>>>>> 56cf848e
     model_group.add_argument(
         "-o",
         "--output_path",
