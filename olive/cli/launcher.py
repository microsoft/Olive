--- conflicted
+++ resolved
@@ -28,14 +28,10 @@
     commands_parser = parser.add_subparsers()
 
     # Register commands
-<<<<<<< HEAD
-    AutoOptCommand.register_subcommand(commands_parser)
-    CaptureOnnxGraphCommand.register_subcommand(commands_parser)
-=======
     # TODO(jambayk): Consider adding a common tempdir option to all commands
     # NOTE: The order of the commands is to organize the documentation better.
->>>>>>> 9301aae1
     WorkflowRunCommand.register_subcommand(commands_parser)
+    AutoOptCommand.register_subcommand(commands_parser)
     CaptureOnnxGraphCommand.register_subcommand(commands_parser)
     FineTuneCommand.register_subcommand(commands_parser)
     GenerateAdapterCommand.register_subcommand(commands_parser)
