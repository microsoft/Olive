--- conflicted
+++ resolved
@@ -36,8 +36,7 @@
 
     default_components_type: ClassVar[dict] = {
         DataComponentType.LOAD_DATASET.value: "dummy_dataset",
-<<<<<<< HEAD
-        DataComponentType.DATALOADER.value: "skip_dataloader",
+        DataComponentType.DATALOADER.value: "no_auto_batch_dataloader",
     }
 
 
@@ -130,7 +129,5 @@
 
     default_components_type: ClassVar[dict] = {
         DataComponentType.LOAD_DATASET.value: "transformers_token_dummy_dataset",
-=======
->>>>>>> 7e6f5129
         DataComponentType.DATALOADER.value: "no_auto_batch_dataloader",
     }