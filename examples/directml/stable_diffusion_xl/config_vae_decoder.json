--- conflicted
+++ resolved
@@ -80,41 +80,6 @@
                 "force_fp32_nodes": [
                     "/decoder/up_blocks.2/upsamplers.0/conv/Conv",
                     "/decoder/up_blocks.3/resnets.0/conv_shortcut/Conv",
-<<<<<<< HEAD
-                    "Transpose_NCHW_to_NHWC_22",
-                    "GroupNorm_22",
-                    "Transpose_NHWC_to_NCHW_22",
-                    "/decoder/up_blocks.3/resnets.0/conv1/Conv",
-                    "Transpose_NCHW_to_NHWC_23",
-                    "GroupNorm_23",
-                    "Transpose_NHWC_to_NCHW_23",
-                    "/decoder/up_blocks.3/resnets.0/conv2/Conv",
-                    "/decoder/up_blocks.3/resnets.0/Add",
-                    "Transpose_NCHW_to_NHWC_24",
-                    "GroupNorm_24",
-                    "Transpose_NHWC_to_NCHW_24",
-                    "/decoder/up_blocks.3/resnets.1/conv1/Conv",
-                    "Transpose_NCHW_to_NHWC_25",
-                    "GroupNorm_25",
-                    "Transpose_NHWC_to_NCHW_25",
-                    "/decoder/up_blocks.3/resnets.1/conv2/Conv",
-                    "/decoder/up_blocks.3/resnets.1/Add",
-                    "Transpose_NCHW_to_NHWC_26",
-                    "GroupNorm_26",
-                    "Transpose_NHWC_to_NCHW_26",
-                    "/decoder/up_blocks.3/resnets.2/conv1/Conv",
-                    "Transpose_NCHW_to_NHWC_27",
-                    "GroupNorm_27",
-                    "Transpose_NHWC_to_NCHW_27",
-                    "/decoder/up_blocks.3/resnets.2/conv2/Conv",
-                    "/decoder/up_blocks.3/resnets.2/Add",
-                    "Transpose_NCHW_to_NHWC_28",
-                    "GroupNorm_28",
-                    "Transpose_NHWC_to_NCHW_28",
-                    "/decoder/conv_out/Conv",
-                    "graph_output_cast0"
-                ]
-=======
                     "GroupNorm_22",
                     "/decoder/up_blocks.3/resnets.0/conv1/Conv",
                     "GroupNorm_23",
@@ -137,7 +102,6 @@
                 "force_fp16_inputs": {
                     "GroupNorm": [0, 1, 2]
                 }
->>>>>>> 606748dd
             }
         }
     },
