# -------------------------------------------------------------------------
# Copyright (c) Microsoft Corporation. All rights reserved.
# Licensed under the MIT License.
# --------------------------------------------------------------------------
import argparse
import json
import shutil
import sys
import threading
import tkinter as tk
import tkinter.ttk as ttk
import warnings
from pathlib import Path

import config
import onnxruntime as ort
import torch
from diffusers import DiffusionPipeline, OnnxRuntimeModel
from diffusers.utils import load_image
from optimum.onnxruntime import ORTStableDiffusionXLImg2ImgPipeline, ORTStableDiffusionXLPipeline
from packaging import version
from PIL import Image, ImageTk

from olive.model import ONNXModel
from olive.workflows import run as olive_run

# pylint: disable=redefined-outer-name


def run_inference_loop(
    pipeline,
    prompt,
    num_images,
    batch_size,
    image_size,
    num_inference_steps,
    base_images=None,
    image_callback=None,
    step_callback=None,
):
    images_saved = 0

    def update_steps(step, timestep, latents):
        if step_callback:
            step_callback((images_saved // batch_size) * num_inference_steps + step)

    print(f"\nInference Batch Start (batch size = {batch_size}).")

    if base_images is None:
        result = pipeline(
            [prompt] * batch_size,
            num_inference_steps=num_inference_steps,
            callback=update_steps if step_callback else None,
            height=image_size,
            width=image_size,
        )
    else:
        base_images_rgb = [load_image(base_image).convert("RGB") for base_image in base_images]

        result = pipeline(
            [prompt] * batch_size,
            negative_prompt=[""] * batch_size,
            image=base_images_rgb,
            num_inference_steps=num_inference_steps,
            callback=update_steps if step_callback else None,
        )

    for image_index in range(batch_size):
        if images_saved < num_images:
            image_suffix = "base" if base_images is None else "refined"
            output_path = f"result_{images_saved}_{image_suffix}.png"
            result.images[image_index].save(output_path)
            if image_callback:
                image_callback(images_saved, output_path)
            images_saved += 1
            print(f"Generated {output_path}")

    print("Inference Batch End.")


def run_refiner_inference_loop(
    pipeline, prompt, num_images, batch_size, base_images, num_inference_steps, image_callback=None, step_callback=None
):
    images_saved = 0

    def update_steps(step, timestep, latents):
        if step_callback:
            step_callback((images_saved // batch_size) * num_inference_steps + step)

    print(f"\nInference Batch Start (batch size = {batch_size}).")
    refiner_result = pipeline(
        [prompt] * batch_size,
        image=base_images,
        num_inference_steps=num_inference_steps,
        callback=update_steps if step_callback else None,
    )

    for image_index in range(batch_size):
        if images_saved < num_images:
            output_path = f"result_{images_saved}_refined.png"
            refiner_result.images[image_index].save(output_path)
            if image_callback:
                image_callback(images_saved, output_path)
            images_saved += 1
            print(f"Generated {output_path}")

    print("Inference Batch End.")


def run_inference_gui(pipeline, prompt, num_images, batch_size, image_size, num_inference_steps, base_images=None):
    def update_progress_bar(total_steps_completed):
        progress_bar["value"] = total_steps_completed

    def image_completed(index, path):
        img = Image.open(path)
        photo = ImageTk.PhotoImage(img)
        gui_images[index].config(image=photo)
        gui_images[index].image = photo
        if index == num_images - 1:
            generate_button["state"] = "normal"

    def on_generate_click():
        generate_button["state"] = "disabled"
        progress_bar["value"] = 0
        threading.Thread(
            target=run_inference_loop,
            args=(
                pipeline,
                prompt_textbox.get(),
                num_images,
                batch_size,
                image_size,
                num_inference_steps,
                base_images,
                image_completed,
                update_progress_bar,
            ),
        ).start()

    if num_images > 9:
        print("WARNING: interactive UI only supports displaying up to 9 images")
        num_images = 9

    image_rows = 1 + (num_images - 1) // 3
    image_cols = 2 if num_images == 4 else min(num_images, 3)
    min_batches_required = 1 + (num_images - 1) // batch_size

    bar_height = 10
    button_width = 80
    button_height = 30
    padding = 2
    window_width = image_cols * image_size + (image_cols + 1) * padding
    window_height = image_rows * image_size + (image_rows + 1) * padding + bar_height + button_height

    window = tk.Tk()
    window.title("Stable Diffusion")
    window.resizable(width=False, height=False)
    window.geometry(f"{window_width}x{window_height}")

    gui_images = []
    for row in range(image_rows):
        for col in range(image_cols):
            label = tk.Label(window, width=image_size, height=image_size, background="black")
            gui_images.append(label)
            label.place(x=col * image_size, y=row * image_size)

    y = image_rows * image_size + (image_rows + 1) * padding

    progress_bar = ttk.Progressbar(window, value=0, maximum=num_inference_steps * min_batches_required)
    progress_bar.place(x=0, y=y, height=bar_height, width=window_width)

    y += bar_height

    prompt_textbox = tk.Entry(window)
    prompt_textbox.insert(tk.END, prompt)
    prompt_textbox.place(x=0, y=y, width=window_width - button_width, height=button_height)

    generate_button = tk.Button(window, text="Generate", command=on_generate_click)
    generate_button.place(x=window_width - button_width, y=y, width=button_width, height=button_height)

    window.mainloop()


def run_inference(
    model_dir,
    prompt,
    num_images,
    batch_size,
    image_size,
    num_inference_steps,
    static_dims,
    interactive,
    base_images=None,
):
    ort.set_default_logger_severity(3)

    print("Loading models into ORT session...")
    sess_options = ort.SessionOptions()
    sess_options.enable_mem_pattern = False

    if static_dims:
        # Not necessary, but helps DML EP further optimize runtime performance.
        # batch_size is doubled for sample & hidden state because of classifier free guidance:
        # https://github.com/huggingface/diffusers/blob/46c52f9b9607e6ecb29c782c052aea313e6487b7/src/diffusers/pipelines/stable_diffusion/pipeline_stable_diffusion.py#L672
        sess_options.add_free_dimension_override_by_name("unet_sample_batch", batch_size * 2)
        sess_options.add_free_dimension_override_by_name("unet_sample_channels", 4)
        sess_options.add_free_dimension_override_by_name("unet_sample_height", image_size // 8)
        sess_options.add_free_dimension_override_by_name("unet_sample_width", image_size // 8)
        sess_options.add_free_dimension_override_by_name("unet_time_batch", 1)
        sess_options.add_free_dimension_override_by_name("unet_hidden_batch", batch_size * 2)
        sess_options.add_free_dimension_override_by_name("unet_hidden_sequence", 77)
        sess_options.add_free_dimension_override_by_name("unet_text_embeds_batch", batch_size * 2)
        sess_options.add_free_dimension_override_by_name("unet_text_embeds_size", 1280)
        sess_options.add_free_dimension_override_by_name("unet_time_ids_batch", batch_size * 2)
        sess_options.add_free_dimension_override_by_name("unet_time_ids_size", 6)

    if base_images is None:
        pipeline = ORTStableDiffusionXLPipeline.from_pretrained(
            model_dir, provider="DmlExecutionProvider", session_options=sess_options
        )
    else:
        pipeline = ORTStableDiffusionXLImg2ImgPipeline.from_pretrained(
            model_dir, provider="DmlExecutionProvider", session_options=sess_options
        )

    if interactive:
        run_inference_gui(pipeline, prompt, num_images, batch_size, image_size, num_inference_steps, base_images)
    else:
        run_inference_loop(pipeline, prompt, num_images, batch_size, image_size, num_inference_steps, base_images)


def optimize(
    model_id: str,
    is_refiner_model: bool,
    unoptimized_model_dir: Path,
    optimized_model_dir: Path,
):
    from google.protobuf import __version__ as protobuf_version

    # protobuf 4.x aborts with OOM when optimizing unet
    if version.parse(protobuf_version) > version.parse("3.20.3"):
        print("This script requires protobuf 3.20.3. Please ensure your package version matches requirements.txt.")
        sys.exit(1)

    ort.set_default_logger_severity(4)
    script_dir = Path(__file__).resolve().parent

    # Clean up previously optimized models, if any.
    shutil.rmtree(script_dir / "footprints", ignore_errors=True)
    shutil.rmtree(unoptimized_model_dir, ignore_errors=True)
    shutil.rmtree(optimized_model_dir, ignore_errors=True)

    # Load the entire PyTorch pipeline to ensure all models and their configurations are downloaded and cached.
    # This avoids an issue where the non-ONNX components (tokenizer, scheduler, and feature extractor) are not
    # automatically cached correctly if individual models are fetched one at a time.
    print("Download stable diffusion PyTorch pipeline...")
    pipeline = DiffusionPipeline.from_pretrained(model_id, torch_dtype=torch.float32)

    model_info = {}

    submodel_names = ["vae_encoder", "vae_decoder", "unet", "text_encoder_2"]

    if not is_refiner_model:
        submodel_names.append("text_encoder")

    for submodel_name in submodel_names:
        print(f"\nOptimizing {submodel_name}")

        olive_config = None
        with (script_dir / f"config_{submodel_name}.json").open() as fin:
            olive_config = json.load(fin)

        # TODO(PatriceVignola): Remove this once we figure out which nodes are causing the black screen
        if is_refiner_model and submodel_name == "vae_encoder":
            olive_config["passes"]["optimize"]["config"]["float16"] = False
<<<<<<< HEAD
            
=======

        # TODO(PatriceVignola): Remove this once we figure out which nodes are causing the black screen
        if submodel_name == "vae_decoder":
            olive_config["passes"]["optimize"]["config"]["float16"] = False

>>>>>>> a54dda81
        olive_config["input_model"]["config"]["model_path"] = model_id
        olive_run(olive_config)

        footprints_file_path = (
            Path(__file__).resolve().parent / "footprints" / f"{submodel_name}_gpu-dml_footprints.json"
        )
        with footprints_file_path.open("r") as footprint_file:
            footprints = json.load(footprint_file)

            conversion_footprint = None
            optimizer_footprint = None
            for footprint in footprints.values():
                if footprint["from_pass"] == "OnnxConversion":
                    conversion_footprint = footprint
                elif footprint["from_pass"] == "OrtTransformersOptimization":
                    optimizer_footprint = footprint

            assert conversion_footprint and optimizer_footprint

            unoptimized_olive_model = ONNXModel(**conversion_footprint["model_config"]["config"])
            optimized_olive_model = ONNXModel(**optimizer_footprint["model_config"]["config"])

            model_info[submodel_name] = {
                "unoptimized": {
                    "path": Path(unoptimized_olive_model.model_path),
                },
                "optimized": {
                    "path": Path(optimized_olive_model.model_path),
                },
            }

            print(f"Unoptimized Model : {model_info[submodel_name]['unoptimized']['path']}")
            print(f"Optimized Model   : {model_info[submodel_name]['optimized']['path']}")

    # Save the unoptimized models in a directory structure that the diffusers library can load and run.
    # This is optional, and the optimized models can be used directly in a custom pipeline if desired.
    print("\nCreating ONNX pipeline...")

    if getattr(pipeline, "feature_extractor", None) is not None:
        feature_extractor = pipeline.feature_extractor
    else:
        feature_extractor = None

    vae_encoder_session = OnnxRuntimeModel.load_model(
        model_info["vae_encoder"]["unoptimized"]["path"].parent / "model.onnx"
    )
    vae_decoder_session = OnnxRuntimeModel.load_model(
        model_info["vae_decoder"]["unoptimized"]["path"].parent / "model.onnx"
    )
    text_encoder_2_session = OnnxRuntimeModel.load_model(
        model_info["text_encoder_2"]["unoptimized"]["path"].parent / "model.onnx"
    )
    unet_session = OnnxRuntimeModel.load_model(model_info["unet"]["unoptimized"]["path"].parent / "model.onnx")

    if is_refiner_model:
        onnx_pipeline = ORTStableDiffusionXLImg2ImgPipeline(
            vae_encoder_session=vae_encoder_session,
            vae_decoder_session=vae_decoder_session,
            text_encoder_session=text_encoder_2_session,
            unet_session=unet_session,
            tokenizer=pipeline.tokenizer_2,
            scheduler=pipeline.scheduler,
            feature_extractor=feature_extractor,
            config=dict(pipeline.config),
        )
    else:
        text_encoder_session = OnnxRuntimeModel.load_model(
            model_info["text_encoder"]["unoptimized"]["path"].parent / "model.onnx"
        )

        onnx_pipeline = ORTStableDiffusionXLPipeline(
            vae_encoder_session=vae_encoder_session,
            vae_decoder_session=vae_decoder_session,
            text_encoder_session=text_encoder_session,
            unet_session=unet_session,
            text_encoder_2_session=text_encoder_2_session,
            tokenizer=pipeline.tokenizer,
            tokenizer_2=pipeline.tokenizer_2,
            scheduler=pipeline.scheduler,
            feature_extractor=feature_extractor,
            config=dict(pipeline.config),
        )

    print("Saving unoptimized models...")
    onnx_pipeline.save_pretrained(unoptimized_model_dir)

    # The refiner model pipeline expect text_encoder_2 and tokenizer_2, but since the ORT pipeline saves them as
    # text_encoder and tokenizer, we need to rename them
    if is_refiner_model:
        (unoptimized_model_dir / "text_encoder").rename(unoptimized_model_dir / "text_encoder_2")
        (unoptimized_model_dir / "tokenizer").rename(unoptimized_model_dir / "tokenizer_2")

    # Create a copy of the unoptimized model directory, then overwrite with optimized models from the olive cache.
    print("Copying optimized models...")
    shutil.copytree(unoptimized_model_dir, optimized_model_dir, ignore=shutil.ignore_patterns("weights.pb"))
    for submodel_name in submodel_names:
        src_path = model_info[submodel_name]["optimized"]["path"]
        dst_path = optimized_model_dir / submodel_name / "model.onnx"
        shutil.copyfile(src_path, dst_path)

        weights_src_path = src_path.parent / (src_path.name + ".data")
        if weights_src_path.is_file():
            weights_dst_path = dst_path.parent / (dst_path.name + ".data")
            shutil.copyfile(weights_src_path, weights_dst_path)

    print(f"The optimized pipeline is located here: {optimized_model_dir}")


if __name__ == "__main__":
    parser = argparse.ArgumentParser()
    parser.add_argument("--model_id", default="stabilityai/stable-diffusion-xl-base-1.0", type=str)
    parser.add_argument("--base_images", default=None, nargs="+")
    parser.add_argument("--interactive", action="store_true", help="Run with a GUI")
    parser.add_argument("--optimize", action="store_true", help="Runs the optimization step")
    parser.add_argument("--clean_cache", action="store_true", help="Deletes the Olive cache")
    parser.add_argument("--test_unoptimized", action="store_true", help="Use unoptimized model for inference")
    parser.add_argument(
        "--prompt",
        default=(
            "castle surrounded by water and nature, village, volumetric lighting, photorealistic, "
            "detailed and intricate, fantasy, epic cinematic shot, mountains, 8k ultra hd"
        ),
        type=str,
    )
    parser.add_argument("--num_images", default=1, type=int, help="Number of images to generate")
    parser.add_argument("--batch_size", default=1, type=int, help="Number of images to generate per batch")
    parser.add_argument("--num_inference_steps", default=50, type=int, help="Number of steps in diffusion process")
    parser.add_argument(
        "--static_dims",
        action="store_true",
        help="DEPRECATED (now enabled by default). Use --dynamic_dims to disable static_dims.",
    )
    parser.add_argument("--dynamic_dims", action="store_true", help="Disable static shape optimization")
    args = parser.parse_args()

    if args.static_dims:
        print(
            "WARNING: the --static_dims option is deprecated, and static shape optimization is enabled by default. "
            "Use --dynamic_dims to disable static shape optimization."
        )

    model_to_config = {
        "stabilityai/stable-diffusion-xl-base-1.0": {
            "image_size": 1024,
            "hidden_state_size": 2048,
            "time_ids_size": 6,
            "is_refiner_model": False,
        },
        "stabilityai/stable-diffusion-xl-refiner-1.0": {
            "image_size": 1024,
            "hidden_state_size": 1280,
            "time_ids_size": 5,
            "is_refiner_model": True,
        },
    }

    if args.model_id not in model_to_config:
        print(
            f"WARNING: {args.model_id} is not an officially supported model for this example and may not work as "
            "expected."
        )

    if version.parse(ort.__version__) < version.parse("1.15.0"):
        print("This script requires onnxruntime-directml 1.15.0 or newer")
        sys.exit(1)

    script_dir = Path(__file__).resolve().parent

    if args.clean_cache:
        shutil.rmtree(script_dir / "cache", ignore_errors=True)

    # Optimize the models
    unoptimized_model_dir = script_dir / "models" / "unoptimized" / args.model_id
    optimized_model_dir = script_dir / "models" / "optimized" / args.model_id

    model_config = model_to_config.get(args.model_id, {})
    config.image_size = model_config.get("image_size", 1024)
    config.hidden_state_size = model_config.get("hidden_state_size", 2048)
    config.time_ids_size = model_config.get("time_ids_size", 6)
    is_refiner_model = model_config.get("is_refiner_model", False)

    if is_refiner_model and not args.optimize and args.base_images is None:
        print("--base_images needs to be provided when executing a refiner model without --optimize")
        sys.exit(1)

    if not is_refiner_model and args.base_images is not None:
        print("--base_images should only be provided for refiner models")
        sys.exit(1)

    if args.optimize or not optimized_model_dir.exists():
        # TODO(PatriceVignola): clean up warning filter (mostly during conversion from torch to ONNX)
        with warnings.catch_warnings():
            warnings.simplefilter("ignore")
            optimize(args.model_id, is_refiner_model, unoptimized_model_dir, optimized_model_dir)

    # Run inference on the models
    if not args.optimize:
        unoptimized_model_dir = script_dir / "models" / "unoptimized" / args.model_id
        optimized_model_dir = script_dir / "models" / "optimized" / args.model_id

        model_dir = unoptimized_model_dir if args.test_unoptimized else optimized_model_dir
        use_static_dims = not args.dynamic_dims

        with warnings.catch_warnings():
            warnings.simplefilter("ignore")
            run_inference(
                model_dir,
                args.prompt,
                args.num_images,
                args.batch_size,
                config.image_size,
                args.num_inference_steps,
                use_static_dims,
                args.interactive,
                args.base_images,
            )<|MERGE_RESOLUTION|>--- conflicted
+++ resolved
@@ -273,15 +273,7 @@
         # TODO(PatriceVignola): Remove this once we figure out which nodes are causing the black screen
         if is_refiner_model and submodel_name == "vae_encoder":
             olive_config["passes"]["optimize"]["config"]["float16"] = False
-<<<<<<< HEAD
-            
-=======
-
-        # TODO(PatriceVignola): Remove this once we figure out which nodes are causing the black screen
-        if submodel_name == "vae_decoder":
-            olive_config["passes"]["optimize"]["config"]["float16"] = False
-
->>>>>>> a54dda81
+
         olive_config["input_model"]["config"]["model_path"] = model_id
         olive_run(olive_config)
 
