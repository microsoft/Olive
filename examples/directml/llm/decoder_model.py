--- conflicted
+++ resolved
@@ -7,20 +7,6 @@
 import torch
 
 import config
-
-tensor_names = {}
-def save_tensors(input_tensor, tensor_name):
-    import os
-    path = "C:\\Users\\xianz\\work\\Olive\\examples\\directml\\llm\\phi2_tensors"
-    if tensor_name in tensor_names.keys():
-        tensor_names[tensor_name] += 1
-    else:
-        tensor_names[tensor_name] = 0
-
-    idx = tensor_names[tensor_name]
-
-    tensor_path = os.path.join(path, f'{tensor_name}_{idx}.pt')
-    torch.save(input_tensor, tensor_path)
 
 class DecoderModel(torch.nn.Module):
     def __init__(
@@ -36,10 +22,7 @@
         normalization_type: str,
         epsilon: float,
         apply_residual_connection_post_layernorm: bool,
-<<<<<<< HEAD
-=======
         use_embeddings: bool = False,
->>>>>>> 6947392a
     ) -> None:
         super().__init__()
         self.use_embeddings = use_embeddings
@@ -55,10 +38,7 @@
             normalization_type,
             epsilon,
             apply_residual_connection_post_layernorm,
-<<<<<<< HEAD
-=======
             use_embeddings,
->>>>>>> 6947392a
         )
         self.lm_head = torch.nn.Linear(hidden_size, vocab_size)
 
@@ -116,10 +96,7 @@
         normalization_type: str,
         epsilon: float,
         apply_residual_connection_post_layernorm: bool,
-<<<<<<< HEAD
-=======
         use_embeddings: bool,
->>>>>>> 6947392a
     ) -> None:
         super().__init__()
         self.use_embeddings = use_embeddings
@@ -229,8 +206,7 @@
                 "rms": RMSNorm(hidden_size, epsilon),
             }[normalization_type]
 
-        self.cos, self.sin = rotary_mat(hidden_size, num_heads, 2048, head_scale=config.partial_rotary_factor)
-        # self.cos, self.sin = rotary_mat(hidden_size, num_heads, 4096, head_scale=1.0)
+        self.cos, self.sin = rotary_mat(hidden_size, num_heads, config.max_position_embeddings, head_scale=config.partial_rotary_factor)
 
         self.self_attn = SelfAttention(
             hidden_size,
@@ -238,12 +214,11 @@
             num_key_value_heads,
             scale_type,
         )
-<<<<<<< HEAD
-        self.resid_dropout = torch.nn.Dropout(config.resid_pdrop)
-        self.mlp = PhiMLP(hidden_size, intermediate_size)
-=======
-        self.mlp = MLP(model_type, hidden_size, intermediate_size)
->>>>>>> 6947392a
+
+        if model_type == "phi-2":
+            self.mlp = PhiMLP(hidden_size, intermediate_size)
+        else:
+            self.mlp = MLP(model_type, hidden_size, intermediate_size)
 
     def forward(
         self,
@@ -258,11 +233,7 @@
         # k_cache and v_cache is [batch_size, n_layers, pos, num_heads, head_dim]
         attn_norm_output = self.input_layernorm(x)
         h, k_out, v_out = self.self_attn(
-<<<<<<< HEAD
-            use_cache, attn_norm_output, position_ids, attn_mask, self.cos, self.sin, k_cache, v_cache
-=======
             use_cache, attn_norm_output, position_ids, attention_mask, self.cos, self.sin, k_cache, v_cache
->>>>>>> 6947392a
         )
 
         h = x + h
@@ -387,25 +358,29 @@
         key = torch.reshape(key, [batch_size, seq_len, self.num_key_value_heads, self.head_dim]).transpose(1, 2)
         value = torch.reshape(value, [batch_size, seq_len, self.num_key_value_heads, self.head_dim]).transpose(1, 2)
 
+        # Partial rotary embedding for phi-2
+        if config.partial_rotary_factor != 1.0:
+            query_rot, query_pass = (
+                query[..., : self.partial_dim],
+                query[..., self.partial_dim:],
+            )
+            key_rot, key_pass = (
+                key[..., : self.partial_dim],
+                key[..., self.partial_dim:],
+            )
+
+            query_rot = self.rotary_embedding(query_rot, cos, sin, position_ids)
+            key_rot = self.rotary_embedding(key_rot, cos, sin, position_ids)
+
+            query = torch.cat((query_rot, query_pass), dim=-1)
+            key = torch.cat((key_rot, key_pass), dim=-1)
+        
+        
         # Apply rotary positional embedding
-        # Partial rotary embedding
-        query_rot, query_pass = (
-            query[..., : self.partial_dim],
-            query[..., self.partial_dim:],
-        )
-        key_rot, key_pass = (
-            key[..., : self.partial_dim],
-            key[..., self.partial_dim:],
-        )
-
-        query_rot = self.rotary_embedding(query_rot, cos, sin, position_ids)
-        key_rot = self.rotary_embedding(key_rot, cos, sin, position_ids)
-
-        query = torch.cat((query_rot, query_pass), dim=-1)
-        key = torch.cat((key_rot, key_pass), dim=-1)
-
-        # save_tensors(query, "query")
-        # save_tensors(key, "key")
+        else:
+            query = self.rotary_embedding(query, cos, sin, position_ids)
+            key = self.rotary_embedding(key, cos, sin, position_ids)
+
         # Append new entries to the end of k, v cache
         k_cache = torch.cat((k_cache, key), dim=2)
         v_cache = torch.cat((v_cache, value), dim=2)
@@ -424,13 +399,11 @@
         # Calculate attention scores
         score = torch.matmul(query.to(torch.float32), key.to(torch.float32)) / self.scale
 
-        # save_tensors(score, "score")
         # Apply the mask
         score = self.apply_mask(use_cache, score, attention_mask, seq_len, self.num_heads)
 
         # Calculate attention values
         prob = torch.nn.functional.softmax(score, dim=-1).to(query.dtype)
-        # save_tensors(prob, "score_softmax")
 
         attn = torch.matmul(prob, value)
 
@@ -448,11 +421,6 @@
         intermediate_size: int,
     ) -> None:
         super().__init__()
-<<<<<<< HEAD
-        self.gate_proj = torch.nn.Linear(hidden_size, intermediate_size)
-        self.down_proj = torch.nn.Linear(intermediate_size, hidden_size)
-        self.up_proj = torch.nn.Linear(hidden_size, intermediate_size)
-=======
         self.gate_proj = torch.nn.Linear(hidden_size, intermediate_size, bias=False)
         self.down_proj = torch.nn.Linear(intermediate_size, hidden_size, bias=False)
         self.model_type = model_type
@@ -460,12 +428,10 @@
             self.act = torch.nn.GELU()
         else:
             self.up_proj = torch.nn.Linear(hidden_size, intermediate_size, bias=False)
->>>>>>> 6947392a
 
     def forward(self, x):
         w1x = self.gate_proj(x)
 
-<<<<<<< HEAD
         return self.down_proj(w1x * torch.sigmoid(w1x) * self.up_proj(x))
 
 import math
@@ -491,10 +457,4 @@
         hidden_states = self.fc1(hidden_states)
         hidden_states = self.activation_fn(hidden_states)
         hidden_states = self.fc2(hidden_states)
-        return hidden_states
-=======
-        if self.model_type == "falcon":
-            return self.down_proj(self.act(w1x))
-        else:
-            return self.down_proj(w1x * torch.sigmoid(w1x) * self.up_proj(x))
->>>>>>> 6947392a
+        return hidden_states