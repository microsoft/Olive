import gc
import os

import numpy as np
import onnxruntime
from app_modules.utils import convert_to_markdown, is_stop_word_or_prefix, shared_state
from interface.base_interface import BaseLLMInterface
from transformers import AutoProcessor, AutoTokenizer


class LLMOnnxDmlInterface(BaseLLMInterface):
    def __init__(self, model_dir="", device="dml"):
        super().__init__()

        self.model_dir = model_dir
        self.device = device

    def initialize(self):
        # Create the ONNX sessions

        execution_provider = {
            "dml": "DmlExecutionProvider",
            "cuda": "CUDAExecutionProvider",
        }[self.device]

        providers = [execution_provider]
<<<<<<< HEAD
=======

        self.max_seq_len = 2048
>>>>>>> 6947392a

        max_seq_len = 2048
        llm_session_options = onnxruntime.SessionOptions()
        llm_session_options.add_free_dimension_override_by_name("batch_size", 1)
<<<<<<< HEAD
        llm_session_options.add_free_dimension_override_by_name("max_seq_len", max_seq_len)
=======
        llm_session_options.add_free_dimension_override_by_name("attention_mask_sequence_length", self.max_seq_len)
        llm_session_options.add_free_dimension_override_by_name("max_seq_len", self.max_seq_len)
>>>>>>> 6947392a
        llm_session_options.add_free_dimension_override_by_name("seq_len_increment", 1)
        self.llm_session = onnxruntime.InferenceSession(
            os.path.join(self.model_dir, "decoder_model_merged.onnx"),
            sess_options=llm_session_options,
            providers=providers,
        )

        self.data_type = np.float16
        self.num_layers = 0
        for inputs_meta in self.llm_session._inputs_meta:
            if inputs_meta.name.startswith("cache.") and inputs_meta.name.endswith(".key"):
                self.num_layers += 1
                num_key_value_heads = inputs_meta.shape[1]
                head_dim = inputs_meta.shape[3]

        # Initialize the tokenizer and produce the initial tokens.
<<<<<<< HEAD
        self.tokenizer = AutoTokenizer.from_pretrained(self.model_dir)

        # if self.tokenizer.chat_template is None:
        #     self.tokenizer.chat_template = "{% for message in messages %}{{message['content']}}{% endfor %}"

        self.tokenizer.chat_template = (
            "{% for message in messages %}"
            "{% if message['role'] == 'user' %}"
            "Human: {{ message['content'] }}\nAI:"
            "{% endif %}"
            "{% if message['role'] == 'assistant' %}"
            "{{ message['content'] }}\n"
            "{% endif %}"
            "{% endfor %}"
        )
=======
        if "llava" in self.model_dir:
            self.processor = AutoProcessor.from_pretrained(self.model_dir)
            self.tokenizer = self.processor.tokenizer
        else:
            self.processor = None
            self.tokenizer = AutoTokenizer.from_pretrained(self.model_dir)

        if self.tokenizer.chat_template is None:
            self.tokenizer.chat_template = (
                "{% for message in messages %}"
                "{% if message['role'] == 'user' %}"
                "{{ ' ' }}"
                "{% endif %}"
                "{{ message['content'] }}"
                "{% if not loop.last %}"
                "{{ '  ' }}"
                "{% endif %}"
                "{% endfor %}"
                "{{ eos_token }}"
            )

>>>>>>> 6947392a
        # Create the I/O bindings
        self.llm_io_binding = self.llm_session.io_binding()

        # Initialize the buffers
        self.tokens_increment = onnxruntime.OrtValue.ortvalue_from_shape_and_type((1, 1), np.int64, self.device)

        # Create the K and V caches.
        cache_shape = (1, num_key_value_heads, self.max_seq_len, head_dim)
        initial_cache = np.zeros(cache_shape, dtype=self.data_type)
        self.k_caches = []
        self.v_caches = []

        for _ in range(self.num_layers):
            self.k_caches.append(onnxruntime.OrtValue.ortvalue_from_numpy(initial_cache, self.device))
            self.v_caches.append(onnxruntime.OrtValue.ortvalue_from_numpy(initial_cache, self.device))

<<<<<<< HEAD
        self.initial_prompt = [
            {"role": "user", "content": "Hey there I am a human that would like to have a conversation with you."},
            {"role": "assistant", "content": "Sure, I am happy to answer most questions."},
            {"role": "user", "content": "Great, I insist that we take turns."},
            {"role": "assistant", "content": "I agree, we should take turns."},
        ]
=======
        if "llava" in self.model_dir:
            self.initial_prompt = [
                {"role": "user", "content": "I will ask you questions about the following image:\n<image>\n"},
                {"role": "assistant", "content": "OK!"},
            ]
        else:
            self.initial_prompt = [
                {"role": "user", "content": "Hey there I am a human that would like to have a conversation with you."},
                {"role": "assistant", "content": "Sure, I am happy to answer most questions."},
                {"role": "user", "content": "Great, I insist that we take turns."},
                {"role": "assistant", "content": "I agree, we should take turns."},
                {"role": "user", "content": "Great, can we also keep answers short?"},
                {"role": "assistant", "content": "Yes, short answers are usually best."},
            ]
>>>>>>> 6947392a

    def shutdown(self):
        pass

    def generate_prompt_with_history(self, text, history, max_length=2048, image=None):
        prompt = []
        prompt.extend(self.initial_prompt)

        for dialogue in history:
            prompt.append({"role": "user", "content": dialogue[0]})
            prompt.append({"role": "assistant", "content": dialogue[1]})

        if self.processor is not None and image is not None:
            processed_inputs = self.processor(text=text, images=image, return_tensors="np")
            pixel_values = processed_inputs["pixel_values"].astype(np.float16)
            prompt.append({"role": "user", "content": text})
        else:
            prompt.append({"role": "user", "content": text})
            pixel_values = None

        tokens = self.tokenizer.apply_chat_template(prompt, return_tensors="np")

        if len(tokens) <= max_length:
            return tokens, pixel_values
        else:
            return None, None

    def greedy_search(
        self,
        input_ids,
        pixel_values,
        tokenizer,
        max_length: int,
        token_printing_step: int = 4,
    ):
        generated_tokens = []

        tokens = np.asarray(input_ids, dtype=np.int64)
        tokens = onnxruntime.OrtValue.ortvalue_from_numpy(tokens, self.device)

        seq_len = tokens.shape()[1]
        past_seq_len = 0

        if "llava" in self.model_dir:
            attention_mask = np.zeros((1, self.max_seq_len), dtype=np.int64)
            attention_mask[:, :seq_len] = 1
            self.llm_io_binding.bind_cpu_input("pixel_values", pixel_values)

        # Bind the main model's inputs/outputs
        self.llm_io_binding.bind_cpu_input("use_cache_branch", np.zeros([1], dtype=np.bool_))
        self.llm_io_binding.bind_output("logits", self.device)
        self.llm_io_binding.bind_ortvalue_input("tokens", tokens)
        self.llm_io_binding.bind_ortvalue_input("tokens_increment", self.tokens_increment)

        for i in range(max_length):
            if "llava" in self.model_dir:
                self.llm_io_binding.bind_cpu_input("attention_mask", attention_mask)
            else:
                if i == 0:
                    position_ids = np.arange(seq_len, dtype=np.int64).reshape((1, seq_len))
                    self.llm_io_binding.bind_cpu_input("position_ids", position_ids)
                else:
                    position_ids_increment = np.array(seq_len, dtype=np.int64).reshape((1, 1))
                    self.llm_io_binding.bind_cpu_input("position_ids_increment", position_ids_increment)

<<<<<<< HEAD
            seqlens_k = np.array(past_seq_len, dtype=np.int32, ndmin=1)
            self.llm_io_binding.bind_cpu_input("seqlens_k", seqlens_k)
=======
                seqlens_k = np.array(past_seq_len, dtype=np.int32, ndmin=1)
                self.llm_io_binding.bind_cpu_input("seqlens_k", seqlens_k)
>>>>>>> 6947392a

            for layer_idx in range(self.num_layers):
                self.llm_io_binding.bind_ortvalue_input(f"cache.{layer_idx}.key", self.k_caches[layer_idx])
                self.llm_io_binding.bind_ortvalue_input(f"cache.{layer_idx}.value", self.v_caches[layer_idx])
                self.llm_io_binding.bind_ortvalue_output(f"cache_out.{layer_idx}.key", self.k_caches[layer_idx])
                self.llm_io_binding.bind_ortvalue_output(f"cache_out.{layer_idx}.value", self.v_caches[layer_idx])

            # Run the LLM
            self.llm_session.run_with_iobinding(self.llm_io_binding)

            # Decide the next token using your preferred sampling strategy.
            logits = self.llm_io_binding.get_outputs()[0].numpy()
            last_token_logits = logits[:, -1, :]
            next_token = np.argmax(last_token_logits, axis=-1, keepdims=True)
            generated_tokens.append(next_token.item())

            # Set the token for the next iteration
            self.llm_io_binding.bind_cpu_input("tokens_increment", next_token)

            if i % token_printing_step == 0:
                yield tokenizer.decode(generated_tokens, skip_special_tokens=True)

            if generated_tokens[-1] == tokenizer.eos_token_id:
                yield tokenizer.decode(generated_tokens, skip_special_tokens=True)
                return

            if i == 0:
                self.llm_io_binding.bind_cpu_input("use_cache_branch", np.ones([1], dtype=np.bool_))
                self.llm_io_binding.bind_output("logits", self.device)
<<<<<<< HEAD
=======

                if "llava" in self.model_dir:
                    seq_len = logits.shape[1]
                    attention_mask = np.zeros((1, self.max_seq_len), dtype=np.int64)
                    attention_mask[:, :seq_len] = 1

            if "llava" in self.model_dir and seq_len < self.max_seq_len:
                attention_mask[:, seq_len] = 1
>>>>>>> 6947392a

            past_seq_len = seq_len
            seq_len += 1

    def predict(
        self,
        text,
        chatbot,
        history,
        max_length_tokens,
        max_context_length_tokens,
        token_printing_step,
        image,
    ):
        if text == "":
            yield chatbot, history, "Empty context."
            return

        inputs, pixel_values = self.generate_prompt_with_history(
            text, history, max_length=max_context_length_tokens, image=image
        )

        if inputs is None:
            yield chatbot, history, "Input too long."
            return

        input_ids = inputs[:, -max_context_length_tokens:]

        x = input_ids

        for x in self.greedy_search(
            input_ids,
            pixel_values,
            self.tokenizer,
            max_length=max_length_tokens,
            token_printing_step=token_printing_step,
        ):
            sentence = x

            if is_stop_word_or_prefix(sentence, ["[|Human|]", "[|AI|]"]) is False:
                if "[|Human|]" in sentence:
                    sentence = sentence[: sentence.index("[|Human|]")].strip()
                if "[|AI|]" in sentence:
                    sentence = sentence[: sentence.index("[|AI|]")].strip()
                sentence = sentence.strip()
                a, b = [[y[0], convert_to_markdown(y[1])] for y in history] + [[text, convert_to_markdown(sentence)]], [
                    *history,
                    [text, sentence],
                ]
                yield a, b, "Generating..."

            if shared_state.interrupted:
                shared_state.recover()
                try:
                    yield a, b, "Stop: Success"
                    return
                except Exception as e:
                    print(type(e).__name__, e)

        del input_ids
        gc.collect()

        try:
            yield a, b, "Generate: Success"
        except Exception as e:
            print(type(e).__name__, e)

        return

    def retry(self, chatbot, history, max_length_tokens, max_context_length_tokens, token_printing_step):
        if len(history) == 0:
            yield chatbot, history, "Empty context"
            return
        chatbot.pop()
        inputs = history.pop()[0]
        yield from self.predict(
            inputs,
            chatbot,
            history,
            max_length_tokens,
            max_context_length_tokens,
            token_printing_step,
        )<|MERGE_RESOLUTION|>--- conflicted
+++ resolved
@@ -24,21 +24,13 @@
         }[self.device]
 
         providers = [execution_provider]
-<<<<<<< HEAD
-=======
 
         self.max_seq_len = 2048
->>>>>>> 6947392a
-
-        max_seq_len = 2048
+
         llm_session_options = onnxruntime.SessionOptions()
         llm_session_options.add_free_dimension_override_by_name("batch_size", 1)
-<<<<<<< HEAD
-        llm_session_options.add_free_dimension_override_by_name("max_seq_len", max_seq_len)
-=======
         llm_session_options.add_free_dimension_override_by_name("attention_mask_sequence_length", self.max_seq_len)
         llm_session_options.add_free_dimension_override_by_name("max_seq_len", self.max_seq_len)
->>>>>>> 6947392a
         llm_session_options.add_free_dimension_override_by_name("seq_len_increment", 1)
         self.llm_session = onnxruntime.InferenceSession(
             os.path.join(self.model_dir, "decoder_model_merged.onnx"),
@@ -55,23 +47,6 @@
                 head_dim = inputs_meta.shape[3]
 
         # Initialize the tokenizer and produce the initial tokens.
-<<<<<<< HEAD
-        self.tokenizer = AutoTokenizer.from_pretrained(self.model_dir)
-
-        # if self.tokenizer.chat_template is None:
-        #     self.tokenizer.chat_template = "{% for message in messages %}{{message['content']}}{% endfor %}"
-
-        self.tokenizer.chat_template = (
-            "{% for message in messages %}"
-            "{% if message['role'] == 'user' %}"
-            "Human: {{ message['content'] }}\nAI:"
-            "{% endif %}"
-            "{% if message['role'] == 'assistant' %}"
-            "{{ message['content'] }}\n"
-            "{% endif %}"
-            "{% endfor %}"
-        )
-=======
         if "llava" in self.model_dir:
             self.processor = AutoProcessor.from_pretrained(self.model_dir)
             self.tokenizer = self.processor.tokenizer
@@ -80,20 +55,30 @@
             self.tokenizer = AutoTokenizer.from_pretrained(self.model_dir)
 
         if self.tokenizer.chat_template is None:
-            self.tokenizer.chat_template = (
-                "{% for message in messages %}"
-                "{% if message['role'] == 'user' %}"
-                "{{ ' ' }}"
-                "{% endif %}"
-                "{{ message['content'] }}"
-                "{% if not loop.last %}"
-                "{{ '  ' }}"
-                "{% endif %}"
-                "{% endfor %}"
-                "{{ eos_token }}"
-            )
-
->>>>>>> 6947392a
+            if "phi" in self.model_dir:
+                self.tokenizer.chat_template = (
+                    "{% for message in messages %}"
+                    "{% if message['role'] == 'user' %}"
+                    "Human: {{ message['content'] }}\nAI:"
+                    "{% endif %}"
+                    "{% if message['role'] == 'assistant' %}"
+                    "{{ message['content'] }}\n"
+                    "{% endif %}"
+                    "{% endfor %}"
+                )
+            else:
+                self.tokenizer.chat_template = (
+                    "{% for message in messages %}"
+                    "{% if message['role'] == 'user' %}"
+                    "{{ ' ' }}"
+                    "{% endif %}"
+                    "{{ message['content'] }}"
+                    "{% if not loop.last %}"
+                    "{{ '  ' }}"
+                    "{% endif %}"
+                    "{% endfor %}"
+                    "{{ eos_token }}"
+                )
         # Create the I/O bindings
         self.llm_io_binding = self.llm_session.io_binding()
 
@@ -110,14 +95,6 @@
             self.k_caches.append(onnxruntime.OrtValue.ortvalue_from_numpy(initial_cache, self.device))
             self.v_caches.append(onnxruntime.OrtValue.ortvalue_from_numpy(initial_cache, self.device))
 
-<<<<<<< HEAD
-        self.initial_prompt = [
-            {"role": "user", "content": "Hey there I am a human that would like to have a conversation with you."},
-            {"role": "assistant", "content": "Sure, I am happy to answer most questions."},
-            {"role": "user", "content": "Great, I insist that we take turns."},
-            {"role": "assistant", "content": "I agree, we should take turns."},
-        ]
-=======
         if "llava" in self.model_dir:
             self.initial_prompt = [
                 {"role": "user", "content": "I will ask you questions about the following image:\n<image>\n"},
@@ -132,7 +109,6 @@
                 {"role": "user", "content": "Great, can we also keep answers short?"},
                 {"role": "assistant", "content": "Yes, short answers are usually best."},
             ]
->>>>>>> 6947392a
 
     def shutdown(self):
         pass
@@ -198,13 +174,8 @@
                     position_ids_increment = np.array(seq_len, dtype=np.int64).reshape((1, 1))
                     self.llm_io_binding.bind_cpu_input("position_ids_increment", position_ids_increment)
 
-<<<<<<< HEAD
-            seqlens_k = np.array(past_seq_len, dtype=np.int32, ndmin=1)
-            self.llm_io_binding.bind_cpu_input("seqlens_k", seqlens_k)
-=======
                 seqlens_k = np.array(past_seq_len, dtype=np.int32, ndmin=1)
                 self.llm_io_binding.bind_cpu_input("seqlens_k", seqlens_k)
->>>>>>> 6947392a
 
             for layer_idx in range(self.num_layers):
                 self.llm_io_binding.bind_ortvalue_input(f"cache.{layer_idx}.key", self.k_caches[layer_idx])
@@ -234,8 +205,6 @@
             if i == 0:
                 self.llm_io_binding.bind_cpu_input("use_cache_branch", np.ones([1], dtype=np.bool_))
                 self.llm_io_binding.bind_output("logits", self.device)
-<<<<<<< HEAD
-=======
 
                 if "llava" in self.model_dir:
                     seq_len = logits.shape[1]
@@ -244,7 +213,6 @@
 
             if "llava" in self.model_dir and seq_len < self.max_seq_len:
                 attention_mask[:, seq_len] = 1
->>>>>>> 6947392a
 
             past_seq_len = seq_len
             seq_len += 1
