--- conflicted
+++ resolved
@@ -8,7 +8,9 @@
             "hf_config": {
                 "model_name": "<model_name_placeholder>",
                 "model_class": "LlamaForCausalLM",
-<<<<<<< HEAD
+                "from_pretrained_args": {
+                    "_attn_implementation": "eager"
+                },
                 "task": "text-generation"
             }
         }
@@ -32,10 +34,6 @@
                         "max_samples": 128,
                         "joiner": "\n\n"
                     }
-=======
-                "from_pretrained_args": {
-                    "_attn_implementation": "eager"
->>>>>>> 9d1add1b
                 }
             }
         }
