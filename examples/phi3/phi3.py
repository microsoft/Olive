# -------------------------------------------------------------------------
# Copyright (c) Microsoft Corporation. All rights reserved.
# Licensed under the MIT License.
# --------------------------------------------------------------------------

import argparse
import json
import time
from pathlib import Path

import onnxruntime_genai as og

from olive.workflows import run as olive_run

# flake8: noqa: T201


TARGETS = ["cpu", "cuda", "mobile", "web"]

TARGET_TO_EP = {
    "cpu": "CPUExecutionProvider",
    "mobile": "CPUExecutionProvider",
    "cuda": "CUDAExecutionProvider",
    "web": "JsExecutionProvider",
}

AML_MODEL_Path = {
    "model_path": {
        "type": "azureml_registry_model",
        "config": {"registry_name": "azureml", "name": "Phi-3-mini-4k-instruct", "version": "7"},
    },
    "model_file_format": "PyTorch.MLflow",
}


def get_args(raw_args):
    parser = argparse.ArgumentParser(description="phi3 optimization")

    parser.add_argument(
        "--target",
        type=str,
        default=None,
        required=True,
        choices=TARGETS,
        help="Choose from cpu, cuda, mobile or web",
    )
    parser.add_argument(
        "--finetune_method",
        type=str,
        default=None,
        choices=["qlora", "lora"],
        help="Finetune method before onnxruntime optimization. "
        "qlora finetuned model cannot be converted to onnx by model builder.",
    )
    parser.add_argument(
        "--precision",
        type=str,
        default="int4",
        choices=["fp32", "fp16", "int4"],
        help="Choose from fp32 or int4(default) for cpu target; "
        "fp32 or fp16 or int4(default) for gpu target; int4(default) for mobile or web",
    )
    parser.add_argument(
        "--inference",
        action="store_true",
        help="Run inference with optimized model",
    )
    parser.add_argument(
        "--prompt",
        nargs="*",
        type=str,
        default=["Write a joke"],
        help="The prompt text fed into the model. Not supported with Web target.",
    )
    parser.add_argument(
        "--max_length",
        type=int,
        default=200,
        help="Max length for generation. Not supported with Web target.",
    )
    parser.add_argument(
        "--source",
        type=str,
        default="HF",
        choices=["HF", "AzureML"],
        help="Choose from HF(default), AzureML",
    )

    return parser.parse_args(raw_args)


def main(raw_args=None):
    args = get_args(raw_args)
    if args.target in ("mobile", "web") and args.precision != "int4":
        raise ValueError("mobile or web only supports int4(default)")
    elif args.target == "cpu" and args.precision == "fp16":
        raise ValueError("Choose from fp32 or int4(default) for cpu target")

    if args.inference and args.target == "web":
        raise ValueError("Web model inference is not supported in this script")

    # Generate Olive configuration file for specific target
    print("\nGenerating Olive configuration file...")
    config_file = generate_config(args)
    print("Olive configuration file is generated...\n")

    # Generate optimized model for specific target
    print("Generating optimized model for", args.target, "...\n")
    footprints = olive_run(config_file)
    if footprints:
        print("\nOptimized model is generated...")

    if args.inference:
        if args.finetune_method == "qlora":
            raise ValueError(
                "qlora finetuned model cannot be converted to onnx "
                "by model builder as of now. Please remove --inference flag"
            )
        prompts = "Write a joke" if not args.prompt else "".join(args.prompt)

        chat_template = "<|user|>\n{input}<|end|>\n<|assistant|>"
        prompts = f"{chat_template.format(input=prompts)}"

        max_length = 200 if not args.max_length else args.max_length

        output_model_path = get_output_model_path(footprints)
        genai_run(prompts, str(output_model_path), max_length)


def get_finetune_passes():
    with open("pass_configs/finetune.json") as f:
        return json.load(f)


def get_data_configs():
    with open("pass_configs/data_configs.json") as f:
        return json.load(f)


def generate_config(args):

    json_file_template = "phi3_template.json"
    with open(json_file_template) as f:
        template_json = json.load(f)

<<<<<<< HEAD
    # finetune
    if args.finetune_method:
        assert args.target == "cuda", "Finetune only supports cuda target"
        finetune_passes = get_finetune_passes()
        data_configs = get_data_configs()
        template_json["data_configs"] = data_configs
        template_json["passes"][args.finetune_method] = finetune_passes[args.finetune_method]
        template_json["passes"]["merge_adapter_weights"] = {
            "type": "MergeAdapterWeights",
            "config": {},
        }
=======
    if args.source == "AzureML":
        template_json["input_model"]["config"] = AML_MODEL_Path
>>>>>>> ea46943a

    target = str(args.target)
    device = "GPU" if target in ("cuda", "web") else "CPU"
    execution_providers = [TARGET_TO_EP[target.lower()]]
    template_json["systems"]["local_system"]["config"]["accelerators"] = [
        {"device": device, "execution_providers": execution_providers}
    ]

    model_builder = {
        "type": "ModelBuilder",
        "config": {
            "precision": args.precision,
            "merge_adapter_weights": args.finetune_method == "lora",
        },
    }
    if args.finetune_method is None or args.finetune_method == "lora":
        template_json["passes"]["builder"] = model_builder

    if target == "mobile":
        template_json["passes"]["builder"]["config"]["int4_accuracy_level"] = 4

    elif target == "web":
        fl_type = {"type": "OnnxIOFloat16ToFloat32"}
        template_json["passes"]["fp32_logits"] = fl_type

    new_json_file = f"phi3_{target.lower()}_{args.precision}.json"
    with open(new_json_file, "w") as f:
        json.dump(template_json, f, indent=4)

    return new_json_file


def get_output_model_path(footprints):
    # only one model output in phi2 optimization
    for footprint in footprints.values():
        for model_id in footprint.nodes:
            model_path = Path(footprint.get_model_path(model_id))
            break
    return model_path


def genai_run(prompt, model_path, max_length):

    print("\nModel inference starts...")

    print("Loading model...")
    app_started_timestamp = time.time()
    model = og.Model(model_path)
    model_loaded_timestamp = time.time()
    print("Model loaded in {:.2f} seconds".format(model_loaded_timestamp - app_started_timestamp))

    print("Creating tokenizer...")
    tokenizer = og.Tokenizer(model)
    tokenizer_stream = tokenizer.create_stream()
    input_tokens = tokenizer.encode(prompt)
    started_timestamp = time.time()

    print("Creating generator ...")
    params = og.GeneratorParams(model)
    # optimal search options for Phi3
    search_options = {
        "max_length": max_length,
        "top_k": 40,
        "top_p": 0.95,
        "temperature": 0.8,
        "repetition_penalty": 1.0,
    }
    params.set_search_options(**search_options)
    params.input_ids = input_tokens
    generator = og.Generator(model, params)
    print("Generator created")

    first = True
    first_token_timestamp = None
    new_tokens = []

    print("\n", prompt)

    try:
        while not generator.is_done():
            generator.compute_logits()
            generator.generate_next_token()
            if first:
                first_token_timestamp = time.time()
                first = False

            new_token = generator.get_next_tokens()[0]
            print(tokenizer_stream.decode(new_token), end="", flush=True)
            new_tokens.append(new_token)
    except KeyboardInterrupt:
        print("  --control+c pressed, aborting generation--")

    del generator

    run_time = time.time() - started_timestamp
    if first_token_timestamp is None:
        print("\n\nNo tokens generated")
    else:
        print(
            "\n\n"
            f"Prompt tokens: {len(input_tokens)}, New tokens: {len(new_tokens)},"
            f" Time to first: {(first_token_timestamp - started_timestamp):.2f}s,"
            f" New tokens per second: {len(new_tokens)/run_time:.2f} tps"
        )


if __name__ == "__main__":
    main()<|MERGE_RESOLUTION|>--- conflicted
+++ resolved
@@ -143,7 +143,6 @@
     with open(json_file_template) as f:
         template_json = json.load(f)
 
-<<<<<<< HEAD
     # finetune
     if args.finetune_method:
         assert args.target == "cuda", "Finetune only supports cuda target"
@@ -155,10 +154,8 @@
             "type": "MergeAdapterWeights",
             "config": {},
         }
-=======
     if args.source == "AzureML":
         template_json["input_model"]["config"] = AML_MODEL_Path
->>>>>>> ea46943a
 
     target = str(args.target)
     device = "GPU" if target in ("cuda", "web") else "CPU"
