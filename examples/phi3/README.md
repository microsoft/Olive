--- conflicted
+++ resolved
@@ -1,9 +1,5 @@
 # Phi3 optimization with Olive
-<<<<<<< HEAD
-This folder contains an example of fine-tuning and optimizing [the Phi-3-Mini-4K-Instruct](https://huggingface.co/microsoft/Phi-3-mini-4k-instruct) model in HF for different hardware targets with Olive.
-=======
 This folder contains an example of optimizing the Phi-3-Mini-4K-Instruct model from [Hugging Face](https://huggingface.co/microsoft/Phi-3-mini-4k-instruct) or [Azure Machine Learning Model Catalog](https://ai.azure.com/explore/models/Phi-3-mini-4k-instruct/version/7/registry/azureml?tid=72f988bf-86f1-41af-91ab-2d7cd011db47) for different hardware targets with Olive.
->>>>>>> ea46943a
 
 
 ## Prerequisites
@@ -41,13 +37,8 @@
 ## Usage
 we will use the `phi3.py` script to fine-tune and optimize model for a chosen hardware target by running the following commands.
 
-<<<<<<< HEAD
-```sh
-python phi3.py [--target HARDWARE_TARGET] [--finetune_method METHOD] [--precision DATA_TYPE] [--inference] [--prompt PROMPT] [--max_length LENGTH]
-=======
 ```
-python phi3.py [--target HARDWARE_TARGET] [--precision DATA_TYPE] [--source SOURCE] [--inference] [--prompt PROMPT] [--max_length LENGTH]
->>>>>>> ea46943a
+python phi3.py [--target HARDWARE_TARGET] [--precision DATA_TYPE] [--source SOURCE] [--finetune_method METHOD] [--inference] [--prompt PROMPT] [--max_length LENGTH]
 
 # Examples
 python phi3.py --target mobile
@@ -62,30 +53,19 @@
 ```
 
 - `--target`: cpu, cuda, mobile, web
-<<<<<<< HEAD
 - `--finetune_method`: optional. The method used for fine-tuning. Options: `qlora`, `lora`. Default is none. Note that onnxruntime-genai only supports `lora` method as of now.
-- `--precision`: optional. fp32, fp16, int4. fp32 or int4(default) for cpu target; fp32 or fp16 or int4(default) for gpu target; int4(default) for mobile or web
-- `--inference`: run the optimized model, for non-web models inference.
-=======
 - `--precision`: optional, for data precision. fp32 or int4 (default) for cpu target; fp32, fp16, or int4 (default) for GPU target; int4 (default) for mobile or web.
 - `--source`: optional, for model path. HF or AzureML. HF(Hugging Face model) by default.
 - `--inference`: optional, for non-web models inference/validation.
->>>>>>> ea46943a
 - `--prompt`: optional, the prompt text fed into the model. Take effect only when `--inference` is set.
 - `--max_length`: optional, the max length of the output from the model. Take effect only when `--inference` is set.
 
 
 This script includes
-<<<<<<< HEAD
-1. Generate the Olive configuration file for your need including the chosen HW target, the preferred model precision.
-2. Fine-tune model by lora or qlora method with dataset of `nampdn-ai/tiny-codes`.
-3. Generate optimized model with Olive based on the configuration file for the chosen HW target
-4. (optional) Inference the optimized model with ONNX Runtime Generation API. Not supported for web target
-=======
 - Generate the Olive configuration file for the chosen HW target
+- Fine-tune model by lora or qlora method with dataset of `nampdn-ai/tiny-codes`.
 - Generate optimized model with Olive based on the configuration file for the chosen HW target
 - (optional) Inference the optimized model with ONNX Runtime Generate() API with non-web target
->>>>>>> ea46943a
 
 
 If you have an Olive configuration file, you can also run the olive command for model generation:
