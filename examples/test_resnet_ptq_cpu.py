--- conflicted
+++ resolved
@@ -26,18 +26,11 @@
     os.chdir(cur_dir)
 
 
-<<<<<<< HEAD
-def check_output(footprint):
-    assert footprint.nodes is not None
-    for v in footprint.nodes.values():
-        assert all([value.value_for_rank > 0 for value in v.metrics.value.signal.values()])
-=======
 def check_output(footprints):
     for footprint in footprints.values():
         assert footprint.nodes is not None
         for v in footprint.nodes.values():
-            assert all([value > 0 for value in v.metrics.value.values()])
->>>>>>> 32bb9de0
+            assert all([value.value_for_rank > 0 for value in v.metrics.value.signal.values()])
 
 
 @pytest.mark.parametrize("search_algorithm", ["random"])
