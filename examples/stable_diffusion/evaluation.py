# -------------------------------------------------------------------------
# Copyright (c) Microsoft Corporation. All rights reserved.
# Licensed under the MIT License.
# --------------------------------------------------------------------------

import os
from pathlib import Path
from PIL import Image
import logging
import sys
import math
import numpy as np
from sd_utils.qnn import QnnStableDiffusionPipeline
<<<<<<< HEAD
import re

=======
from datasets import load_dataset
from torchmetrics.functional.multimodal import clip_score
from functools import partial
from torchvision.transforms import functional as F
import torch
from torchmetrics.image.fid import FrechetInceptionDistance
import io
>>>>>>> 7ceda915

logger = logging.getLogger(__name__)
logger.setLevel(logging.INFO)
logger.addHandler(logging.StreamHandler(sys.stdout))


def parse_args(raw_args):
    import argparse

    parser = argparse.ArgumentParser("Common arguments")
    parser.add_argument("--save_data", action="store_true")
    parser.add_argument("--model_id", default="CompVis/stable-diffusion-v1-4", type=str)
    parser.add_argument(
        "--guidance_scale",
        default=7.5,
        type=float,
        help="Guidance scale as defined in Classifier-Free Diffusion Guidance",
    )
    parser.add_argument("--num_inference_steps", default=50, type=int, help="Number of steps in diffusion process")
    parser.add_argument(
        "--seed",
        default=None,
        type=int,
        help="The seed to give to the generator to generate deterministic results.",
    )
    parser.add_argument("--data_dir", default="quantize_data", type=str)
    parser.add_argument("--num_data", default=10, type=int)
    parser.add_argument("--dataset", default="phiyodr/coco2017", type=str)
    parser.add_argument("--train_ratio", default=0.5, type=float)
    return parser.parse_args(raw_args)


def calc_error(image1, image2):
    image1 = Image.open(image1)
    image2 = Image.open(image2)
    image1 = np.array(image1, dtype=np.float32)
    image2 = np.array(image2, dtype=np.float32)
    mse = np.mean((image1 - image2) ** 2)
    return mse


def run_inference(pipeline, args, prompt: str, output_path: Path):
    output = output_path / f"{prompt}.png"
    if output.exists():
        return
    generator = None if args.seed is None else np.random.RandomState(seed=args.seed)
    result = pipeline(
        [prompt],
        num_inference_steps = args.num_inference_steps,
        height=512,
        width=512,
        guidance_scale=args.guidance_scale,
        generator=generator
    )
    result.images[0].save(output)


def get_clip_score(prompt: str, path: Path, clip_score_fn):
    with torch.no_grad():
        image = Image.open(path / f"{prompt}.png")
        image = torch.tensor(np.array(image), dtype=torch.uint8).permute(2, 0, 1)
        score = clip_score_fn(image, prompt)
        return score.detach()


def get_clip_scores(prompts: list[str], path: Path, clip_score_fn):
    scores = []
    with open(path / "clip_scores.txt", "w") as f:
        f.write("| Prompt | Score |\n")
        for prompt in prompts:
            score = get_clip_score(prompt, path, clip_score_fn)
            scores.append(score)
            f.write(f"| {prompt} | {score} |\n")

        logger.info("Scores avg: %s", np.mean(np.array(scores)))
        f.write(f"| Avg | {np.mean(np.array(scores))} |\n")

def sanitize_path(input_string):
    sanitized_string = re.sub(r'[^\w\-., ]', '', input_string)
    return sanitized_string


def get_mse_scores(prompts: list[str], unoptimized_path: Path, optimized_path: Path, train_num: int):
    train_error = []
    test_error = []
    with open(optimized_path / "mse_scores.txt", "w") as f:
        f.write("| Prompt | Error |\n")
        for i, prompt in enumerate(prompts):
            error = calc_error(unoptimized_path / f'{prompt}.png', optimized_path / f'{prompt}.png')
            f.write(f"| {prompt} | {error} |\n")
            if i < train_num:
                train_error.append(error)
            else:
                test_error.append(error)

        train_error = np.mean(np.array(train_error))
        test_error = np.mean(np.array(test_error))
        logger.info("Average train error %f", train_error)
        logger.info("Average test error %f", test_error)
        f.write(f"| Avg Train | {train_error} |\n")
        f.write(f"| Avg Test | {test_error} |\n")

<<<<<<< HEAD
        dataset = load_dataset("phiyodr/coco2017", streaming=True)
        train_data = dataset['train']
        prompts = [sanitize_path(example["captions"][0]) for i, example in enumerate(train_data) if i < args.num_data]
        train_num = 0
=======
def get_fid_scores(prompts: list[str], path: Path, real_images):
    with torch.no_grad():
        with open(path / "fid_scores.txt", "w") as f:
            f.write("| Prompt | Score |\n")
            images = []
            for prompt in prompts:
                image = Image.open(path / f"{prompt}.png")
                image = torch.tensor(np.array(image), dtype=torch.uint8).permute(2, 0, 1)
                images.append(image)
            images = torch.cat(images)

            fid = FrechetInceptionDistance()
            fid.update(real_images, real=True)
            fid.update(images, real=False)

            score = fid.compute()
            logger.info("FID: %f", score)
            f.write(f"| FID | {score} |\n")


def get_real_images(train_data, num_data):
    with torch.no_grad():
        images = []
        for i, example in enumerate(train_data):
            if i >= num_data:
                break
            image = Image.open(io.BytesIO(example["image"])).convert("RGB")
            image = torch.tensor(np.array(image), dtype=torch.uint8).permute(2, 0, 1)
            images.append(image)
        return torch.cat(images)
>>>>>>> 7ceda915


def main(raw_args=None):
    args = parse_args(raw_args)
    real_images = None
    if args.dataset != "relaion2B-en-research-safe":
        dataset = load_dataset(args.dataset, streaming=True)
        train_data = dataset['train']
        prompts = [example["captions"][0] for i, example in enumerate(train_data) if i < args.num_data]
        real_images = get_real_images(train_data, args.num_data)
    else:
        # Some selected captions from https://huggingface.co/datasets/laion/relaion2B-en-research-safe
        prompts = [
            "Arroyo Hondo Preserve Wedding",
            "Budget-Friendly Thanksgiving Table Decor Ideas",
            "Herd of cows on alpine pasture among mountains in Alps, northern Italy. Stock Photo",
            "Hot Chocolate With Marshmallows, Warm Happiness To Soon Follow",
            "Lovely Anthodium N Roses Arrangement with Cute Teddy",
            "Everyone can join and learn how to cook delicious dishes with us.",
            "Image result for youth worker superhero",
            "Road improvements coming along in west Gulfport",
            "Butcher storefront and a companion work, Louis Hayet, Click for value",
            "folding electric bike"
        ][:args.num_data]
    
    train_num = math.floor(len(prompts) * args.train_ratio)
    clip_score_fn = partial(clip_score, model_name_or_path="openai/clip-vit-base-patch16")

    script_dir = Path(__file__).resolve().parent
    unoptimized_path = script_dir / args.data_dir / 'unoptimized'
    optimized_path = script_dir / args.data_dir / 'optimized'

    unoptimized_model_dir = script_dir / "models" / "unoptimized" / args.model_id
    optimized_dir_name = "optimized-qnn"
    optimized_model_dir = script_dir / "models" / optimized_dir_name / args.model_id

    model_dir = unoptimized_model_dir if args.save_data else optimized_model_dir
    pipeline = QnnStableDiffusionPipeline.from_pretrained(
        model_dir, provider="CPUExecutionProvider"
    )
    pipeline.save_data_dir = None

    if args.save_data:
        os.makedirs(unoptimized_path, exist_ok=True)
        for i, prompt in enumerate(prompts):
            logger.info(prompt)
            if i < train_num:
                pipeline.save_data_dir = script_dir / args.data_dir / "data" / prompt
                os.makedirs(pipeline.save_data_dir, exist_ok=True)
            else:
                pipeline.save_data_dir = None
            run_inference(pipeline, args, prompt, unoptimized_path)
        get_clip_scores(prompts, unoptimized_path, clip_score_fn)
        get_fid_scores(prompts, unoptimized_path, real_images)

    else:
        os.makedirs(optimized_path, exist_ok=True)
        for i, prompt in enumerate(prompts):
            logger.info(prompt)
            run_inference(pipeline, args, prompt, optimized_path)

        get_clip_scores(prompts, optimized_path, clip_score_fn)
        get_fid_scores(prompts, optimized_path, real_images)
        get_mse_scores(prompts, unoptimized_path, optimized_path, train_num)


if __name__ == "__main__":
    main()<|MERGE_RESOLUTION|>--- conflicted
+++ resolved
@@ -11,10 +11,7 @@
 import math
 import numpy as np
 from sd_utils.qnn import QnnStableDiffusionPipeline
-<<<<<<< HEAD
 import re
-
-=======
 from datasets import load_dataset
 from torchmetrics.functional.multimodal import clip_score
 from functools import partial
@@ -22,7 +19,6 @@
 import torch
 from torchmetrics.image.fid import FrechetInceptionDistance
 import io
->>>>>>> 7ceda915
 
 logger = logging.getLogger(__name__)
 logger.setLevel(logging.INFO)
@@ -125,12 +121,6 @@
         f.write(f"| Avg Train | {train_error} |\n")
         f.write(f"| Avg Test | {test_error} |\n")
 
-<<<<<<< HEAD
-        dataset = load_dataset("phiyodr/coco2017", streaming=True)
-        train_data = dataset['train']
-        prompts = [sanitize_path(example["captions"][0]) for i, example in enumerate(train_data) if i < args.num_data]
-        train_num = 0
-=======
 def get_fid_scores(prompts: list[str], path: Path, real_images):
     with torch.no_grad():
         with open(path / "fid_scores.txt", "w") as f:
@@ -161,7 +151,6 @@
             image = torch.tensor(np.array(image), dtype=torch.uint8).permute(2, 0, 1)
             images.append(image)
         return torch.cat(images)
->>>>>>> 7ceda915
 
 
 def main(raw_args=None):
@@ -170,7 +159,7 @@
     if args.dataset != "relaion2B-en-research-safe":
         dataset = load_dataset(args.dataset, streaming=True)
         train_data = dataset['train']
-        prompts = [example["captions"][0] for i, example in enumerate(train_data) if i < args.num_data]
+        prompts = [sanitize_path(example["captions"][0]) for i, example in enumerate(train_data) if i < args.num_data]
         real_images = get_real_images(train_data, args.num_data)
     else:
         # Some selected captions from https://huggingface.co/datasets/laion/relaion2B-en-research-safe
