--- conflicted
+++ resolved
@@ -102,14 +102,7 @@
         ["convert", "optimize"]
     ],
     "engine": {
-<<<<<<< HEAD
-=======
-        "search_strategy": {
-            "execution_order": "joint",
-            "search_algorithm": "exhaustive"
-        },
         "log_severity_level": 0,
->>>>>>> 2629d16e
         "evaluator": "common_evaluator",
         "evaluate_input_model": false,
         "host": "local_system",
