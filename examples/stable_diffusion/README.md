--- conflicted
+++ resolved
@@ -170,42 +170,20 @@
 
 First generate onnx unoptimized model:
 
-<<<<<<< HEAD
-`python stable_diffusion.py --model_id stabilityai/sd-turbo --provider qdq --optimize --only_conversion`
-
-Then generate data (updating the prompts to generate more will be better):
-=======
 `python stable_diffusion.py --model_id stabilityai/sd-turbo --provider cpu --format qdq --optimize --only_conversion`
 
 Then generate data:
->>>>>>> 3aff5e3d
 
 `python .\evaluation.py --save_data --model_id stabilityai/sd-turbo --num_inference_steps 1 --seed 0 --num_data 100 --guidance_scale 0`
 
 ### Optimize
 
-<<<<<<< HEAD
-`python stable_diffusion.py --model_id stabilityai/sd-turbo --provider qdq --optimize --clean_cache`
-=======
 `python stable_diffusion.py --model_id stabilityai/sd-turbo --provider cpu --format qdq --optimize`
->>>>>>> 3aff5e3d
 
 ### Test and evaluate
 
 `python .\evaluation.py --model_id stabilityai/sd-turbo --num_inference_steps 1 --seed 0 --num_data 100 --guidance_scale 0`
 
-<<<<<<< HEAD
-#### Evaluation result
-
-From a qualitative perspective, 2 steps of the quantized model could generate visually better results than original 1 step.
-
-|Model|CLIP Scores|FID|MSE to original|
-|-|-|-|-|
-|Original 1 step|31.10|179.77|N/A|
-|Quantized 1 step|31.29 | 177.53|388.5 |
-|Quantized 2 steps|31.05|181.86| N/A|
-=======
 To generate one image:
 
-`python stable_diffusion.py --model_id stabilityai/sd-turbo --provider cpu --format qdq --guidance_scale 0 --seed 0 --num_inference_steps 1 --prompt "A baby is laying down with a teddy bear"`
->>>>>>> 3aff5e3d
+`python stable_diffusion.py --model_id stabilityai/sd-turbo --provider cpu --format qdq --guidance_scale 0 --seed 0 --num_inference_steps 1 --prompt "A baby is laying down with a teddy bear"`