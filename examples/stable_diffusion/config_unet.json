{
    "input_model": {
        "type": "PyTorchModel",
        "model_path": "CompVis/stable-diffusion-v1-4",
        "model_loader": "unet_load",
        "model_script": "user_script.py",
        "io_config": {
            "input_names": [ "sample", "timestep", "encoder_hidden_states", "return_dict" ],
            "output_names": [ "out_sample" ],
            "dynamic_axes": {
                "sample": {
                    "0": "unet_sample_batch",
                    "1": "unet_sample_channels",
                    "2": "unet_sample_height",
                    "3": "unet_sample_width"
                },
                "timestep": { "0": "unet_time_batch" },
                "encoder_hidden_states": { "0": "unet_hidden_batch", "1": "unet_hidden_sequence" }
            }
        },
        "dummy_inputs_func": "unet_conversion_inputs"
    },
    "systems": {
        "local_system": {
            "type": "LocalSystem",
            "accelerators": [ { "device": "gpu", "execution_providers": [ "DmlExecutionProvider" ] } ]
        }
    },
    "data_configs": [
        {
            "name": "latency_data_config",
            "user_script": "user_script.py",
            "load_dataset_config": { "type": "local_dataset" },
            "dataloader_config": { "type": "unet_data_loader", "batch_size": 1 }
        },
        {
            "name": "quantize_data_config",
            "user_script": "user_script.py",
            "load_dataset_config": { "type": "local_dataset" },
            "dataloader_config": { "type": "unet_quantize_data_loader", "data_num": 200 }
        }
    ],
    "evaluators": {
        "common_evaluator": {
            "metrics": [
                {
                    "name": "latency",
                    "type": "latency",
                    "data_config": "latency_data_config",
                    "sub_types": [ { "name": "avg" } ]
                }
            ]
        }
    },
    "passes": {
        "convert": {
            "type": "OnnxConversion",
            "target_opset": 17,
            "save_as_external_data": true,
            "all_tensors_to_one_file": true,
            "external_data_name": "weights.pb"
        },
        "ov_convert": {
            "type": "OpenVINOConversion",
            "user_script": "user_script.py",
            "example_input_func": "get_unet_ov_example_input",
            "output_model": "unet"
        },
        "optimize": {
            "type": "OrtTransformersOptimization",
            "model_type": "unet",
            "opt_level": 0,
            "float16": true,
            "use_gpu": true,
            "keep_io_types": false,
            "optimization_options": {
                "enable_gelu": true,
                "enable_layer_norm": true,
                "enable_attention": true,
                "use_multi_head_attention": true,
                "enable_skip_layer_norm": false,
                "enable_embed_layer_norm": true,
                "enable_bias_skip_layer_norm": false,
                "enable_bias_gelu": true,
                "enable_gelu_approximation": false,
                "enable_qordered_matmul": false,
                "enable_shape_inference": true,
                "enable_gemm_fast_gelu": false,
                "enable_nhwc_conv": false,
                "enable_group_norm": true,
                "enable_bias_splitgelu": false,
                "enable_packed_qkv": true,
                "enable_packed_kv": true,
                "enable_bias_add": false,
                "group_norm_channels_last": false
            },
            "force_fp32_ops": [ "RandomNormalLike" ],
            "force_fp16_inputs": { "GroupNorm": [ 0, 1, 2 ] }
        },
        "optimize_cuda": {
            "type": "OrtTransformersOptimization",
            "model_type": "unet",
            "opt_level": 0,
            "float16": true,
            "use_gpu": true,
            "keep_io_types": false
        },
        "dynamic_shape_to_fixed": {
            "type": "DynamicToFixedShape",
            "dim_param": [
                "unet_sample_batch",
                "unet_sample_channels",
                "unet_sample_height",
                "unet_sample_width",
                "unet_time_batch",
                "unet_hidden_batch",
                "unet_hidden_sequence"
            ],
            "dim_value": [ 1, 4, 64, 64, 1, 1, 77 ],
            "save_as_external_data": true
        },
<<<<<<< HEAD
        "quantization": {
            "type": "OnnxStaticQuantization",
            "data_config": "quantize_data_config",
            "activation_type": "QUInt16",
            "weight_type": "QUInt8",
=======
        "optimize_qdq": {
            "type": "OrtTransformersOptimization",
            "model_type": "unet",
            "opt_level": 0,
            "optimization_options": {
                "enable_gelu": true,
                "enable_layer_norm": true,
                "enable_attention": false,
                "use_multi_head_attention": false,
                "enable_skip_layer_norm": false,
                "enable_embed_layer_norm": false,
                "enable_bias_skip_layer_norm": false,
                "enable_bias_gelu": false,
                "enable_gelu_approximation": false,
                "enable_qordered_matmul": false,
                "enable_shape_inference": true,
                "enable_gemm_fast_gelu": false,
                "enable_nhwc_conv": false,
                "enable_group_norm": false,
                "enable_bias_splitgelu": false,
                "enable_packed_qkv": false,
                "enable_packed_kv": false,
                "enable_bias_add": false,
                "group_norm_channels_last": false
            }
        },
        "quantization": {
            "type": "OnnxStaticQuantization",
            "data_config": "quantize_data_config",
            "activation_type": "uint16",
            "precision": "uint8",
>>>>>>> 3aff5e3d
            "calibrate_method": "MinMax",
            "quant_preprocess": true
        }
    },
    "log_severity_level": 0,
    "evaluator": "common_evaluator",
    "evaluate_input_model": false,
    "host": "local_system",
    "target": "local_system",
    "cache_dir": "cache",
    "output_dir": "footprints/unet"
}<|MERGE_RESOLUTION|>--- conflicted
+++ resolved
@@ -119,13 +119,6 @@
             "dim_value": [ 1, 4, 64, 64, 1, 1, 77 ],
             "save_as_external_data": true
         },
-<<<<<<< HEAD
-        "quantization": {
-            "type": "OnnxStaticQuantization",
-            "data_config": "quantize_data_config",
-            "activation_type": "QUInt16",
-            "weight_type": "QUInt8",
-=======
         "optimize_qdq": {
             "type": "OrtTransformersOptimization",
             "model_type": "unet",
@@ -157,7 +150,6 @@
             "data_config": "quantize_data_config",
             "activation_type": "uint16",
             "precision": "uint8",
->>>>>>> 3aff5e3d
             "calibrate_method": "MinMax",
             "quant_preprocess": true
         }
