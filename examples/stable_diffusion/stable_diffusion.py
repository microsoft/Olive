# -------------------------------------------------------------------------
# Copyright (c) Microsoft Corporation. All rights reserved.
# Licensed under the MIT License.
# --------------------------------------------------------------------------
import argparse
import json
import shutil
import sys
import warnings
from pathlib import Path
from typing import Dict

import numpy as np
import torch
from diffusers import DiffusionPipeline
from sd_utils import config
from user_script import get_base_model_name

from olive.common.utils import set_tempdir
from olive.workflows import run as olive_run

# pylint: disable=redefined-outer-name
# ruff: noqa: TID252, T201


def save_image(result, batch_size, provider, num_images, images_saved, image_callback=None):
    passed_safety_checker = 0
    for image_index in range(batch_size):
        if result.nsfw_content_detected is None or not result.nsfw_content_detected[image_index]:
            passed_safety_checker += 1
            if images_saved < num_images:
                output_path = f"result_{images_saved}.png"
                result.images[image_index].save(output_path)
                if image_callback:
                    image_callback(images_saved, output_path)
                images_saved += 1
                print(f"Generated {output_path}")
    print(f"Inference Batch End ({passed_safety_checker}/{batch_size} images).")
    if provider == "openvino":
        print("WARNING: Safety checker is not supported by OpenVINO. It will be disabled.")
    else:
        print("Images passed the safety checker.")
    return images_saved


def run_inference_loop(
    pipeline,
    prompt,
    num_images,
    batch_size,
    image_size,
    num_inference_steps,
    guidance_scale,
    strength: float,
    provider: str,
    generator=None,
    image_callback=None,
    step_callback=None,
):
    images_saved = 0

    def update_steps(step, timestep, latents):
        if step_callback:
            step_callback((images_saved // batch_size) * num_inference_steps + step)

    while images_saved < num_images:
        print(f"\nInference Batch Start (batch size = {batch_size}).")

        kwargs = {"strength": strength} if provider == "openvino" else {}

        result = pipeline(
            [prompt] * batch_size,
            num_inference_steps=num_inference_steps,
            callback=update_steps if step_callback else None,
            height=image_size,
            width=image_size,
            guidance_scale=guidance_scale,
            generator=generator,
            **kwargs,
        )

        images_saved = save_image(result, batch_size, provider, num_images, images_saved, image_callback)


def run_inference_gui(
    pipeline,
    prompt,
    num_images,
    batch_size,
    image_size,
    num_inference_steps,
    guidance_scale,
    strength,
    provider,
    generator,
):
    import threading
    import tkinter as tk
    import tkinter.ttk as ttk

    from PIL import Image, ImageTk

    def update_progress_bar(total_steps_completed):
        progress_bar["value"] = total_steps_completed

    def image_completed(index, path):
        img = Image.open(path)
        photo = ImageTk.PhotoImage(img)
        gui_images[index].config(image=photo)
        gui_images[index].image = photo
        if index == num_images - 1:
            generate_button["state"] = "normal"

    def on_generate_click():
        generate_button["state"] = "disabled"
        progress_bar["value"] = 0
        threading.Thread(
            target=run_inference_loop,
            args=(
                pipeline,
                prompt_textbox.get(),
                num_images,
                batch_size,
                image_size,
                num_inference_steps,
                guidance_scale,
                strength,
                provider,
                generator,
                image_completed,
                update_progress_bar,
            ),
        ).start()

    if num_images > 9:
        print("WARNING: interactive UI only supports displaying up to 9 images")
        num_images = 9

    image_rows = 1 + (num_images - 1) // 3
    image_cols = 2 if num_images == 4 else min(num_images, 3)
    min_batches_required = 1 + (num_images - 1) // batch_size

    bar_height = 10
    button_width = 80
    button_height = 30
    padding = 2
    window_width = image_cols * image_size + (image_cols + 1) * padding
    window_height = image_rows * image_size + (image_rows + 1) * padding + bar_height + button_height

    window = tk.Tk()
    window.title("Stable Diffusion")
    window.resizable(width=False, height=False)
    window.geometry(f"{window_width}x{window_height}")

    gui_images = []
    for row in range(image_rows):
        for col in range(image_cols):
            label = tk.Label(window, width=image_size, height=image_size, background="black")
            gui_images.append(label)
            label.place(x=col * image_size, y=row * image_size)

    y = image_rows * image_size + (image_rows + 1) * padding

    progress_bar = ttk.Progressbar(window, value=0, maximum=num_inference_steps * min_batches_required)
    progress_bar.place(x=0, y=y, height=bar_height, width=window_width)

    y += bar_height

    prompt_textbox = tk.Entry(window)
    prompt_textbox.insert(tk.END, prompt)
    prompt_textbox.place(x=0, y=y, width=window_width - button_width, height=button_height)

    generate_button = tk.Button(window, text="Generate", command=on_generate_click)
    generate_button.place(x=window_width - button_width, y=y, width=button_width, height=button_height)

    window.mainloop()


def update_config_with_provider(config: Dict, provider: str, model_format: str, submodel_name: str):
    if provider == "dml":
        from sd_utils.ort import update_dml_config

        return update_dml_config(config)
    elif provider == "cuda" and not model_format:
        from sd_utils.ort import update_cuda_config

        return update_cuda_config(config)
    elif provider == "openvino":
        from sd_utils.ov import update_ov_config

        return update_ov_config(config)
    elif provider in ("cpu", "cuda", "qnn") and model_format == "qdq":
        from sd_utils.qdq import update_qdq_config

        return update_qdq_config(config, provider, submodel_name)
    else:
        raise ValueError(f"Unsupported provider: {provider} with format: {model_format}")


def optimize(
    common_args,
    unoptimized_model_dir: Path,
    optimized_model_dir: Path,
):
<<<<<<< HEAD
    model_id = common_args.model_id
    provider = common_args.provider
    model_format = common_args.format

    from google.protobuf import __version__ as protobuf_version

    # protobuf 4.x aborts with OOM when optimizing unet
    if version.parse(protobuf_version) > version.parse("3.20.3"):
        print("This script requires protobuf 3.20.3. Please ensure your package version matches requirements.txt.")
        sys.exit(1)

=======
>>>>>>> 8cb51224
    script_dir = Path(__file__).resolve().parent

    # Clean up previously optimized models, if any.
    shutil.rmtree(script_dir / "footprints", ignore_errors=True)
    shutil.rmtree(unoptimized_model_dir, ignore_errors=True)
    shutil.rmtree(optimized_model_dir, ignore_errors=True)

    # The model_id and base_model_id are identical when optimizing a standard stable diffusion model like
    # CompVis/stable-diffusion-v1-4. These variables are only different when optimizing a LoRA variant.
    base_model_id = get_base_model_name(model_id)
    print(f"\nModel {base_model_id}")

    # Load the entire PyTorch pipeline to ensure all models and their configurations are downloaded and cached.
    # This avoids an issue where the non-ONNX components (tokenizer, scheduler, and feature extractor) are not
    # automatically cached correctly if individual models are fetched one at a time.
    print("Download stable diffusion PyTorch pipeline...")
    pipeline = DiffusionPipeline.from_pretrained(base_model_id, torch_dtype=torch.float32)
    config.vae_sample_size = pipeline.vae.config.sample_size
    config.cross_attention_dim = pipeline.unet.config.cross_attention_dim
    config.unet_sample_size = pipeline.unet.config.sample_size
    if model_format == "qdq":
        config.vae_sample_size = common_args.image_size
        #config.unet_sample_size = common_args.image_size // 8

    model_info = {}

    submodel_names = ["vae_encoder", "vae_decoder", "unet", "text_encoder"]

    has_safety_checker = getattr(pipeline, "safety_checker", None) is not None

    if has_safety_checker:
        if provider == "openvino" or model_format == "qdq":
            print(f"WARNING: Safety checker is not supported by {provider}. It will be disabled.")
            has_safety_checker = False
        else:
            submodel_names.append("safety_checker")

    for submodel_name in submodel_names:
        print(f"\nOptimizing {submodel_name}")

        olive_config = None
        with (script_dir / f"config_{submodel_name}.json").open() as fin:
            olive_config = json.load(fin)
        olive_config = update_config_with_provider(olive_config, provider, model_format, submodel_name)

        if submodel_name in ("unet", "text_encoder"):
            olive_config["input_model"]["model_path"] = model_id
        else:
            # Only the unet & text encoder are affected by LoRA, so it's better to use the base model ID for
            # other models: the Olive cache is based on the JSON config, and two LoRA variants with the same
            # base model ID should be able to reuse previously optimized copies.
            olive_config["input_model"]["model_path"] = base_model_id

        run_res = olive_run(olive_config)

        if provider == "openvino":
            from sd_utils.ov import save_optimized_ov_submodel

            save_optimized_ov_submodel(run_res, submodel_name, optimized_model_dir, model_info)
        else:
            from sd_utils.ort import save_optimized_onnx_submodel

            save_optimized_onnx_submodel(submodel_name, provider, model_info)

    if provider == "openvino":
        from sd_utils.ov import save_ov_model_info

        save_ov_model_info(model_info, optimized_model_dir)
    else:
        from sd_utils.ort import save_onnx_pipeline

        save_onnx_pipeline(
            has_safety_checker, model_info, optimized_model_dir, unoptimized_model_dir, pipeline, submodel_names
        )

    return model_info


def parse_common_args(raw_args):
    parser = argparse.ArgumentParser("Common arguments")

    parser.add_argument("--model_id", default="CompVis/stable-diffusion-v1-4", type=str)
    parser.add_argument(
        "--provider",
        default="dml",
        type=str,
        choices=["dml", "cuda", "openvino", "cpu", "qnn"],
        help="Execution provider to use",
    )
    parser.add_argument("--optimize", action="store_true", help="Runs the optimization step")
    parser.add_argument("--clean_cache", action="store_true", help="Deletes the Olive cache")
    parser.add_argument("--test_unoptimized", action="store_true", help="Use unoptimized model for inference")
    parser.add_argument("--batch_size", default=1, type=int, help="Number of images to generate per batch")
    parser.add_argument(
        "--prompt",
        default=(
            "castle surrounded by water and nature, village, volumetric lighting, photorealistic, "
            "detailed and intricate, fantasy, epic cinematic shot, mountains, 8k ultra hd"
        ),
        type=str,
    )
    parser.add_argument(
        "--guidance_scale",
        default=7.5,
        type=float,
        help="Guidance scale as defined in Classifier-Free Diffusion Guidance",
    )
    parser.add_argument("--num_images", default=1, type=int, help="Number of images to generate")
    parser.add_argument("--num_inference_steps", default=50, type=int, help="Number of steps in diffusion process")
    parser.add_argument("--interactive", action="store_true", help="Run with a GUI")
    parser.add_argument("--tempdir", default=None, type=str, help="Root directory for tempfile directories and files")
    parser.add_argument(
        "--strength",
        default=1.0,
        type=float,
        help=(
            "Value between 0.0 and 1.0, that controls the amount of noise that is added to the input image. "
            "Values that approach 1.0 enable lots of variations but will also produce images "
            "that are not semantically consistent with the input."
        ),
    )
    parser.add_argument("--image_size", default=512, type=int, help="Width and height of the images to generate")
    parser.add_argument(
        "--seed",
        default=None,
        type=int,
        help="The seed to give to the generator to generate deterministic results.",
    )
    parser.add_argument("--format", default=None, type=str, help="Currently only support qdq with provider cpu, cuda or qnn")

    return parser.parse_known_args(raw_args)


def parse_ort_args(raw_args):
    parser = argparse.ArgumentParser("ONNX Runtime arguments")

    parser.add_argument(
        "--static_dims",
        action="store_true",
        help="DEPRECATED (now enabled by default). Use --dynamic_dims to disable static_dims.",
    )
    parser.add_argument("--dynamic_dims", action="store_true", help="Disable static shape optimization")

    return parser.parse_known_args(raw_args)


def parse_ov_args(raw_args):
    parser = argparse.ArgumentParser("OpenVINO arguments")

    parser.add_argument("--device", choices=["CPU", "GPU", "VPU"], default="CPU", type=str)
    parser.add_argument("--image_path", default=None, type=str)
    parser.add_argument("--img_to_img_example", action="store_true", help="Runs the image to image example")

    return parser.parse_known_args(raw_args)


def parse_qdq_args(raw_args):
    parser = argparse.ArgumentParser("QDQ arguments")

    parser.add_argument("--save_data", action="store_true", help="Save the input data for qdq")
    parser.add_argument("--data_dir", default="quantize_data/data", type=str)
    parser.add_argument(
        "--only_conversion", action="store_true", help="Only generate unoptimized model to generate data for qdq"
    )

    return parser.parse_known_args(raw_args)


def main(raw_args=None):
    common_args, extra_args = parse_common_args(raw_args)

    provider = common_args.provider
    model_id = common_args.model_id

    script_dir = Path(__file__).resolve().parent
    unoptimized_model_dir = script_dir / "models" / "unoptimized" / model_id
    optimized_dir_name = f"optimized-{provider}"
    if common_args.format:
        optimized_dir_name += f"_{common_args.format}"
    optimized_model_dir = script_dir / "models" / optimized_dir_name / model_id

    if common_args.clean_cache:
        shutil.rmtree(script_dir / "cache", ignore_errors=True)

    guidance_scale = common_args.guidance_scale

    if model_id == "stabilityai/sd-turbo" and guidance_scale > 0:
        guidance_scale = 0.0
        print(f"WARNING: Classifier free guidance has been forcefully disabled since {model_id} doesn't support it.")

    ov_args, qdq_args, ort_args = None, None, None
    if provider == "openvino":
        ov_args, extra_args = parse_ov_args(extra_args)
    elif common_args.format == "qdq":
        qdq_args, extra_args = parse_qdq_args(extra_args)
        config.only_conversion = qdq_args.only_conversion
        config.data_dir = script_dir / qdq_args.data_dir
    else:
        ort_args, extra_args = parse_ort_args(extra_args)

    if common_args.optimize or not optimized_model_dir.exists():
        set_tempdir(common_args.tempdir)

        # TODO(jstoecker): clean up warning filter (mostly during conversion from torch to ONNX)
        with warnings.catch_warnings():
            warnings.simplefilter("ignore")
            if not (provider == "openvino" or common_args.format == "qdq"):
                from sd_utils.ort import validate_args

                validate_args(ort_args, common_args.provider)
            optimize(
                common_args,
                unoptimized_model_dir,
                optimized_model_dir,
            )

    generator = None if common_args.seed is None else np.random.RandomState(seed=common_args.seed)

    if not common_args.optimize:
        model_dir = unoptimized_model_dir if common_args.test_unoptimized else optimized_model_dir
        with warnings.catch_warnings():
            warnings.simplefilter("ignore")
            if provider == "openvino":
                from sd_utils.ov import get_ov_pipeline

                pipeline = get_ov_pipeline(common_args, ov_args, optimized_model_dir)
            elif common_args.format == "qdq":
                from sd_utils.qdq import get_qdq_pipeline

                pipeline = get_qdq_pipeline(model_dir, common_args, qdq_args, script_dir)
            else:
                from sd_utils.ort import get_ort_pipeline

                pipeline = get_ort_pipeline(model_dir, common_args, ort_args, guidance_scale)
            if provider == "openvino" and (ov_args.image_path or ov_args.img_to_img_example):
                res = None
                if ov_args.image_path:
                    from sd_utils.ov import run_ov_image_inference

                    res = run_ov_image_inference(
                        pipeline,
                        ov_args.image_path,
                        common_args.prompt,
                        common_args.strength,
                        guidance_scale,
                        common_args.image_size,
                        common_args.num_inference_steps,
                        common_args,
                        generator=generator,
                    )
                if ov_args.img_to_img_example:
                    from sd_utils.ov import run_ov_img_to_img_example

                    res = run_ov_img_to_img_example(pipeline, guidance_scale, common_args)
                save_image(res, common_args.batch_size, "openvino", common_args.num_images, 0)
                sys.exit(0)

            if common_args.interactive:
                run_inference_gui(
                    pipeline,
                    common_args.prompt,
                    common_args.num_images,
                    common_args.batch_size,
                    common_args.image_size,
                    common_args.num_inference_steps,
                    guidance_scale,
                    common_args.strength,
                    provider=provider,
                    generator=generator,
                )
            else:
                run_inference_loop(
                    pipeline,
                    common_args.prompt,
                    common_args.num_images,
                    common_args.batch_size,
                    common_args.image_size,
                    common_args.num_inference_steps,
                    guidance_scale,
                    common_args.strength,
                    provider=provider,
                    generator=generator,
                )


if __name__ == "__main__":
    main()<|MERGE_RESOLUTION|>--- conflicted
+++ resolved
@@ -202,20 +202,10 @@
     unoptimized_model_dir: Path,
     optimized_model_dir: Path,
 ):
-<<<<<<< HEAD
     model_id = common_args.model_id
     provider = common_args.provider
     model_format = common_args.format
 
-    from google.protobuf import __version__ as protobuf_version
-
-    # protobuf 4.x aborts with OOM when optimizing unet
-    if version.parse(protobuf_version) > version.parse("3.20.3"):
-        print("This script requires protobuf 3.20.3. Please ensure your package version matches requirements.txt.")
-        sys.exit(1)
-
-=======
->>>>>>> 8cb51224
     script_dir = Path(__file__).resolve().parent
 
     # Clean up previously optimized models, if any.
