# -------------------------------------------------------------------------
# Copyright (c) Microsoft Corporation. All rights reserved.
# Licensed under the MIT License.
# --------------------------------------------------------------------------
import os
import sys

import numpy as np
import torch
from diffusers import AutoencoderKL, UNet2DConditionModel
from diffusers.pipelines.stable_diffusion.safety_checker import StableDiffusionSafetyChecker
from huggingface_hub import model_info
from sd_utils import config
from transformers.models.clip.modeling_clip import CLIPTextModel

from olive.data.registry import Registry

# Generated data helpers


class BaseDataLoader:
    def __init__(self, total):
        self.data = []
        self.total = total
        if not config.rand_data:
            self.data_folders = [config.data_dir / f.name for f in os.scandir(config.data_dir) if f.is_dir()]

    def __getitem__(self, idx):
        print("getitem: " + str(idx))
        if idx >= len(self.data) or idx >= self.total:
            return None
        return self.data[idx]


class UnetGeneratedDataLoader(BaseDataLoader):
    def __init__(self, total):
        super().__init__(total)
        latent_min = sys.float_info.max
        latent_max = sys.float_info.min
        time_min = sys.float_info.max
        time_max = sys.float_info.min
        text_min = sys.float_info.max
        text_max = sys.float_info.min

        for f in self.data_folders:
<<<<<<< HEAD
            text = torch.from_numpy(np.fromfile(f / "text_embeds.raw", dtype=np.float32).reshape(1, 77, 1024))
            text_max = max(text_max, text.max())
            text_min = min(text_min, text.min())
            text_neg = torch.from_numpy(np.fromfile(f / "neg_embeds.raw", dtype=np.float32).reshape(1, 77, 1024))
=======
            text = torch.from_numpy(np.fromfile(f / 'text_embeds.raw', dtype=np.float32).reshape(1, 77, config.cross_attention_dim))
            text_max = max(text_max, text.max())
            text_min = min(text_min, text.min())
            text_neg = torch.from_numpy(np.fromfile(f / 'neg_embeds.raw', dtype=np.float32).reshape(1, 77, config.cross_attention_dim))
>>>>>>> dd2d45d9
            text_max = max(text_max, text_neg.max())
            text_min = min(text_min, text_neg.min())
            for i in range(10000):
                if os.path.exists(f / f"{i}_latent.raw") == False:
                    break

                latent = torch.from_numpy(np.fromfile(f / f"{i}_latent.raw", dtype=np.float32).reshape(1, 4, 64, 64))
                latent_max = max(latent_max, latent.max())
                latent_min = min(latent_min, latent.min())
                time = torch.from_numpy(np.fromfile(f / f"{i}_timestep.raw", dtype=np.float32).reshape(1))
                time_max = max(time_max, time.max())
                time_min = min(time_min, time.min())
                self.data.append({"sample": latent, "timestep": time, "encoder_hidden_states": text})
                self.data.append({"sample": latent, "timestep": time, "encoder_hidden_states": text_neg})
        print(latent_min, latent_max, time_min, time_max, text_min, text_max)


class TextEncoderGeneratedDataLoader(BaseDataLoader):
    def __init__(self, total):
        super().__init__(total)
        latent_min = sys.float_info.max
        latent_max = sys.float_info.min
        for f in self.data_folders:
            data = torch.from_numpy(np.fromfile(f / "text_inputs.raw", dtype=np.int32).reshape(1, 77))
            latent_max = max(latent_max, data.max())
            latent_min = min(latent_min, data.min())
            self.data.append({"input_ids": data})
            data = torch.from_numpy(np.fromfile(f / "uncond_input.raw", dtype=np.int32).reshape(1, 77))
            latent_max = max(latent_max, data.max())
            latent_min = min(latent_min, data.min())
            self.data.append({"input_ids": data})
        print(latent_min, latent_max)


class VaeDecoderGeneratedDataLoader(BaseDataLoader):
    def __init__(self, total):
        super().__init__(total)
        latent_min = sys.float_info.max
        latent_max = sys.float_info.min
        for f in self.data_folders:
            data = torch.from_numpy(np.fromfile(f / "latent.raw", dtype=np.float32).reshape(1, 4, 64, 64))
            latent_max = max(latent_max, data.max())
            latent_min = min(latent_min, data.min())
            self.data.append({"latent_sample": data})
        print(latent_min, latent_max)


class VaeEncoderGeneratedDataLoader(BaseDataLoader):
    def __init__(self, total):
        super().__init__(total)
        latent_min = sys.float_info.max
        latent_max = sys.float_info.min
        for f in self.data_folders:
            data = torch.from_numpy(np.fromfile(f / "output_img.raw", dtype=np.float32).reshape(1, 3, 512, 512))
            latent_max = max(latent_max, data.max())
            latent_min = min(latent_min, data.min())
            self.data.append({"sample": data})
        print(latent_min, latent_max)


# TODO clean this up


def get_data_list(size, torch_dtype, total, value_min, value_max):
    result = []
    result.append(torch.zeros(size, dtype=torch_dtype))
    result.append(torch.zeros(size, dtype=torch_dtype) + value_min)
    result.append(torch.zeros(size, dtype=torch_dtype) + value_max)
    total -= 3
    if total <= 0:
        return result
    for i in range(total):
        result.append(torch.rand(size, dtype=torch_dtype) * (value_max - value_min) + value_min)
    return result


class UnetDataRandomLoader(BaseDataLoader):
    def __init__(self, total):
        super().__init__(total)
        samples = get_data_list((1, 4, config.unet_sample_size, config.unet_sample_size), torch.float32, total, -11, 8)
        timesteps = get_data_list((1), torch.float32, total, 0, 1000)
        states = get_data_list((1, 77, config.cross_attention_dim), torch.float32, total, -8, 14)
        for i in range(self.total):
            self.data.append({"sample": samples[i], "timestep": timesteps[i], "encoder_hidden_states": states[i]})


class TextEncoderDataRandomLoader(BaseDataLoader):
    def __init__(self, total):
        super().__init__(total)
        samples = get_data_list((1, 77), torch.float32, total, 0, 49407)
        for i in range(self.total):
            self.data.append({"input_ids": samples[i].to(torch.int32)})


class VaeDecoderDataRandomLoader(BaseDataLoader):
    def __init__(self, total):
        super().__init__(total)
        samples = get_data_list((1, 4, config.unet_sample_size, config.unet_sample_size), torch.float32, total, -62, 50)
        for i in range(self.total):
            self.data.append({"latent_sample": samples[i]})


class VaeEncoderDataRandomLoader(BaseDataLoader):
    def __init__(self, total):
        super().__init__(total)
        samples = get_data_list((1, 3, 512, 512), torch.float32, total, -1, 1)
        for i in range(self.total):
            self.data.append({"sample": samples[i]})


# Helper latency-only dataloader that creates random tensors with no label
class RandomDataLoader:
    def __init__(self, create_inputs_func, batch_size, torch_dtype):
        self.create_input_func = create_inputs_func
        self.batch_size = batch_size
        self.torch_dtype = torch_dtype

    def __getitem__(self, idx):
        label = None
        return self.create_input_func(self.batch_size, self.torch_dtype), label


def get_base_model_name(model_name):
    return model_info(model_name).cardData.get("base_model") or model_name


def is_lora_model(model_name):
    # TODO(jstoecker): might be a better way to detect (e.g. presence of LORA weights file)
    return model_name != get_base_model_name(model_name)


# Merges LoRA weights into the layers of a base model
def merge_lora_weights(base_model, lora_model_id, submodel_name="unet", scale=1.0):
    import inspect
    from collections import defaultdict
    from functools import reduce

    try:
        from diffusers.loaders import LORA_WEIGHT_NAME
    except ImportError:
        # moved in version 0.24.0
        from diffusers.loaders.lora import LORA_WEIGHT_NAME
    from diffusers.models.attention_processor import LoRAAttnProcessor
    from diffusers.utils.hub_utils import _get_model_file

    parameters = inspect.signature(_get_model_file).parameters

    kwargs = {}
    if "use_auth_token" in parameters:
        kwargs["use_auth_token"] = None
    elif "token" in parameters:
        kwargs["token"] = None

    # Load LoRA weights
    model_file = _get_model_file(
        lora_model_id,
        weights_name=LORA_WEIGHT_NAME,
        cache_dir=None,
        force_download=False,
        resume_download=False,
        proxies=None,
        local_files_only=False,
        revision=None,
        subfolder=None,
        user_agent={
            "file_type": "attn_procs_weights",
            "framework": "pytorch",
        },
        **kwargs,
    )
    lora_state_dict = torch.load(model_file, map_location="cpu")

    # All keys in the LoRA state dictionary should have 'lora' somewhere in the string.
    keys = list(lora_state_dict.keys())
    assert all("lora" in k for k in keys)

    if all(key.startswith(submodel_name) for key in keys):
        # New format (https://github.com/huggingface/diffusers/pull/2918) supports LoRA weights in both the
        # unet and text encoder where keys are prefixed with 'unet' or 'text_encoder', respectively.
        submodel_state_dict = {k: v for k, v in lora_state_dict.items() if k.startswith(submodel_name)}
    else:
        # Old format. Keys will not have any prefix. This only applies to unet, so exit early if this is
        # optimizing the text encoder.
        if submodel_name != "unet":
            return
        submodel_state_dict = lora_state_dict

    # Group LoRA weights into attention processors
    attn_processors = {}
    lora_grouped_dict = defaultdict(dict)
    for key, value in submodel_state_dict.items():
        attn_processor_key, sub_key = ".".join(key.split(".")[:-3]), ".".join(key.split(".")[-3:])
        lora_grouped_dict[attn_processor_key][sub_key] = value

    for key, value_dict in lora_grouped_dict.items():
        rank = value_dict["to_k_lora.down.weight"].shape[0]
        cross_attention_dim = value_dict["to_k_lora.down.weight"].shape[1]
        hidden_size = value_dict["to_k_lora.up.weight"].shape[0]

        attn_processors[key] = LoRAAttnProcessor(
            hidden_size=hidden_size, cross_attention_dim=cross_attention_dim, rank=rank
        )
        attn_processors[key].load_state_dict(value_dict)

    # Merge LoRA attention processor weights into existing Q/K/V/Out weights
    for name, proc in attn_processors.items():
        attention_name = name[: -len(".processor")]
        attention = reduce(getattr, attention_name.split(sep="."), base_model)
        attention.to_q.weight.data += scale * torch.mm(proc.to_q_lora.up.weight, proc.to_q_lora.down.weight)
        attention.to_k.weight.data += scale * torch.mm(proc.to_k_lora.up.weight, proc.to_k_lora.down.weight)
        attention.to_v.weight.data += scale * torch.mm(proc.to_v_lora.up.weight, proc.to_v_lora.down.weight)
        attention.to_out[0].weight.data += scale * torch.mm(proc.to_out_lora.up.weight, proc.to_out_lora.down.weight)


# -----------------------------------------------------------------------------
# TEXT ENCODER
# -----------------------------------------------------------------------------


def text_encoder_inputs(batch_size, torch_dtype):
    return torch.zeros((batch_size, 77), dtype=torch_dtype)


def text_encoder_load(model_name):
    base_model_id = get_base_model_name(model_name)
    model = CLIPTextModel.from_pretrained(base_model_id, subfolder="text_encoder")
    if is_lora_model(model_name):
        merge_lora_weights(model, model_name, "text_encoder")
    return model


def text_encoder_conversion_inputs(model=None):
    return text_encoder_inputs(1, torch.int32)


@Registry.register_dataloader()
def text_encoder_data_loader(dataset, batch_size, *args, **kwargs):
    return RandomDataLoader(text_encoder_inputs, batch_size, torch.int32)


@Registry.register_dataloader()
def text_encoder_quantize_data_loader(dataset, batch_size, *args, **kwargs):
    if config.rand_data:
        return TextEncoderDataRandomLoader(config.data_num)
    return TextEncoderGeneratedDataLoader(config.data_num)


# -----------------------------------------------------------------------------
# UNET
# -----------------------------------------------------------------------------


def unet_inputs(batch_size, torch_dtype, is_conversion_inputs=False):
    # TODO(jstoecker): Rename onnx::Concat_4 to text_embeds and onnx::Shape_5 to time_ids
    inputs = {
        "sample": torch.rand((batch_size, 4, config.unet_sample_size, config.unet_sample_size), dtype=torch_dtype),
        "timestep": torch.rand((batch_size,), dtype=torch_dtype),
        "encoder_hidden_states": torch.rand((batch_size, 77, config.cross_attention_dim), dtype=torch_dtype),
    }

    # use as kwargs since they won't be in the correct position if passed along with the tuple of inputs
    kwargs = {
        "return_dict": False,
    }
    if is_conversion_inputs:
        inputs["additional_inputs"] = {
            **kwargs,
            "added_cond_kwargs": {
                "text_embeds": torch.rand((1, 1280), dtype=torch_dtype),
                "time_ids": torch.rand((1, 5), dtype=torch_dtype),
            },
        }
    else:
        inputs.update(kwargs)
        inputs["onnx::Concat_4"] = torch.rand((1, 1280), dtype=torch_dtype)
        inputs["onnx::Shape_5"] = torch.rand((1, 5), dtype=torch_dtype)

    return inputs


def get_unet_ov_example_input():
    import numpy as np

    encoder_hidden_state = torch.ones((2, 77, 768))
    latents_shape = (2, 4, 512 // 8, 512 // 8)
    latents = torch.randn(latents_shape)
    t = torch.from_numpy(np.array(1, dtype=float))
    return (latents, t, encoder_hidden_state)


def unet_load(model_name):
    base_model_id = get_base_model_name(model_name)
    model = UNet2DConditionModel.from_pretrained(base_model_id, subfolder="unet")
    if is_lora_model(model_name):
        merge_lora_weights(model, model_name, "unet")
    return model


def unet_conversion_inputs(model=None):
    return tuple(unet_inputs(1, torch.float32, True).values())


@Registry.register_dataloader()
def unet_data_loader(dataset, batch_size, *args, **kwargs):
    return RandomDataLoader(unet_inputs, batch_size, torch.float16)


@Registry.register_dataloader()
def unet_quantize_data_loader(dataset, batch_size, *args, **kwargs):
    if config.rand_data:
        return UnetDataRandomLoader(config.data_num)
    return UnetGeneratedDataLoader(config.data_num)


# -----------------------------------------------------------------------------
# VAE ENCODER
# -----------------------------------------------------------------------------


def vae_encoder_inputs(batch_size, torch_dtype):
    return {"sample": torch.rand((batch_size, 3, config.vae_sample_size, config.vae_sample_size), dtype=torch_dtype)}


def vae_encoder_load(model_name):
    base_model_id = get_base_model_name(model_name)
    model = AutoencoderKL.from_pretrained(base_model_id, subfolder="vae")
    model.forward = lambda sample: model.encode(sample)[0].sample()
    return model


def vae_encoder_conversion_inputs(model=None):
    return tuple(vae_encoder_inputs(1, torch.float32).values())


@Registry.register_dataloader()
def vae_encoder_data_loader(dataset, batch_size, *args, **kwargs):
    return RandomDataLoader(vae_encoder_inputs, batch_size, torch.float16)


@Registry.register_dataloader()
def vae_encoder_quantize_data_loader(dataset, batch_size, *args, **kwargs):
    if config.rand_data:
        return VaeEncoderDataRandomLoader(config.data_num)
    return VaeEncoderGeneratedDataLoader(config.data_num)


# -----------------------------------------------------------------------------
# VAE DECODER
# -----------------------------------------------------------------------------


def vae_decoder_inputs(batch_size, torch_dtype):
    return {
        "latent_sample": torch.rand(
            (batch_size, 4, config.unet_sample_size, config.unet_sample_size), dtype=torch_dtype
        )
    }


def vae_decoder_load(model_name):
    base_model_id = get_base_model_name(model_name)
    model = AutoencoderKL.from_pretrained(base_model_id, subfolder="vae")
    model.forward = model.decode
    return model


def vae_decoder_conversion_inputs(model=None):
    return tuple(vae_decoder_inputs(1, torch.float32).values())


@Registry.register_dataloader()
def vae_decoder_data_loader(dataset, batch_size, *args, **kwargs):
    return RandomDataLoader(vae_decoder_inputs, batch_size, torch.float16)


@Registry.register_dataloader()
def vae_decoder_quantize_data_loader(dataset, batch_size, *args, **kwargs):
    if config.rand_data:
        return VaeDecoderDataRandomLoader(config.data_num)
    return VaeDecoderGeneratedDataLoader(config.data_num)


# -----------------------------------------------------------------------------
# SAFETY CHECKER
# -----------------------------------------------------------------------------


def safety_checker_inputs(batch_size, torch_dtype):
    return {
        "clip_input": torch.rand((batch_size, 3, 224, 224), dtype=torch_dtype),
        "images": torch.rand((batch_size, config.vae_sample_size, config.vae_sample_size, 3), dtype=torch_dtype),
    }


def safety_checker_load(model_name):
    base_model_id = get_base_model_name(model_name)
    model = StableDiffusionSafetyChecker.from_pretrained(base_model_id, subfolder="safety_checker")
    model.forward = model.forward_onnx
    return model


def safety_checker_conversion_inputs(model=None):
    return tuple(safety_checker_inputs(1, torch.float32).values())


@Registry.register_dataloader()
def safety_checker_data_loader(dataset, batch_size, *args, **kwargs):
    return RandomDataLoader(safety_checker_inputs, batch_size, torch.float16)<|MERGE_RESOLUTION|>--- conflicted
+++ resolved
@@ -43,17 +43,10 @@
         text_max = sys.float_info.min
 
         for f in self.data_folders:
-<<<<<<< HEAD
-            text = torch.from_numpy(np.fromfile(f / "text_embeds.raw", dtype=np.float32).reshape(1, 77, 1024))
+            text = torch.from_numpy(np.fromfile(f / "text_embeds.raw", dtype=np.float32).reshape(1, 77, config.cross_attention_dim))
             text_max = max(text_max, text.max())
             text_min = min(text_min, text.min())
-            text_neg = torch.from_numpy(np.fromfile(f / "neg_embeds.raw", dtype=np.float32).reshape(1, 77, 1024))
-=======
-            text = torch.from_numpy(np.fromfile(f / 'text_embeds.raw', dtype=np.float32).reshape(1, 77, config.cross_attention_dim))
-            text_max = max(text_max, text.max())
-            text_min = min(text_min, text.min())
-            text_neg = torch.from_numpy(np.fromfile(f / 'neg_embeds.raw', dtype=np.float32).reshape(1, 77, config.cross_attention_dim))
->>>>>>> dd2d45d9
+            text_neg = torch.from_numpy(np.fromfile(f / "neg_embeds.raw", dtype=np.float32).reshape(1, 77, config.cross_attention_dim))
             text_max = max(text_max, text_neg.max())
             text_min = min(text_min, text_neg.min())
             for i in range(10000):
