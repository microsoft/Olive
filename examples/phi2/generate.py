# -------------------------------------------------------------------------
# Copyright (c) Microsoft Corporation. All rights reserved.
# Licensed under the MIT License.
# --------------------------------------------------------------------------
# copied from https://github.com/microsoft/onnxruntime/blob/main/onnxruntime/python/tools/transformers/models/phi2/inference_example.py  # noqa: E501
import numpy as np
import onnxruntime as ort
import torch
from transformers import AutoTokenizer

pt_to_np = {
    "torch.int32": np.int32,
    "torch.int64": np.int64,
    "torch.float32": np.float32,
    "torch.float16": np.float16,
}


<<<<<<< HEAD
# flake8: noqa: T201


=======
# TODO(jambayk): Use ORTGenerator from example utils
>>>>>>> 3e5ce3f6
class ORTGenerator:
    def __init__(self, decoder_path):
        self.onnx_decoder_path = decoder_path
        self.num_heads = 32
        self.head_size = 80
        self.num_layers = 32
        self.max_sequence_length = 2048

        self.use_fp16 = False
        # -1 to use CPU
        self.device_id = -1
        self.device = None
        self.use_buffer_share = False
        self.packed_kv = False
        self.use_step = False
        self.kv_torch_dtype = None
        self.sess = None
        self.tokenizer = None

    def get_initial_inputs_and_outputs(self, encodings_dict):

        input_ids = torch.tensor(encodings_dict["input_ids"], device=self.device, dtype=torch.int32)
        attention_mask = torch.tensor(encodings_dict["attention_mask"], device=self.device, dtype=torch.int32)
        step = torch.tensor([0], device=self.device, dtype=torch.int64)

        inputs = {
            "input_ids": input_ids.contiguous(),
            "attention_mask": attention_mask.contiguous(),
        }

        if self.use_step:
            inputs["step"] = step.contiguous()

        batch_size, sequence_length = input_ids.shape

        past_seq_length = self.max_sequence_length if self.use_buffer_share else 0
        past_shape = (
            (2, batch_size, self.num_heads, past_seq_length, self.head_size)
            if self.packed_kv
            else (batch_size, self.num_heads, past_seq_length, self.head_size)
        )
        for i in range(self.num_layers):
            past = torch.zeros(past_shape, device=self.device, dtype=self.kv_torch_dtype)
            past_key_name = f"past_key_{i}"
            past_value_name = f"past_value_{i}"
            (
                inputs.update({past_key_name: past.contiguous(), past_value_name: past.clone().contiguous()})
                if not self.packed_kv
                else inputs.update({f"past_{i}": past.contiguous()})
            )

        logits = torch.zeros(batch_size, sequence_length, 51200, device=self.device, dtype=self.kv_torch_dtype)
        outputs = {"logits": logits.contiguous()}

        if not self.use_buffer_share:
            present_shape = (
                (2, batch_size, self.num_heads, sequence_length, self.head_size)
                if self.packed_kv
                else (batch_size, self.num_heads, sequence_length, self.head_size)
            )
            for i in range(self.num_layers):
                present_key_name = f"present_key_{i}"
                present_value_name = f"present_value_{i}"
                present = torch.zeros(present_shape, device=self.device, dtype=self.kv_torch_dtype)
                (
                    outputs.update({present_key_name: present.contiguous(), present_value_name: present.contiguous()})
                    if not self.packed_kv
                    else outputs.update({f"present_{i}": present.contiguous()})
                )

        return inputs, outputs

    def apply_io_binding(self, model: ort.InferenceSession, inputs: dict, outputs: dict):
        io_binding = model.io_binding()
        device = None

        for k, v in inputs.items():
            io_binding.bind_input(
                name=k,
                device_type=v.device.type,
                device_id=0 if v.device.type == "cpu" else v.device.index,
                element_type=pt_to_np[repr(v.dtype)],
                shape=tuple(v.shape),
                buffer_ptr=v.data_ptr(),
            )
            device = v.device

        for output in model.get_outputs():
            name = output.name
            if self.use_buffer_share and "present" in name:
                v = inputs[name.replace("present", "past")]
                io_binding.bind_output(
                    name=name,
                    device_type=v.device.type,
                    device_id=0 if v.device.type == "cpu" else v.device.index,
                    element_type=(np.float16 if self.use_fp16 else np.float32),
                    shape=tuple(v.shape),
                    buffer_ptr=v.data_ptr(),
                )
            else:
                v = outputs[name]
                io_binding.bind_output(
                    name=name,
                    device_type=device.type,
                    device_id=0 if device.type == "cpu" else device.index,
                    element_type=(np.float16 if self.use_fp16 else np.float32),
                    shape=tuple(v.shape),
                    buffer_ptr=v.data_ptr(),
                )

        return io_binding

    def create_session(
        self,
        device_id,
        use_fp16=True,
        use_buffer_share=True,
        packed_kv=False,
        use_step=False,
        delay_ort_session_init=False,
    ):
        sess_options = ort.SessionOptions()
        self.kv_torch_dtype = torch.float16 if use_fp16 else torch.float32
        ep = "CUDAExecutionProvider" if device_id >= 0 else "CPUExecutionProvider"
        if not delay_ort_session_init:
            self.sess = ort.InferenceSession(self.onnx_decoder_path, sess_options=sess_options, providers=[ep])

        self.device_id = device_id
        self.device = torch.device("cuda:" + str(device_id) if device_id >= 0 else "cpu")
        self.use_fp16 = use_fp16
        self.use_buffer_share = use_buffer_share
        self.packed_kv = packed_kv
        self.use_step = use_step

        self.tokenizer = AutoTokenizer.from_pretrained(
            "microsoft/phi-2",
            trust_remote_code=True,
            padding_side="left",
        )
        self.tokenizer.pad_token = self.tokenizer.eos_token

    def generate(self, prompt, max_length):
        encodings_dict = self.tokenizer.batch_encode_plus(prompt, padding=True)

        inputs, outputs = self.get_initial_inputs_and_outputs(encodings_dict)

        all_token_ids = inputs["input_ids"].clone()
        batch_size, sequence_length = all_token_ids.shape

        current_length = sequence_length
        has_eos = torch.zeros(batch_size, device=self.device, dtype=torch.bool)

        while current_length < max_length:
            io_binding = self.apply_io_binding(self.sess, inputs, outputs)

            io_binding.synchronize_inputs()
            self.sess.run_with_iobinding(io_binding)
            io_binding.synchronize_outputs()

            # Sample with argmax (greedy search)
            next_token_logits = outputs["logits"][:, -1, :]
            next_tokens = torch.argmax(next_token_logits, dim=-1)

            # Check if we previously reached EOS token id or if generated token id is EOS token id
            has_eos = has_eos | next_tokens == self.tokenizer.eos_token_id

            # Determine which new tokens to add to list of all token ids
            # Add EOS token ids for batch entries that ended early
            # (ragged batching scenario where some batch entries ended early and some haven't)
            tokens_to_add = next_tokens.masked_fill(has_eos, self.tokenizer.eos_token_id).reshape([batch_size, 1])
            all_token_ids = torch.cat([all_token_ids, tokens_to_add], dim=-1)

            # Return early if all batch entries have reached EOS token id
            if torch.all(has_eos):
                break

            # Update inputs for next inference run
            current_length += 1
            # inputs["input_ids"] = torch.cat([inputs["input_ids"], tokens_to_add], 1).to(torch.int32)
            inputs["input_ids"] = tokens_to_add.to(torch.int32)
            if self.use_step:
                inputs["step"] = torch.tensor([current_length - 1], device=self.device, dtype=torch.int64)
            inputs["attention_mask"] = torch.cat([inputs["attention_mask"], (~has_eos).reshape(batch_size, 1)], 1).to(
                torch.int32
            )

            # Set logits to zeros for next inference run and re-use memory buffer
            if outputs["logits"].shape[1] != 1:
                outputs["logits"] = outputs["logits"][:, :1, :].contiguous()
            outputs["logits"].zero_()

            if not self.use_buffer_share:
                for i in range(self.num_layers):
                    past_key_name = f"past_key_{i}"
                    past_value_name = f"past_value_{i}"
                    present_key_name = f"present_key_{i}"
                    present_value_name = f"present_value_{i}"
                    if not self.packed_kv:
                        inputs[past_key_name] = outputs[present_key_name]
                        inputs[past_value_name] = outputs[present_value_name]
                    else:
                        inputs[f"past_{i}"] = outputs[f"present_{i}"]

                new_sequence_length = inputs["attention_mask"].shape[1]
                present_shape = (
                    (2, batch_size, self.num_heads, new_sequence_length, self.head_size)
                    if self.packed_kv
                    else (batch_size, self.num_heads, new_sequence_length, self.head_size)
                )
                for i in range(self.num_layers):
                    present_key_name = f"present_key_{i}"
                    present_value_name = f"present_value_{i}"
                    present = torch.zeros(present_shape, device=self.device, dtype=self.kv_torch_dtype)
                    (
                        outputs.update(
                            {present_key_name: present.contiguous(), present_value_name: present.clone().contiguous()}
                        )
                        if not self.packed_kv
                        else outputs.update({f"present_{i}": present.contiguous()})
                    )

        return self.tokenizer.batch_decode(all_token_ids, skip_special_tokens=True)

    def optimum_generate(self, prompt, max_length):
        from pathlib import Path

        from optimum.onnxruntime import ORTModelForCausalLM
        from optimum.utils.save_utils import maybe_save_preprocessors
        from transformers import AutoConfig

        output_model_path = Path(self.onnx_decoder_path)
        model_id = "microsoft/phi-2"
        maybe_save_preprocessors(model_id, output_model_path.parent, trust_remote_code=True)
        AutoConfig.from_pretrained(model_id).save_pretrained(output_model_path.parent)

        model = ORTModelForCausalLM.from_pretrained(
            output_model_path.parent,
            provider="CUDAExecutionProvider" if self.device_id >= 0 else "CPUExecutionProvider",
            use_io_binding=self.device_id >= 0,
        )
        inputs = self.tokenizer(
            prompt,
            return_tensors="pt",
            padding=True,
        ).to(self.device)
        outputs = model.generate(**inputs, max_length=max_length)
        return self.tokenizer.batch_decode(outputs, skip_special_tokens=True)


def genai_run(prompt, model_path, max_length=200):
    import time

    import onnxruntime_genai as og

    print("Loading model...")
    app_started_timestamp = time.time()
    model = og.Model(model_path)
    model_loaded_timestamp = time.time()
    print("Model loaded in {:.2f} seconds".format(model_loaded_timestamp - app_started_timestamp))
    tokenizer = og.Tokenizer(model)
    tokenizer_stream = tokenizer.create_stream()
    input_tokens = tokenizer.encode(prompt)
    started_timestamp = time.time()

    print("Creating generator ...")
    params = og.GeneratorParams(model)
    params.set_search_options(
        {
            "do_sample": False,
            "max_length": max_length,
            "min_length": 0,
            "top_p": 0.9,
            "top_k": 40,
            "temperature": 1.0,
            "repetition_penalty": 1.0,
        }
    )
    params.input_ids = input_tokens
    generator = og.Generator(model, params)
    print("Generator created")

    first = True
    new_tokens = []

    while not generator.is_done():
        generator.compute_logits()
        generator.generate_next_token()
        if first:
            first_token_timestamp = time.time()
            first = False

        new_token = generator.get_next_tokens()[0]
        print(tokenizer_stream.decode(new_token), end="")
        new_tokens.append(new_token)

    run_time = time.time() - started_timestamp
    print(
        f"Prompt tokens: {len(input_tokens)}, New tokens: {len(new_tokens)},"
        f" Time to first: {(first_token_timestamp - started_timestamp):.2f}s,"
        f" New tokens per second: {len(new_tokens)/run_time:.2f} tps"
    )


def run(
    prompt,
    onnx_model_path,
    use_buffer_share,
    device_id,
    packed_kv=False,
    use_fp16=True,
    use_step=False,
    use_optimum=False,
    max_length=200,
):
    generator = ORTGenerator(onnx_model_path)
    generator.create_session(device_id, use_fp16, use_buffer_share, packed_kv, use_step, use_optimum)
    if not use_optimum:
        texts = generator.generate(prompt, max_length=max_length)
    else:
        texts = generator.optimum_generate(prompt, max_length=max_length)

    for i, text in enumerate(texts):
        print(f"Prompt: {prompt[i]}")
        yield text<|MERGE_RESOLUTION|>--- conflicted
+++ resolved
@@ -16,13 +16,10 @@
 }
 
 
-<<<<<<< HEAD
 # flake8: noqa: T201
 
 
-=======
 # TODO(jambayk): Use ORTGenerator from example utils
->>>>>>> 3e5ce3f6
 class ORTGenerator:
     def __init__(self, decoder_path):
         self.onnx_decoder_path = decoder_path
