# -------------------------------------------------------------------------
# Copyright (c) Microsoft Corporation. All rights reserved.
# Licensed under the MIT License.
# --------------------------------------------------------------------------

from typing import Union

from datasets import load_dataset

from olive.data.registry import Registry

# pylint: disable=broad-exception-raised, redefined-outer-name


@Registry.register_dataset()
def tiny_code_dataset(
    data_name: str, split: str, language: str, token: Union[bool, str] = True, trust_remote_code=True
):
    dataset = load_dataset(data_name, split=split, token=token, trust_remote_code=trust_remote_code)
<<<<<<< HEAD
    return dataset.filter(lambda x: x["programming_language"] == language)
=======
    return dataset.filter(lambda x: x["programming_language"] == language)


@Registry.register_dataloader()
def phi2_dataloader(dataset, batch_size, *args, **kwargs):
    sequence_length, past_sequence_length = 8, config.num_hidden_layers
    max_sequence_length = 512
    model_framework = kwargs.get("model_framework", Framework.PYTORCH)
    engine = "ort" if model_framework == Framework.ONNX else "pt"

    return RandomDataLoader(batch_size, sequence_length, past_sequence_length, max_sequence_length, engine=engine)


class RandomDataLoader:
    def __init__(
        self,
        batch_size: int,
        seq_len: int,
        past_seq_len: int,
        max_seq_len: int,
        engine: str = "pt",
        use_fp16: bool = False,
        use_gqa: bool = False,
    ):
        self.model_id = model_id
        self.batch_size = batch_size
        self.seq_len = seq_len
        self.past_seq_len = past_seq_len
        self.max_seq_len = max_seq_len
        self.engine = engine
        if use_gqa and (engine != "ort" or not use_fp16):
            raise ValueError("GQA is only supported for ONNX model with FP16")
        self.use_fp16 = use_fp16
        self.use_gqa = use_gqa

    def __getitem__(self, idx):
        inputs = get_merged_sample_with_past_kv_inputs(
            config,
            device=torch.device("cpu"),
            batch_size=self.batch_size,
            seq_len=self.seq_len,
            past_seq_len=self.past_seq_len,
            max_seq_len=self.max_seq_len,
            use_fp16=self.use_fp16,
            use_gqa=self.use_gqa,
            engine=self.engine,
            return_dict=True,
        )
        return (inputs, None)


def get_position_ids(attention_mask: torch.Tensor, past_seq_len: int):
    """Get position_ids from attention_mask."""
    # this is generic but in practice we only expect to see two scenarios for (past_seq_len, seq_len)
    # prompt generation: (0, seq_len) -> position_ids = (batch_size, seq_len)
    # token generation: (past_seq_len, 1) -> position_ids = (batch_size, 1)
    # Note: The merged model only works in these two scenarios
    position_ids = attention_mask.long().cumsum(-1) - 1
    position_ids.masked_fill_(attention_mask == 0, 1)
    return position_ids[:, past_seq_len:]


def get_merged_model_dynamic_axes(input_names: List[str], output_names: List[str]):
    dynamic_axes = {}
    for name in input_names + output_names:
        if name in {"input_ids", "position_ids"}:
            # shape is (batch_size, sequence_length)
            dynamic_axes[name] = {0: "batch_size", 1: "sequence_length"}
        elif name == "attention_mask":
            # shape is (batch_size, past_sequence_length + sequence_length) = (batch_size, total_sequence_length)
            # for prompt generation, past_sequence_length = 0
            # for token generation, sequence_length = 1
            dynamic_axes[name] = {0: "batch_size", 1: "total_sequence_length"}
        elif "past" in name:
            # shape is (batch_size, num_heads, past_sequence_length, head_size)
            dynamic_axes[name] = {0: "batch_size", 2: "max_sequence_length"}
        elif name == "logits":
            # shape is (batch_size, sequence_length, vocab_size)
            dynamic_axes[name] = {0: "batch_size", 1: "sequence_length"}
        elif "present" in name:
            # shape is (batch_size, num_heads, past_sequence_length + sequence_length, head_size)
            # = (batch_size, num_heads, total_sequence_length, head_size)
            # for prompt generation, past_sequence_length = 0
            # for token generation, sequence_length = 1
            dynamic_axes[name] = {0: "batch_size", 2: "max_sequence_length"}
        else:
            raise Exception("Unknown input or output name found")
    return dynamic_axes


# Inputs for all passes with past_key_values
#   input_ids: (batch_size, sequence_length)
#   attention_mask: (batch_size, past_sequence_length + sequence_length)
#   past_kv: (batch_size, max_sequence_length, 2, num_heads, head_size)
def get_merged_sample_with_past_kv_inputs(
    config: AutoConfig,
    device: torch.device,
    batch_size: int,
    seq_len: int,
    past_seq_len: int,
    max_seq_len: int,
    use_fp16: bool = False,
    use_gqa: bool = False,
    engine: str = "pt",
    return_dict: bool = False,
    world_size: int = 1,
):
    input_ids = torch.randint(low=0, high=config.vocab_size, size=(batch_size, seq_len), dtype=torch.int32)
    attention_mask = torch.ones(batch_size, past_seq_len + seq_len, dtype=torch.int32)
    # position_ids is of shape (batch_size, seq_len) for prompt generation, (batch_size, 1) for token generation
    position_ids = get_position_ids(attention_mask, past_seq_len)
    step = torch.tensor(0, dtype=torch.int64)
    past_kv = get_past_kv_inputs(config, batch_size, past_seq_len, use_fp16, world_size=world_size)

    # Convert inputs to NumPy (for ORT) or send to device (for PyTorch)
    input_ids = input_ids.numpy() if engine == "ort" else input_ids.to(device)
    attention_mask = attention_mask.numpy() if engine == "ort" else attention_mask.to(device)
    position_ids = position_ids.numpy() if engine == "ort" else position_ids.to(device)
    step = step.numpy() if engine == "ort" else step.to(device)

    # ruff: noqa: C417
    past_kv = (
        flatten_past_kv_inputs(past_kv)
        if engine == "ort"
        else list(map(lambda kv: (kv[0].to(device), kv[1].to(device)), past_kv))
    )

    if not return_dict:
        # For export
        assert isinstance(past_kv, list)
        return (input_ids, past_kv, attention_mask, position_ids)

    inputs = {
        "input_ids": input_ids,
        "attention_mask": attention_mask,
        "position_ids": position_ids,
    }
    if engine == "ort":
        assert isinstance(past_kv, dict)
        inputs.update(past_kv)
        del inputs["position_ids"]
        inputs["step"] = step

        if use_gqa:
            inputs = enable_past_present_share_buffer(inputs, past_seq_len, max_seq_len)

    else:
        assert isinstance(past_kv, list)
        inputs["past_key_values"] = past_kv

    return inputs


def flatten_past_kv_inputs(past_key_values: List[Tuple[torch.Tensor, torch.Tensor]]):
    """Flatten past_key_values to a dict of past_key and past_value. For ONNX model only."""
    past_kv = {}
    # Convert list of past_kv to dict of past_key and past_value
    for i, (past_k, past_v) in enumerate(past_key_values):
        past_kv[f"past_key_{i}"] = past_k
        past_kv[f"past_value_{i}"] = past_v
    return past_kv


def enable_past_present_share_buffer(ort_inputs: dict, past_seq_len: int, max_seq_len: int):
    for k, v in ort_inputs.items():
        # Allocate new buffers with max_sequence_length for GQA
        if "cache" in k or "past_key_values" in k:
            # Copy v (BxSxPxH) into new_v (BxSxMxH)
            batch_size, num_heads, _, head_size = v.shape
            new_v = np.zeros((batch_size, num_heads, max_seq_len, head_size), dtype=v.dtype)
            new_v[:batch_size, :num_heads, :past_seq_len, :head_size] = v
            ort_inputs[k] = new_v
    return ort_inputs


def get_past_kv_inputs(config: AutoConfig, batch_size: int, past_seq_len: int, use_fp16: bool, world_size: int = 1):
    num_heads = config.num_attention_heads // world_size
    head_size = config.hidden_size // config.num_attention_heads
    torch_dtype = torch.float16 if use_fp16 else torch.float32
    return [
        (
            torch.rand(batch_size, num_heads, past_seq_len, head_size, dtype=torch_dtype),
            torch.rand(batch_size, num_heads, past_seq_len, head_size, dtype=torch_dtype),
        )
        for _ in range(config.num_hidden_layers)
    ]
>>>>>>> fc4fc903
<|MERGE_RESOLUTION|>--- conflicted
+++ resolved
@@ -17,193 +17,4 @@
     data_name: str, split: str, language: str, token: Union[bool, str] = True, trust_remote_code=True
 ):
     dataset = load_dataset(data_name, split=split, token=token, trust_remote_code=trust_remote_code)
-<<<<<<< HEAD
-    return dataset.filter(lambda x: x["programming_language"] == language)
-=======
-    return dataset.filter(lambda x: x["programming_language"] == language)
-
-
-@Registry.register_dataloader()
-def phi2_dataloader(dataset, batch_size, *args, **kwargs):
-    sequence_length, past_sequence_length = 8, config.num_hidden_layers
-    max_sequence_length = 512
-    model_framework = kwargs.get("model_framework", Framework.PYTORCH)
-    engine = "ort" if model_framework == Framework.ONNX else "pt"
-
-    return RandomDataLoader(batch_size, sequence_length, past_sequence_length, max_sequence_length, engine=engine)
-
-
-class RandomDataLoader:
-    def __init__(
-        self,
-        batch_size: int,
-        seq_len: int,
-        past_seq_len: int,
-        max_seq_len: int,
-        engine: str = "pt",
-        use_fp16: bool = False,
-        use_gqa: bool = False,
-    ):
-        self.model_id = model_id
-        self.batch_size = batch_size
-        self.seq_len = seq_len
-        self.past_seq_len = past_seq_len
-        self.max_seq_len = max_seq_len
-        self.engine = engine
-        if use_gqa and (engine != "ort" or not use_fp16):
-            raise ValueError("GQA is only supported for ONNX model with FP16")
-        self.use_fp16 = use_fp16
-        self.use_gqa = use_gqa
-
-    def __getitem__(self, idx):
-        inputs = get_merged_sample_with_past_kv_inputs(
-            config,
-            device=torch.device("cpu"),
-            batch_size=self.batch_size,
-            seq_len=self.seq_len,
-            past_seq_len=self.past_seq_len,
-            max_seq_len=self.max_seq_len,
-            use_fp16=self.use_fp16,
-            use_gqa=self.use_gqa,
-            engine=self.engine,
-            return_dict=True,
-        )
-        return (inputs, None)
-
-
-def get_position_ids(attention_mask: torch.Tensor, past_seq_len: int):
-    """Get position_ids from attention_mask."""
-    # this is generic but in practice we only expect to see two scenarios for (past_seq_len, seq_len)
-    # prompt generation: (0, seq_len) -> position_ids = (batch_size, seq_len)
-    # token generation: (past_seq_len, 1) -> position_ids = (batch_size, 1)
-    # Note: The merged model only works in these two scenarios
-    position_ids = attention_mask.long().cumsum(-1) - 1
-    position_ids.masked_fill_(attention_mask == 0, 1)
-    return position_ids[:, past_seq_len:]
-
-
-def get_merged_model_dynamic_axes(input_names: List[str], output_names: List[str]):
-    dynamic_axes = {}
-    for name in input_names + output_names:
-        if name in {"input_ids", "position_ids"}:
-            # shape is (batch_size, sequence_length)
-            dynamic_axes[name] = {0: "batch_size", 1: "sequence_length"}
-        elif name == "attention_mask":
-            # shape is (batch_size, past_sequence_length + sequence_length) = (batch_size, total_sequence_length)
-            # for prompt generation, past_sequence_length = 0
-            # for token generation, sequence_length = 1
-            dynamic_axes[name] = {0: "batch_size", 1: "total_sequence_length"}
-        elif "past" in name:
-            # shape is (batch_size, num_heads, past_sequence_length, head_size)
-            dynamic_axes[name] = {0: "batch_size", 2: "max_sequence_length"}
-        elif name == "logits":
-            # shape is (batch_size, sequence_length, vocab_size)
-            dynamic_axes[name] = {0: "batch_size", 1: "sequence_length"}
-        elif "present" in name:
-            # shape is (batch_size, num_heads, past_sequence_length + sequence_length, head_size)
-            # = (batch_size, num_heads, total_sequence_length, head_size)
-            # for prompt generation, past_sequence_length = 0
-            # for token generation, sequence_length = 1
-            dynamic_axes[name] = {0: "batch_size", 2: "max_sequence_length"}
-        else:
-            raise Exception("Unknown input or output name found")
-    return dynamic_axes
-
-
-# Inputs for all passes with past_key_values
-#   input_ids: (batch_size, sequence_length)
-#   attention_mask: (batch_size, past_sequence_length + sequence_length)
-#   past_kv: (batch_size, max_sequence_length, 2, num_heads, head_size)
-def get_merged_sample_with_past_kv_inputs(
-    config: AutoConfig,
-    device: torch.device,
-    batch_size: int,
-    seq_len: int,
-    past_seq_len: int,
-    max_seq_len: int,
-    use_fp16: bool = False,
-    use_gqa: bool = False,
-    engine: str = "pt",
-    return_dict: bool = False,
-    world_size: int = 1,
-):
-    input_ids = torch.randint(low=0, high=config.vocab_size, size=(batch_size, seq_len), dtype=torch.int32)
-    attention_mask = torch.ones(batch_size, past_seq_len + seq_len, dtype=torch.int32)
-    # position_ids is of shape (batch_size, seq_len) for prompt generation, (batch_size, 1) for token generation
-    position_ids = get_position_ids(attention_mask, past_seq_len)
-    step = torch.tensor(0, dtype=torch.int64)
-    past_kv = get_past_kv_inputs(config, batch_size, past_seq_len, use_fp16, world_size=world_size)
-
-    # Convert inputs to NumPy (for ORT) or send to device (for PyTorch)
-    input_ids = input_ids.numpy() if engine == "ort" else input_ids.to(device)
-    attention_mask = attention_mask.numpy() if engine == "ort" else attention_mask.to(device)
-    position_ids = position_ids.numpy() if engine == "ort" else position_ids.to(device)
-    step = step.numpy() if engine == "ort" else step.to(device)
-
-    # ruff: noqa: C417
-    past_kv = (
-        flatten_past_kv_inputs(past_kv)
-        if engine == "ort"
-        else list(map(lambda kv: (kv[0].to(device), kv[1].to(device)), past_kv))
-    )
-
-    if not return_dict:
-        # For export
-        assert isinstance(past_kv, list)
-        return (input_ids, past_kv, attention_mask, position_ids)
-
-    inputs = {
-        "input_ids": input_ids,
-        "attention_mask": attention_mask,
-        "position_ids": position_ids,
-    }
-    if engine == "ort":
-        assert isinstance(past_kv, dict)
-        inputs.update(past_kv)
-        del inputs["position_ids"]
-        inputs["step"] = step
-
-        if use_gqa:
-            inputs = enable_past_present_share_buffer(inputs, past_seq_len, max_seq_len)
-
-    else:
-        assert isinstance(past_kv, list)
-        inputs["past_key_values"] = past_kv
-
-    return inputs
-
-
-def flatten_past_kv_inputs(past_key_values: List[Tuple[torch.Tensor, torch.Tensor]]):
-    """Flatten past_key_values to a dict of past_key and past_value. For ONNX model only."""
-    past_kv = {}
-    # Convert list of past_kv to dict of past_key and past_value
-    for i, (past_k, past_v) in enumerate(past_key_values):
-        past_kv[f"past_key_{i}"] = past_k
-        past_kv[f"past_value_{i}"] = past_v
-    return past_kv
-
-
-def enable_past_present_share_buffer(ort_inputs: dict, past_seq_len: int, max_seq_len: int):
-    for k, v in ort_inputs.items():
-        # Allocate new buffers with max_sequence_length for GQA
-        if "cache" in k or "past_key_values" in k:
-            # Copy v (BxSxPxH) into new_v (BxSxMxH)
-            batch_size, num_heads, _, head_size = v.shape
-            new_v = np.zeros((batch_size, num_heads, max_seq_len, head_size), dtype=v.dtype)
-            new_v[:batch_size, :num_heads, :past_seq_len, :head_size] = v
-            ort_inputs[k] = new_v
-    return ort_inputs
-
-
-def get_past_kv_inputs(config: AutoConfig, batch_size: int, past_seq_len: int, use_fp16: bool, world_size: int = 1):
-    num_heads = config.num_attention_heads // world_size
-    head_size = config.hidden_size // config.num_attention_heads
-    torch_dtype = torch.float16 if use_fp16 else torch.float32
-    return [
-        (
-            torch.rand(batch_size, num_heads, past_seq_len, head_size, dtype=torch_dtype),
-            torch.rand(batch_size, num_heads, past_seq_len, head_size, dtype=torch_dtype),
-        )
-        for _ in range(config.num_hidden_layers)
-    ]
->>>>>>> fc4fc903
+    return dataset.filter(lambda x: x["programming_language"] == language)