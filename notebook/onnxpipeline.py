--- conflicted
+++ resolved
@@ -352,9 +352,4 @@
         def get_code(self, index):
             code = self.latency[index]['code_snippet']['code']
             refined_code = code.replace('                 ', '\n').replace('                ', '\n') # 4 tabs
-<<<<<<< HEAD
-            return refined_code
-=======
-            return refined_code
-        
->>>>>>> 13f5d8fb
+            return refined_code