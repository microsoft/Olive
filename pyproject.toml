--- conflicted
+++ resolved
@@ -55,12 +55,9 @@
     "RUF", # Ruff-specific rules
     "SIM", # flake8-simplify
     "T10", # flake8-debugger
-<<<<<<< HEAD
-    "TID", # flake8-tidy-imports
-=======
     "TCH", # flake8-type-checking
     "TD", # flake8-todo
->>>>>>> 4759bacf
+    "TID", # flake8-tidy-imports
     "UP", # pyupgrade
     "W", # pycodestyle
     "YTT", # flake8-2020
@@ -71,8 +68,6 @@
     "B005", # removesuffix is only available in Python 3.9
     "B028", # FIXME: Add stacklevel to warnings
     "B905", # keep using less than Python 3.10. The strict is added in Python 3.10
-<<<<<<< HEAD
-=======
     "D100", # Ignore missing docstring in public module
     "D101", # Ignore missing docstring in public class
     "D102", # Ignore missing docstring in public method
@@ -83,8 +78,6 @@
     "D107", # Ignore missing docstring in __init__
     "D406", # Ignore new line after section name
     "D407", # Ignore dashed-underline-after-section
-    "E501", # Line length controlled by black
->>>>>>> 4759bacf
     "N803", # Argument casing
     "N812", # Allow import torch.nn.functional as F
     "N999", # Module names
