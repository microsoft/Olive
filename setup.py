# -------------------------------------------------------------------------
# Copyright (c) Microsoft Corporation. All rights reserved.
# Licensed under the MIT License.
# --------------------------------------------------------------------------
import json
import os

from setuptools import find_packages, setup


def read(rel_path):
    here = os.path.abspath(os.path.dirname(__file__))
    with open(os.path.join(here, rel_path)) as fp:
        return fp.read()


def get_version(rel_path):
    for line in read(rel_path).splitlines():
        if line.startswith("__version__"):
            delim = '"' if '"' in line else "'"
            return line.split(delim)[1]
    raise RuntimeError("Unable to find version string.")


def get_extra_deps(rel_path):
    here = os.path.abspath(os.path.dirname(__file__))
    with open(os.path.join(here, rel_path)) as fp:
        return json.load(fp)["extra_dependencies"]


# use techniques described at https://packaging.python.org/en/latest/guides/single-sourcing-package-version/
# Don't use technique 6 since it needs extra dependencies.
VERSION = get_version("olive/__init__.py")
EXTRAS = get_extra_deps("olive/olive_config.json")

with open(os.path.join(os.path.dirname(os.path.realpath(__file__)), "requirements.txt")) as req_file:
    requirements = req_file.read().splitlines()


CLASSIFIERS = [
    "Development Status :: 3 - Alpha",
    "Intended Audience :: Developers",
    "License :: OSI Approved :: MIT License",
    "Operating System :: POSIX :: Linux",
    "Operating System :: Microsoft :: Windows",
    "Topic :: Scientific/Engineering",
    "Topic :: Scientific/Engineering :: Artificial Intelligence",
    "Topic :: Software Development",
    "Topic :: Software Development :: Libraries",
    "Topic :: Software Development :: Libraries :: Python Modules",
    "Programming Language :: Python",
    "Programming Language :: Python :: 3 :: Only",
    "Programming Language :: Python :: 3.8",
    "Programming Language :: Python :: 3.9",
    "Programming Language :: Python :: 3.10",
]

long_description = (
    "Olive is an easy-to-use hardware-aware model optimization tool that composes industry-leading techniques across"
    " model compression, optimization, and compilation. Given a model and targeted hardware, Olive composes the best"
    " suitable optimization techniques to output the most efficient model(s) for inferencing on cloud or edge, while"
    " taking a set of constraints such as accuracy and latency into consideration."
)

description = long_description.split(".", maxsplit=1)[0] + "."

setup(
    name="olive-ai",
    version=VERSION,
    description=description,
    long_description=long_description,
    author="Microsoft Corporation",
    author_email="olivedevteam@microsoft.com",
    license="MIT License",
    classifiers=CLASSIFIERS,
    url="https://microsoft.github.io/Olive/",
    download_url="https://github.com/microsoft/Olive/tags",
    packages=find_packages(include=["olive*"]),
    python_requires=">=3.8.0",
    install_requires=requirements,
    extras_require=EXTRAS,
    include_package_data=False,
    package_data={
        "olive": ["olive_config.json"],
        "olive.auto_optimizer": ["config_template/*.yaml"],
<<<<<<< HEAD
        "olive.engine.packaging": ["sample_code/*/*/*"],
        "olive.passes.onnx.auto_fusion_utils.codegen": ["custom_op_src/*"],
=======
>>>>>>> 97df601a
        "olive.platform_sdk.qualcomm": ["create_python_env.sh", "create_python_env.ps1", "copy_libcdsprpc.ps1"],
        "olive.systems.docker": ["Dockerfile*"],
        "olive.systems.python_environment": ["common_requirements.txt"],
    },
    data_files=[],
    entry_points={
        "console_scripts": ["olive=olive.cli.launcher:main"],
    },
)<|MERGE_RESOLUTION|>--- conflicted
+++ resolved
@@ -83,14 +83,10 @@
     package_data={
         "olive": ["olive_config.json"],
         "olive.auto_optimizer": ["config_template/*.yaml"],
-<<<<<<< HEAD
-        "olive.engine.packaging": ["sample_code/*/*/*"],
-        "olive.passes.onnx.auto_fusion_utils.codegen": ["custom_op_src/*"],
-=======
->>>>>>> 97df601a
         "olive.platform_sdk.qualcomm": ["create_python_env.sh", "create_python_env.ps1", "copy_libcdsprpc.ps1"],
         "olive.systems.docker": ["Dockerfile*"],
         "olive.systems.python_environment": ["common_requirements.txt"],
+        "olive.passes.onnx.auto_fusion_utils.codegen": ["custom_op_src/*"],
     },
     data_files=[],
     entry_points={
